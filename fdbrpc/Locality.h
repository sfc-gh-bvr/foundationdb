--- conflicted
+++ resolved
@@ -26,11 +26,8 @@
 
 struct ProcessClass {
 	// This enum is stored in restartInfo.ini for upgrade tests, so be very careful about changing the existing items!
-<<<<<<< HEAD
-	enum ClassType { UnsetClass, StorageClass, TransactionClass, ResolutionClass, TesterClass, ProxyClass, MasterClass, StatelessClass, LogClass, ClusterControllerClass, LogRouterClass, FastRestoreClass, InvalidClass = -1 };
-=======
-	enum ClassType { UnsetClass, StorageClass, TransactionClass, ResolutionClass, TesterClass, ProxyClass, MasterClass, StatelessClass, LogClass, ClusterControllerClass, LogRouterClass, DataDistributorClass, CoordinatorClass, RatekeeperClass, InvalidClass = -1 };
->>>>>>> 7ccd6e78
+	enum ClassType { UnsetClass, StorageClass, TransactionClass, ResolutionClass, TesterClass, ProxyClass, MasterClass, StatelessClass, LogClass, ClusterControllerClass, LogRouterClass, FastRestoreClass, DataDistributorClass, CoordinatorClass, RatekeeperClass, InvalidClass = -1 };
+
 	enum Fitness { BestFit, GoodFit, UnsetFit, OkayFit, WorstFit, ExcludeFit, NeverAssign }; //cannot be larger than 7 because of leader election mask
 	enum ClusterRole { Storage, TLog, Proxy, Master, Resolver, LogRouter, ClusterController, DataDistributor, Ratekeeper, NoRole };
 	enum ClassSource { CommandLineSource, AutoSource, DBSource, InvalidSource = -1 };
@@ -52,13 +49,10 @@
 		else if (s=="log") _class = LogClass;
 		else if (s=="router") _class = LogRouterClass;
 		else if (s=="cluster_controller") _class = ClusterControllerClass;
-<<<<<<< HEAD
 		else if (s=="fast_restore") _class = FastRestoreClass;
-=======
 		else if (s=="data_distributor") _class = DataDistributorClass;
 		else if (s=="coordinator") _class = CoordinatorClass;
 		else if (s=="ratekeeper") _class = RatekeeperClass;
->>>>>>> 7ccd6e78
 		else _class = InvalidClass;
 	}
 
@@ -74,13 +68,10 @@
 		else if (classStr=="log") _class = LogClass;
 		else if (classStr=="router") _class = LogRouterClass;
 		else if (classStr=="cluster_controller") _class = ClusterControllerClass;
-<<<<<<< HEAD
 		else if (classStr=="fast_restore") _class = FastRestoreClass;
-=======
 		else if (classStr=="data_distributor") _class = DataDistributorClass;
 		else if (classStr=="coordinator") _class = CoordinatorClass;
 		else if (classStr=="ratekeeper") _class = RatekeeperClass;
->>>>>>> 7ccd6e78
 		else _class = InvalidClass;
 
 		if (sourceStr=="command_line") _source = CommandLineSource;
@@ -111,13 +102,10 @@
 			case LogClass: return "log";
 			case LogRouterClass: return "router";
 			case ClusterControllerClass: return "cluster_controller";
-<<<<<<< HEAD
 			case FastRestoreClass: return "fast_restore";
-=======
 			case DataDistributorClass: return "data_distributor";
 			case CoordinatorClass: return "coordinator";
 			case RatekeeperClass: return "ratekeeper";
->>>>>>> 7ccd6e78
 			default: return "invalid";
 		}
 	}
