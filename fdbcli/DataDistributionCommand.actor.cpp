--- conflicted
+++ resolved
@@ -61,17 +61,13 @@
 	}
 }
 
-<<<<<<< HEAD
 ACTOR Future<Void> setDDIgnoreRebalanceSwitch(Reference<IDatabase> db, uint8_t DDIgnoreOptionMask, bool setMaskedBit) {
-=======
-ACTOR Future<Void> setDDIgnoreRebalanceSwitch(Reference<IDatabase> db, int DDIgnoreOption) {
->>>>>>> 82e5859e
 	state Reference<ITransaction> tr = db->createTransaction();
 	loop {
 		tr->setOption(FDBTransactionOptions::SPECIAL_KEY_SPACE_ENABLE_WRITES);
 		try {
-<<<<<<< HEAD
-			Optional<Value> v = wait(safeThreadFutureToFuture(tr->get(fdb_cli::ddIgnoreRebalanceSpecialKey)));
+			state ThreadFuture<Optional<Value>> resultFuture = tr->get(fdb_cli::ddIgnoreRebalanceSpecialKey);
+			Optional<Value> v = wait(safeThreadFutureToFuture(resultFuture));
 			uint8_t oldValue = 0; // nothing is disabled
 			if (v.present()) {
 				if (v.get().size() > 0) {
@@ -85,18 +81,6 @@
 			uint8_t newValue = setMaskedBit ? (oldValue | DDIgnoreOptionMask) : (oldValue & (~DDIgnoreOptionMask));
 			if (newValue > 0) {
 				tr->set(fdb_cli::ddIgnoreRebalanceSpecialKey, BinaryWriter::toValue(newValue, Unversioned()));
-=======
-			if (DDIgnoreOption > 0) {
-				state ThreadFuture<Optional<Value>> resultFuture = tr->get(fdb_cli::ddIgnoreRebalanceSpecialKey);
-				Optional<Value> v = wait(safeThreadFutureToFuture(resultFuture));
-				if (v.present() && v.get().size() > 0) {
-					int oldValue = BinaryReader::fromStringRef<int>(v.get(), Unversioned());
-					tr->set(fdb_cli::ddIgnoreRebalanceSpecialKey,
-					        BinaryWriter::toValue(DDIgnoreOption & oldValue, Unversioned()));
-				} else {
-					tr->set(fdb_cli::ddIgnoreRebalanceSpecialKey, BinaryWriter::toValue(DDIgnoreOption, Unversioned()));
-				}
->>>>>>> 82e5859e
 			} else {
 				tr->clear(fdb_cli::ddIgnoreRebalanceSpecialKey);
 			}
@@ -144,7 +128,6 @@
 				wait(success((setHealthyZone(db, LiteralStringRef("IgnoreSSFailures"), 0))));
 				printf("Data distribution is disabled for storage server failures.\n");
 			} else if (tokencmp(tokens[2], "rebalance")) {
-<<<<<<< HEAD
 				wait(setDDIgnoreRebalanceOn(db, DDIgnore::REBALANCE_DISK | DDIgnore::REBALANCE_READ));
 				printf("Data distribution is disabled for rebalance.\n");
 			} else if (tokencmp(tokens[2], "rebalance_disk")) {
@@ -152,15 +135,6 @@
 				printf("Data distribution is disabled for rebalance_disk.\n");
 			} else if (tokencmp(tokens[2], "rebalance_read")) {
 				wait(setDDIgnoreRebalanceOn(db, DDIgnore::REBALANCE_READ));
-=======
-				wait(setDDIgnoreRebalanceSwitch(db, DDIgnore::REBALANCE_DISK | DDIgnore::REBALANCE_READ));
-				printf("Data distribution is disabled for rebalance.\n");
-			} else if (tokencmp(tokens[2], "rebalance_disk")) {
-				wait(setDDIgnoreRebalanceSwitch(db, DDIgnore::REBALANCE_DISK));
-				printf("Data distribution is disabled for rebalance_disk.\n");
-			} else if (tokencmp(tokens[2], "rebalance_read")) {
-				wait(setDDIgnoreRebalanceSwitch(db, DDIgnore::REBALANCE_READ));
->>>>>>> 82e5859e
 				printf("Data distribution is disabled for rebalance_read.\n");
 			} else {
 				printf(usage);
@@ -171,7 +145,6 @@
 				wait(success((clearHealthyZone(db, false, true))));
 				printf("Data distribution is enabled for storage server failures.\n");
 			} else if (tokencmp(tokens[2], "rebalance")) {
-<<<<<<< HEAD
 				wait(setDDIgnoreRebalanceOff(db, DDIgnore::REBALANCE_DISK | DDIgnore::REBALANCE_READ));
 				printf("Data distribution is enabled for rebalance.\n");
 			} else if (tokencmp(tokens[2], "rebalance_disk")) {
@@ -179,15 +152,6 @@
 				printf("Data distribution is enabled for rebalance_disk.\n");
 			} else if (tokencmp(tokens[2], "rebalance_read")) {
 				wait(setDDIgnoreRebalanceOff(db, DDIgnore::REBALANCE_READ));
-=======
-				wait(setDDIgnoreRebalanceSwitch(db, 0));
-				printf("Data distribution is enabled for rebalance.\n");
-			} else if (tokencmp(tokens[2], "rebalance_disk")) {
-				wait(setDDIgnoreRebalanceSwitch(db, ~DDIgnore::REBALANCE_DISK));
-				printf("Data distribution is enabled for rebalance_disk.\n");
-			} else if (tokencmp(tokens[2], "rebalance_read")) {
-				wait(setDDIgnoreRebalanceSwitch(db, ~DDIgnore::REBALANCE_READ));
->>>>>>> 82e5859e
 				printf("Data distribution is enabled for rebalance_read.\n");
 			} else {
 				printf(usage);
