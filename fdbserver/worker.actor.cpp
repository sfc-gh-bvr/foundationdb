/*
 * worker.actor.cpp
 *
 * This source file is part of the FoundationDB open source project
 *
 * Copyright 2013-2018 Apple Inc. and the FoundationDB project authors
 *
 * Licensed under the Apache License, Version 2.0 (the "License");
 * you may not use this file except in compliance with the License.
 * You may obtain a copy of the License at
 *
 *     http://www.apache.org/licenses/LICENSE-2.0
 *
 * Unless required by applicable law or agreed to in writing, software
 * distributed under the License is distributed on an "AS IS" BASIS,
 * WITHOUT WARRANTIES OR CONDITIONS OF ANY KIND, either express or implied.
 * See the License for the specific language governing permissions and
 * limitations under the License.
 */

#include <tuple>
#include <boost/lexical_cast.hpp>

#include "fdbrpc/Locality.h"
#include "fdbclient/GlobalConfig.actor.h"
#include "fdbclient/ProcessInterface.h"
#include "fdbclient/StorageServerInterface.h"
#include "fdbserver/Knobs.h"
#include "flow/ActorCollection.h"
#include "flow/ProtocolVersion.h"
#include "flow/SystemMonitor.h"
#include "flow/TDMetric.actor.h"
#include "fdbrpc/simulator.h"
#include "fdbclient/NativeAPI.actor.h"
#include "fdbserver/MetricLogger.actor.h"
#include "fdbserver/BackupInterface.h"
#include "fdbserver/RoleLineage.actor.h"
#include "fdbserver/WorkerInterface.actor.h"
#include "fdbserver/IKeyValueStore.h"
#include "fdbserver/WaitFailure.h"
#include "fdbserver/TesterInterface.actor.h" // for poisson()
#include "fdbserver/IDiskQueue.h"
#include "fdbclient/DatabaseContext.h"
#include "fdbserver/DataDistributorInterface.h"
#include "fdbserver/BlobManagerInterface.h"
#include "fdbserver/ServerDBInfo.h"
#include "fdbserver/FDBExecHelper.actor.h"
#include "fdbserver/CoordinationInterface.h"
#include "fdbserver/LocalConfiguration.h"
#include "fdbclient/MonitorLeader.h"
#include "fdbclient/ClientWorkerInterface.h"
#include "flow/Profiler.h"
#include "flow/ThreadHelper.actor.h"
#include "flow/Trace.h"
#include "flow/flow.h"
#include "flow/network.h"

#ifdef __linux__
#include <fcntl.h>
#include <stdio.h>
#include <sys/stat.h>
#include <sys/types.h>
#include <unistd.h>
#endif
#if defined(__linux__) || defined(__FreeBSD__)
#ifdef USE_GPERFTOOLS
#include "gperftools/profiler.h"
#include "gperftools/heap-profiler.h"
#endif
#include <unistd.h>
#include <thread>
#include <execinfo.h>
#endif
#include "flow/actorcompiler.h" // This must be the last #include.

#if CENABLED(0, NOT_IN_CLEAN)
extern IKeyValueStore* keyValueStoreCompressTestData(IKeyValueStore* store);
#define KV_STORE(filename, uid) keyValueStoreCompressTestData(keyValueStoreSQLite(filename, uid))
#elif CENABLED(0, NOT_IN_CLEAN)
#define KV_STORE(filename, uid) keyValueStoreSQLite(filename, uid)
#else
#define KV_STORE(filename, uid) keyValueStoreMemory(filename, uid)
#endif

namespace {
RoleLineageCollector roleLineageCollector;
}

ACTOR Future<std::vector<Endpoint>> tryDBInfoBroadcast(RequestStream<UpdateServerDBInfoRequest> stream,
                                                       UpdateServerDBInfoRequest req) {
	ErrorOr<std::vector<Endpoint>> rep =
	    wait(stream.getReplyUnlessFailedFor(req, SERVER_KNOBS->DBINFO_FAILED_DELAY, 0));
	if (rep.present()) {
		return rep.get();
	}
	req.broadcastInfo.push_back(stream.getEndpoint());
	return req.broadcastInfo;
}

ACTOR Future<std::vector<Endpoint>> broadcastDBInfoRequest(UpdateServerDBInfoRequest req,
                                                           int sendAmount,
                                                           Optional<Endpoint> sender,
                                                           bool sendReply) {
	state std::vector<Future<std::vector<Endpoint>>> replies;
	state ReplyPromise<std::vector<Endpoint>> reply = req.reply;
	resetReply(req);
	int currentStream = 0;
	std::vector<Endpoint> broadcastEndpoints = req.broadcastInfo;
	for (int i = 0; i < sendAmount && currentStream < broadcastEndpoints.size(); i++) {
		std::vector<Endpoint> endpoints;
		RequestStream<UpdateServerDBInfoRequest> cur(broadcastEndpoints[currentStream++]);
		while (currentStream < broadcastEndpoints.size() * (i + 1) / sendAmount) {
			endpoints.push_back(broadcastEndpoints[currentStream++]);
		}
		req.broadcastInfo = endpoints;
		replies.push_back(tryDBInfoBroadcast(cur, req));
		resetReply(req);
	}
	wait(waitForAll(replies));
	std::vector<Endpoint> notUpdated;
	if (sender.present()) {
		notUpdated.push_back(sender.get());
	}
	for (auto& it : replies) {
		notUpdated.insert(notUpdated.end(), it.get().begin(), it.get().end());
	}
	if (sendReply) {
		reply.send(notUpdated);
	}
	return notUpdated;
}

ACTOR static Future<Void> extractClientInfo(Reference<AsyncVar<ServerDBInfo> const> db,
                                            Reference<AsyncVar<ClientDBInfo>> info) {
	state std::vector<UID> lastCommitProxyUIDs;
	state std::vector<CommitProxyInterface> lastCommitProxies;
	state std::vector<UID> lastGrvProxyUIDs;
	state std::vector<GrvProxyInterface> lastGrvProxies;
	loop {
		ClientDBInfo ni = db->get().client;
		shrinkProxyList(ni, lastCommitProxyUIDs, lastCommitProxies, lastGrvProxyUIDs, lastGrvProxies);
		info->set(ni);
		wait(db->onChange());
	}
}

Database openDBOnServer(Reference<AsyncVar<ServerDBInfo> const> const& db,
                        TaskPriority taskID,
                        LockAware lockAware,
                        EnableLocalityLoadBalance enableLocalityLoadBalance) {
	auto info = makeReference<AsyncVar<ClientDBInfo>>();
	auto cx = DatabaseContext::create(info,
	                                  extractClientInfo(db, info),
	                                  enableLocalityLoadBalance ? db->get().myLocality : LocalityData(),
	                                  enableLocalityLoadBalance,
	                                  taskID,
	                                  lockAware);
	GlobalConfig::create(cx, db, std::addressof(db->get().client));
	GlobalConfig::globalConfig().trigger(samplingFrequency, samplingProfilerUpdateFrequency);
	GlobalConfig::globalConfig().trigger(samplingWindow, samplingProfilerUpdateWindow);
	return cx;
}

struct ErrorInfo {
	Error error;
	const Role& role;
	UID id;
	ErrorInfo(Error e, const Role& role, UID id) : error(e), role(role), id(id) {}
	template <class Ar>
	void serialize(Ar&) {
		ASSERT(false);
	}
};

Error checkIOTimeout(Error const& e) {
	// Convert all_errors to io_timeout if global timeout bool was set
	bool timeoutOccurred = (bool)g_network->global(INetwork::enASIOTimedOut);
	// In simulation, have to check global timed out flag for both this process and the machine process on which IO is
	// done
	if (g_network->isSimulated() && !timeoutOccurred)
		timeoutOccurred = g_pSimulator->getCurrentProcess()->machine->machineProcess->global(INetwork::enASIOTimedOut);

	if (timeoutOccurred) {
		TEST(true); // Timeout occurred
		Error timeout = io_timeout();
		// Preserve injectedness of error
		if (e.isInjectedFault())
			timeout = timeout.asInjectedFault();
		return timeout;
	}
	return e;
}

ACTOR Future<Void> forwardError(PromiseStream<ErrorInfo> errors, Role role, UID id, Future<Void> process) {
	try {
		wait(process);
		errors.send(ErrorInfo(success(), role, id));
		return Void();
	} catch (Error& e) {
		errors.send(ErrorInfo(e, role, id));
		return Void();
	}
}

ACTOR Future<Void> handleIOErrors(Future<Void> actor, IClosable* store, UID id, Future<Void> onClosed = Void()) {
	state Future<ErrorOr<Void>> storeError = actor.isReady() ? Never() : errorOr(store->getError());
	choose {
		when(state ErrorOr<Void> e = wait(errorOr(actor))) {
			if (e.isError() && e.getError().code() == error_code_please_reboot) {
				// no need to wait.
			} else {
				wait(onClosed);
			}
			if (e.isError() && e.getError().code() == error_code_broken_promise && !storeError.isReady()) {
				wait(delay(0.00001 + FLOW_KNOBS->MAX_BUGGIFIED_DELAY));
			}
			if (storeError.isReady())
				throw storeError.get().getError();
			if (e.isError())
				throw e.getError();
			else
				return e.get();
		}
		when(ErrorOr<Void> e = wait(storeError)) {
			TraceEvent("WorkerTerminatingByIOError", id).error(e.getError(), true);
			actor.cancel();
			// file_not_found can occur due to attempting to open a partially deleted DiskQueue, which should not be
			// reported SevError.
			if (e.getError().code() == error_code_file_not_found) {
				TEST(true); // Worker terminated with file_not_found error
				return Void();
			}
			throw e.getError();
		}
	}
}

ACTOR Future<Void> workerHandleErrors(FutureStream<ErrorInfo> errors) {
	loop choose {
		when(ErrorInfo _err = waitNext(errors)) {
			ErrorInfo err = _err;
			bool ok = err.error.code() == error_code_success || err.error.code() == error_code_please_reboot ||
			          err.error.code() == error_code_actor_cancelled ||
			          err.error.code() == error_code_coordinators_changed || // The worker server was cancelled
			          err.error.code() == error_code_shutdown_in_progress;

			if (!ok) {
				err.error = checkIOTimeout(err.error); // Possibly convert error to io_timeout
			}

			endRole(err.role, err.id, "Error", ok, err.error);

			if (err.error.code() == error_code_please_reboot ||
			    (err.role == Role::SHARED_TRANSACTION_LOG &&
			     (err.error.code() == error_code_io_error || err.error.code() == error_code_io_timeout)))
				throw err.error;
		}
	}
}

// Improve simulation code coverage by sometimes deferring the destruction of workerInterface (and therefore "endpoint
// not found" responses to clients
//		for an extra second, so that clients are more likely to see broken_promise errors
ACTOR template <class T>
Future<Void> zombie(T workerInterface, Future<Void> worker) {
	try {
		wait(worker);
		if (BUGGIFY)
			wait(delay(1.0));
		return Void();
	} catch (Error& e) {
		throw;
	}
}

ACTOR Future<Void> loadedPonger(FutureStream<LoadedPingRequest> pings) {
	state Standalone<StringRef> payloadBack(std::string(20480, '.'));

	loop {
		LoadedPingRequest pong = waitNext(pings);
		LoadedReply rep;
		rep.payload = (pong.loadReply ? payloadBack : LiteralStringRef(""));
		rep.id = pong.id;
		pong.reply.send(rep);
	}
}

StringRef fileStoragePrefix = LiteralStringRef("storage-");
StringRef testingStoragePrefix = LiteralStringRef("testingstorage-");
StringRef fileLogDataPrefix = LiteralStringRef("log-");
StringRef fileVersionedLogDataPrefix = LiteralStringRef("log2-");
StringRef fileLogQueuePrefix = LiteralStringRef("logqueue-");
StringRef tlogQueueExtension = LiteralStringRef("fdq");

enum class FilesystemCheck {
	FILES_ONLY,
	DIRECTORIES_ONLY,
	FILES_AND_DIRECTORIES,
};

struct KeyValueStoreSuffix {
	KeyValueStoreType type;
	std::string suffix;
	FilesystemCheck check;
};

KeyValueStoreSuffix bTreeV1Suffix = { KeyValueStoreType::SSD_BTREE_V1, ".fdb", FilesystemCheck::FILES_ONLY };
KeyValueStoreSuffix bTreeV2Suffix = { KeyValueStoreType::SSD_BTREE_V2, ".sqlite", FilesystemCheck::FILES_ONLY };
KeyValueStoreSuffix memorySuffix = { KeyValueStoreType::MEMORY, "-0.fdq", FilesystemCheck::FILES_ONLY };
KeyValueStoreSuffix memoryRTSuffix = { KeyValueStoreType::MEMORY_RADIXTREE, "-0.fdr", FilesystemCheck::FILES_ONLY };
KeyValueStoreSuffix redwoodSuffix = { KeyValueStoreType::SSD_REDWOOD_V1, ".redwood-v1", FilesystemCheck::FILES_ONLY };
KeyValueStoreSuffix rocksdbSuffix = { KeyValueStoreType::SSD_ROCKSDB_V1,
	                                  ".rocksdb",
	                                  FilesystemCheck::DIRECTORIES_ONLY };

std::string validationFilename = "_validate";

std::string filenameFromSample(KeyValueStoreType storeType, std::string folder, std::string sample_filename) {
	if (storeType == KeyValueStoreType::SSD_BTREE_V1)
		return joinPath(folder, sample_filename);
	else if (storeType == KeyValueStoreType::SSD_BTREE_V2)
		return joinPath(folder, sample_filename);
	else if (storeType == KeyValueStoreType::MEMORY || storeType == KeyValueStoreType::MEMORY_RADIXTREE)
		return joinPath(folder, sample_filename.substr(0, sample_filename.size() - 5));
	else if (storeType == KeyValueStoreType::SSD_REDWOOD_V1)
		return joinPath(folder, sample_filename);
	else if (storeType == KeyValueStoreType::SSD_ROCKSDB_V1)
		return joinPath(folder, sample_filename);
	UNREACHABLE();
}

std::string filenameFromId(KeyValueStoreType storeType, std::string folder, std::string prefix, UID id) {

	if (storeType == KeyValueStoreType::SSD_BTREE_V1)
		return joinPath(folder, prefix + id.toString() + ".fdb");
	else if (storeType == KeyValueStoreType::SSD_BTREE_V2)
		return joinPath(folder, prefix + id.toString() + ".sqlite");
	else if (storeType == KeyValueStoreType::MEMORY || storeType == KeyValueStoreType::MEMORY_RADIXTREE)
		return joinPath(folder, prefix + id.toString() + "-");
	else if (storeType == KeyValueStoreType::SSD_REDWOOD_V1)
		return joinPath(folder, prefix + id.toString() + ".redwood-v1");
	else if (storeType == KeyValueStoreType::SSD_ROCKSDB_V1)
		return joinPath(folder, prefix + id.toString() + ".rocksdb");

	TraceEvent(SevError, "UnknownStoreType").detail("StoreType", storeType.toString());
	UNREACHABLE();
}

struct TLogOptions {
	TLogOptions() = default;
	TLogOptions(TLogVersion v, TLogSpillType s) : version(v), spillType(s) {}

	TLogVersion version = TLogVersion::DEFAULT;
	TLogSpillType spillType = TLogSpillType::UNSET;

	static ErrorOr<TLogOptions> FromStringRef(StringRef s) {
		TLogOptions options;
		for (StringRef key = s.eat("_"), value = s.eat("_"); s.size() != 0 || key.size();
		     key = s.eat("_"), value = s.eat("_")) {
			if (key.size() != 0 && value.size() == 0)
				return default_error_or();

			if (key == LiteralStringRef("V")) {
				ErrorOr<TLogVersion> tLogVersion = TLogVersion::FromStringRef(value);
				if (tLogVersion.isError())
					return tLogVersion.getError();
				options.version = tLogVersion.get();
			} else if (key == LiteralStringRef("LS")) {
				ErrorOr<TLogSpillType> tLogSpillType = TLogSpillType::FromStringRef(value);
				if (tLogSpillType.isError())
					return tLogSpillType.getError();
				options.spillType = tLogSpillType.get();
			} else {
				return default_error_or();
			}
		}
		return options;
	}

	bool operator==(const TLogOptions& o) {
		return version == o.version && (spillType == o.spillType || version >= TLogVersion::V5);
	}

	std::string toPrefix() const {
		std::string toReturn = "";
		switch (version) {
		case TLogVersion::UNSET:
			ASSERT(false);
		case TLogVersion::V2:
			return "";
		case TLogVersion::V3:
		case TLogVersion::V4:
			toReturn =
			    "V_" + boost::lexical_cast<std::string>(version) + "_LS_" + boost::lexical_cast<std::string>(spillType);
			break;
		case TLogVersion::V5:
		case TLogVersion::V6:
		case TLogVersion::V7:
			toReturn = "V_" + boost::lexical_cast<std::string>(version);
			break;
		}
		ASSERT_WE_THINK(FromStringRef(toReturn).get() == *this);
		return toReturn + "-";
	}
};

TLogFn tLogFnForOptions(TLogOptions options) {
	switch (options.version) {
	case TLogVersion::V2:
		if (options.spillType == TLogSpillType::REFERENCE)
			ASSERT(false);
		return oldTLog_6_0::tLog;
	case TLogVersion::V3:
	case TLogVersion::V4:
		if (options.spillType == TLogSpillType::VALUE)
			return oldTLog_6_0::tLog;
		else
			return oldTLog_6_2::tLog;
	case TLogVersion::V5:
	case TLogVersion::V6:
		return tLog;
	case TLogVersion::V7:
		// ptxn::tLog uses ptxn::InitializePtxnTLogRequest and is incompatiable
		// return ptxn::tLog;
	default:
		ASSERT(false);
	}
	return tLog;
}

struct DiskStore {
	enum COMPONENT { TLogData, Storage, UNSET };

	UID storeID = UID();
	std::string filename = ""; // For KVStoreMemory just the base filename to be passed to IDiskQueue
	COMPONENT storedComponent = UNSET;
	KeyValueStoreType storeType = KeyValueStoreType::END;
	TLogOptions tLogOptions;
};

std::vector<DiskStore> getDiskStores(std::string folder,
                                     std::string suffix,
                                     KeyValueStoreType type,
                                     FilesystemCheck check) {
	std::vector<DiskStore> result;
	std::vector<std::string> files;

	if (check == FilesystemCheck::FILES_ONLY || check == FilesystemCheck::FILES_AND_DIRECTORIES) {
		files = platform::listFiles(folder, suffix);
	}
	if (check == FilesystemCheck::DIRECTORIES_ONLY || check == FilesystemCheck::FILES_AND_DIRECTORIES) {
		for (const auto& directory : platform::listDirectories(folder)) {
			if (StringRef(directory).endsWith(suffix)) {
				files.push_back(directory);
			}
		}
	}

	for (int idx = 0; idx < files.size(); idx++) {
		DiskStore store;
		store.storeType = type;

		StringRef filename = StringRef(files[idx]);
		Standalone<StringRef> prefix;
		if (filename.startsWith(fileStoragePrefix)) {
			store.storedComponent = DiskStore::Storage;
			prefix = fileStoragePrefix;
		} else if (filename.startsWith(testingStoragePrefix)) {
			store.storedComponent = DiskStore::Storage;
			prefix = testingStoragePrefix;
		} else if (filename.startsWith(fileVersionedLogDataPrefix)) {
			store.storedComponent = DiskStore::TLogData;
			// Use the option string that's in the file rather than tLogOptions.toPrefix(),
			// because they might be different if a new option was introduced in this version.
			StringRef optionsString = filename.removePrefix(fileVersionedLogDataPrefix).eat("-");
			TraceEvent("DiskStoreVersioned").detail("Filename", filename);
			ErrorOr<TLogOptions> tLogOptions = TLogOptions::FromStringRef(optionsString);
			if (tLogOptions.isError()) {
				TraceEvent(SevWarn, "DiskStoreMalformedFilename").detail("Filename", filename);
				continue;
			}
			TraceEvent("DiskStoreVersionedSuccess").detail("Filename", filename);
			store.tLogOptions = tLogOptions.get();
			prefix = filename.substr(0, fileVersionedLogDataPrefix.size() + optionsString.size() + 1);
		} else if (filename.startsWith(fileLogDataPrefix)) {
			TraceEvent("DiskStoreUnversioned").detail("Filename", filename);
			store.storedComponent = DiskStore::TLogData;
			store.tLogOptions.version = TLogVersion::V2;
			store.tLogOptions.spillType = TLogSpillType::VALUE;
			prefix = fileLogDataPrefix;
		} else {
			continue;
		}

		store.storeID = UID::fromString(files[idx].substr(prefix.size(), 32));
		store.filename = filenameFromSample(type, folder, files[idx]);
		result.push_back(store);
	}
	return result;
}

std::vector<DiskStore> getDiskStores(std::string folder) {
	auto result = getDiskStores(folder, bTreeV1Suffix.suffix, bTreeV1Suffix.type, bTreeV1Suffix.check);
	auto result1 = getDiskStores(folder, bTreeV2Suffix.suffix, bTreeV2Suffix.type, bTreeV2Suffix.check);
	result.insert(result.end(), result1.begin(), result1.end());
	auto result2 = getDiskStores(folder, memorySuffix.suffix, memorySuffix.type, memorySuffix.check);
	result.insert(result.end(), result2.begin(), result2.end());
	auto result3 = getDiskStores(folder, redwoodSuffix.suffix, redwoodSuffix.type, redwoodSuffix.check);
	result.insert(result.end(), result3.begin(), result3.end());
	auto result4 = getDiskStores(folder, memoryRTSuffix.suffix, memoryRTSuffix.type, memoryRTSuffix.check);
	result.insert(result.end(), result4.begin(), result4.end());
	auto result5 = getDiskStores(folder, rocksdbSuffix.suffix, rocksdbSuffix.type, rocksdbSuffix.check);
	result.insert(result.end(), result5.begin(), result5.end());
	return result;
}

// Register the worker interf to cluster controller (cc) and
// re-register the worker when key roles interface, e.g., cc, dd, ratekeeper, change.
ACTOR Future<Void> registrationClient(Reference<AsyncVar<Optional<ClusterControllerFullInterface>> const> ccInterface,
                                      WorkerInterface interf,
                                      Reference<AsyncVar<ClusterControllerPriorityInfo>> asyncPriorityInfo,
                                      ProcessClass initialClass,
                                      Reference<AsyncVar<Optional<DataDistributorInterface>> const> ddInterf,
                                      Reference<AsyncVar<Optional<RatekeeperInterface>> const> rkInterf,
                                      Reference<AsyncVar<Optional<BlobManagerInterface>> const> bmInterf,
                                      Reference<AsyncVar<bool> const> degraded,
                                      Reference<IClusterConnectionRecord> connRecord,
                                      Reference<AsyncVar<std::set<std::string>> const> issues,
                                      Reference<LocalConfiguration> localConfig) {
	// Keeps the cluster controller (as it may be re-elected) informed that this worker exists
	// The cluster controller uses waitFailureClient to find out if we die, and returns from registrationReply
	// (requiring us to re-register) The registration request piggybacks optional distributor interface if it exists.
	state Generation requestGeneration = 0;
	state ProcessClass processClass = initialClass;
	state Reference<AsyncVar<Optional<std::pair<uint16_t, StorageServerInterface>>>> scInterf(
	    new AsyncVar<Optional<std::pair<uint16_t, StorageServerInterface>>>());
	state Future<Void> cacheProcessFuture;
	state Future<Void> cacheErrorsFuture;
	state Optional<double> incorrectTime;
	loop {
		state ClusterConnectionString storedConnectionString;
		state bool upToDate = true;
		if (connRecord) {
			bool upToDateResult = wait(connRecord->upToDate(storedConnectionString));
			upToDate = upToDateResult;
		}
		if (upToDate) {
			incorrectTime = Optional<double>();
		}

		RegisterWorkerRequest request(interf,
		                              initialClass,
		                              processClass,
		                              asyncPriorityInfo->get(),
		                              requestGeneration++,
		                              ddInterf->get(),
		                              rkInterf->get(),
		                              bmInterf->get(),
		                              degraded->get(),
		                              localConfig->lastSeenVersion(),
		                              localConfig->configClassSet());

		for (auto const& i : issues->get()) {
			request.issues.push_back_deep(request.issues.arena(), i);
		}

		if (!upToDate) {
			request.issues.push_back_deep(request.issues.arena(), LiteralStringRef("incorrect_cluster_file_contents"));
			std::string connectionString = connRecord->getConnectionString().toString();
			if (!incorrectTime.present()) {
				incorrectTime = now();
			}

			// Don't log a SevWarnAlways initially to account for transient issues (e.g. someone else changing
			// the file right before us)
			TraceEvent(now() - incorrectTime.get() > 300 ? SevWarnAlways : SevWarn, "IncorrectClusterFileContents")
			    .detail("ClusterFile", connRecord->toString())
			    .detail("StoredConnectionString", storedConnectionString.toString())
			    .detail("CurrentConnectionString", connectionString);
		}
		auto peers = FlowTransport::transport().getIncompatiblePeers();
		for (auto it = peers->begin(); it != peers->end();) {
			if (now() - it->second.second > FLOW_KNOBS->INCOMPATIBLE_PEER_DELAY_BEFORE_LOGGING) {
				request.incompatiblePeers.push_back(it->first);
				it = peers->erase(it);
			} else {
				it++;
			}
		}

		state bool ccInterfacePresent = ccInterface->get().present();
		state Future<RegisterWorkerReply> registrationReply =
		    ccInterfacePresent ? brokenPromiseToNever(ccInterface->get().get().registerWorker.getReply(request))
		                       : Never();
		state double startTime = now();
		loop choose {
			when(RegisterWorkerReply reply = wait(registrationReply)) {
				processClass = reply.processClass;
				asyncPriorityInfo->set(reply.priorityInfo);
				TraceEvent("WorkerRegisterReply")
				    .detail("CCID", ccInterface->get().get().id())
				    .detail("ProcessClass", reply.processClass.toString());
				break;
			}
			when(wait(delay(SERVER_KNOBS->UNKNOWN_CC_TIMEOUT))) {
				if (!ccInterfacePresent) {
					TraceEvent(SevWarn, "WorkerRegisterTimeout").detail("WaitTime", now() - startTime);
				}
			}
			when(wait(ccInterface->onChange())) { break; }
			when(wait(ddInterf->onChange())) { break; }
			when(wait(rkInterf->onChange())) { break; }
			when(wait(bmInterf->onChange())) { break; }
			when(wait(degraded->onChange())) { break; }
			when(wait(FlowTransport::transport().onIncompatibleChanged())) { break; }
			when(wait(issues->onChange())) { break; }
		}
	}
}

// Returns true if `address` is used in the db (indicated by `dbInfo`) transaction system and in the db's primary DC.
bool addressInDbAndPrimaryDc(const NetworkAddress& address, Reference<AsyncVar<ServerDBInfo> const> dbInfo) {
	const auto& dbi = dbInfo->get();

	if (dbi.master.addresses().contains(address)) {
		return true;
	}

	if (dbi.distributor.present() && dbi.distributor.get().address() == address) {
		return true;
	}

	if (dbi.ratekeeper.present() && dbi.ratekeeper.get().address() == address) {
		return true;
	}

	if (dbi.blobManager.present() && dbi.blobManager.get().address() == address) {
		return true;
	}

	for (const auto& resolver : dbi.resolvers) {
		if (resolver.address() == address) {
			return true;
		}
	}

	for (const auto& grvProxy : dbi.client.grvProxies) {
		if (grvProxy.addresses().contains(address)) {
			return true;
		}
	}

	for (const auto& commitProxy : dbi.client.commitProxies) {
		if (commitProxy.addresses().contains(address)) {
			return true;
		}
	}

	auto localityIsInPrimaryDc = [&dbInfo](const LocalityData& locality) {
		return locality.dcId() == dbInfo->get().master.locality.dcId();
	};

	for (const auto& logSet : dbi.logSystemConfig.tLogs) {
		for (const auto& tlog : logSet.tLogs) {
			if (!tlog.present()) {
				continue;
			}

			if (!localityIsInPrimaryDc(tlog.interf().filteredLocality)) {
				continue;
			}

			if (tlog.interf().addresses().contains(address)) {
				return true;
			}
		}
	}

	return false;
}

bool addressesInDbAndPrimaryDc(const NetworkAddressList& addresses, Reference<AsyncVar<ServerDBInfo> const> dbInfo) {
	return addressInDbAndPrimaryDc(addresses.address, dbInfo) ||
	       (addresses.secondaryAddress.present() && addressInDbAndPrimaryDc(addresses.secondaryAddress.get(), dbInfo));
}

namespace {

TEST_CASE("/fdbserver/worker/addressInDbAndPrimaryDc") {
	// Setup a ServerDBInfo for test.
	ServerDBInfo testDbInfo;
	LocalityData testLocal;
	testLocal.set(LiteralStringRef("dcid"), StringRef(std::to_string(1)));
	testDbInfo.master.locality = testLocal;

	// Manually set up a master address.
	NetworkAddress testAddress(IPAddress(0x13131313), 1);
	testDbInfo.master.changeCoordinators =
	    RequestStream<struct ChangeCoordinatorsRequest>(Endpoint({ testAddress }, UID(1, 2)));

	// First, create an empty TLogInterface, and check that it shouldn't be considered as in primary DC.
	testDbInfo.logSystemConfig.tLogs.push_back(TLogSet());
	testDbInfo.logSystemConfig.tLogs.back().tLogs.push_back(OptionalInterface<TLogInterface>());
	ASSERT(!addressInDbAndPrimaryDc(g_network->getLocalAddress(), makeReference<AsyncVar<ServerDBInfo>>(testDbInfo)));

	// Create a remote TLog. Although the remote TLog also uses the local address, it shouldn't be considered as
	// in primary DC given the remote locality.
	LocalityData fakeRemote;
	fakeRemote.set(LiteralStringRef("dcid"), StringRef(std::to_string(2)));
	TLogInterface remoteTlog(fakeRemote);
	remoteTlog.initEndpoints();
	testDbInfo.logSystemConfig.tLogs.back().tLogs.push_back(OptionalInterface(remoteTlog));
	ASSERT(!addressInDbAndPrimaryDc(g_network->getLocalAddress(), makeReference<AsyncVar<ServerDBInfo>>(testDbInfo)));

	// Next, create a local TLog. Now, the local address should be considered as in local DC.
	TLogInterface localTlog(testLocal);
	localTlog.initEndpoints();
	testDbInfo.logSystemConfig.tLogs.back().tLogs.push_back(OptionalInterface(localTlog));
	ASSERT(addressInDbAndPrimaryDc(g_network->getLocalAddress(), makeReference<AsyncVar<ServerDBInfo>>(testDbInfo)));

	// Use the master's address to test, which should be considered as in local DC.
	testDbInfo.logSystemConfig.tLogs.clear();
	ASSERT(addressInDbAndPrimaryDc(testAddress, makeReference<AsyncVar<ServerDBInfo>>(testDbInfo)));

	// Last, tests that proxies included in the ClientDbInfo are considered as local.
	NetworkAddress grvProxyAddress(IPAddress(0x26262626), 1);
	GrvProxyInterface grvProxyInterf;
	grvProxyInterf.getConsistentReadVersion =
	    RequestStream<struct GetReadVersionRequest>(Endpoint({ grvProxyAddress }, UID(1, 2)));
	testDbInfo.client.grvProxies.push_back(grvProxyInterf);
	ASSERT(addressInDbAndPrimaryDc(grvProxyAddress, makeReference<AsyncVar<ServerDBInfo>>(testDbInfo)));

	NetworkAddress commitProxyAddress(IPAddress(0x37373737), 1);
	CommitProxyInterface commitProxyInterf;
	commitProxyInterf.commit =
	    RequestStream<struct CommitTransactionRequest>(Endpoint({ commitProxyAddress }, UID(1, 2)));
	testDbInfo.client.commitProxies.push_back(commitProxyInterf);
	ASSERT(addressInDbAndPrimaryDc(commitProxyAddress, makeReference<AsyncVar<ServerDBInfo>>(testDbInfo)));

	return Void();
}

} // namespace

bool addressInDbAndRemoteDc(const NetworkAddress& address, Reference<AsyncVar<ServerDBInfo> const> dbInfo) {
	const auto& dbi = dbInfo->get();

	for (const auto& logSet : dbi.logSystemConfig.tLogs) {
		if (logSet.isLocal || logSet.locality == tagLocalitySatellite) {
			continue;
		}
		for (const auto& tlog : logSet.tLogs) {
			if (tlog.present() && tlog.interf().addresses().contains(address)) {
				return true;
			}
		}

		for (const auto& logRouter : logSet.logRouters) {
			if (logRouter.present() && logRouter.interf().addresses().contains(address)) {
				return true;
			}
		}
	}

	return false;
}

bool addressesInDbAndRemoteDc(const NetworkAddressList& addresses, Reference<AsyncVar<ServerDBInfo> const> dbInfo) {
	return addressInDbAndRemoteDc(addresses.address, dbInfo) ||
	       (addresses.secondaryAddress.present() && addressInDbAndRemoteDc(addresses.secondaryAddress.get(), dbInfo));
}

namespace {

TEST_CASE("/fdbserver/worker/addressInDbAndRemoteDc") {
	// Setup a ServerDBInfo for test.
	ServerDBInfo testDbInfo;
	LocalityData testLocal;
	testLocal.set(LiteralStringRef("dcid"), StringRef(std::to_string(1)));
	testDbInfo.master.locality = testLocal;

	// First, create an empty TLogInterface, and check that it shouldn't be considered as in remote DC.
	testDbInfo.logSystemConfig.tLogs.push_back(TLogSet());
	testDbInfo.logSystemConfig.tLogs.back().isLocal = true;
	testDbInfo.logSystemConfig.tLogs.back().tLogs.push_back(OptionalInterface<TLogInterface>());
	ASSERT(!addressInDbAndRemoteDc(g_network->getLocalAddress(), makeReference<AsyncVar<ServerDBInfo>>(testDbInfo)));

	TLogInterface localTlog(testLocal);
	localTlog.initEndpoints();
	testDbInfo.logSystemConfig.tLogs.back().tLogs.push_back(OptionalInterface(localTlog));
	ASSERT(!addressInDbAndRemoteDc(g_network->getLocalAddress(), makeReference<AsyncVar<ServerDBInfo>>(testDbInfo)));

	// Create a remote TLog, and it should be considered as in remote DC.
	LocalityData fakeRemote;
	fakeRemote.set(LiteralStringRef("dcid"), StringRef(std::to_string(2)));
	TLogInterface remoteTlog(fakeRemote);
	remoteTlog.initEndpoints();

	testDbInfo.logSystemConfig.tLogs.push_back(TLogSet());
	testDbInfo.logSystemConfig.tLogs.back().isLocal = false;
	testDbInfo.logSystemConfig.tLogs.back().tLogs.push_back(OptionalInterface(remoteTlog));
	ASSERT(addressInDbAndRemoteDc(g_network->getLocalAddress(), makeReference<AsyncVar<ServerDBInfo>>(testDbInfo)));

	// Create a remote log router, and it should be considered as in remote DC.
	NetworkAddress logRouterAddress(IPAddress(0x26262626), 1);
	TLogInterface remoteLogRouter(fakeRemote);
	remoteLogRouter.initEndpoints();
	remoteLogRouter.peekMessages = RequestStream<struct TLogPeekRequest>(Endpoint({ logRouterAddress }, UID(1, 2)));
	testDbInfo.logSystemConfig.tLogs.back().logRouters.push_back(OptionalInterface(remoteLogRouter));
	ASSERT(addressInDbAndRemoteDc(logRouterAddress, makeReference<AsyncVar<ServerDBInfo>>(testDbInfo)));

	// Create a satellite tlog, and it shouldn't be considered as in remote DC.
	testDbInfo.logSystemConfig.tLogs.push_back(TLogSet());
	testDbInfo.logSystemConfig.tLogs.back().locality = tagLocalitySatellite;
	NetworkAddress satelliteTLogAddress(IPAddress(0x13131313), 1);
	TLogInterface satelliteTLog(fakeRemote);
	satelliteTLog.initEndpoints();
	satelliteTLog.peekMessages = RequestStream<struct TLogPeekRequest>(Endpoint({ satelliteTLogAddress }, UID(1, 2)));
	testDbInfo.logSystemConfig.tLogs.back().tLogs.push_back(OptionalInterface(satelliteTLog));
	ASSERT(!addressInDbAndRemoteDc(satelliteTLogAddress, makeReference<AsyncVar<ServerDBInfo>>(testDbInfo)));

	return Void();
}

} // namespace

// The actor that actively monitors the health of local and peer servers, and reports anomaly to the cluster controller.
ACTOR Future<Void> healthMonitor(Reference<AsyncVar<Optional<ClusterControllerFullInterface>> const> ccInterface,
                                 WorkerInterface interf,
                                 LocalityData locality,
                                 Reference<AsyncVar<ServerDBInfo> const> dbInfo) {
	loop {
		Future<Void> nextHealthCheckDelay = Never();
		if (dbInfo->get().recoveryState >= RecoveryState::ACCEPTING_COMMITS && ccInterface->get().present()) {
			nextHealthCheckDelay = delay(SERVER_KNOBS->WORKER_HEALTH_MONITOR_INTERVAL);
			const auto& allPeers = FlowTransport::transport().getAllPeers();
			UpdateWorkerHealthRequest req;

			bool workerInDb = false;
			bool workerInPrimary = false;
			if (addressesInDbAndPrimaryDc(interf.addresses(), dbInfo)) {
				workerInDb = true;
				workerInPrimary = true;
			} else if (addressesInDbAndRemoteDc(interf.addresses(), dbInfo)) {
				workerInDb = true;
				workerInPrimary = false;
			}

			if (workerInDb) {
				for (const auto& [address, peer] : allPeers) {
					if (peer->pingLatencies.getPopulationSize() < SERVER_KNOBS->PEER_LATENCY_CHECK_MIN_POPULATION) {
						// Ignore peers that don't have enough samples.
						// TODO(zhewu): Currently, FlowTransport latency monitor clears ping latency samples on a
						// regular
						//              basis, which may affect the measurement count. Currently,
						//              WORKER_HEALTH_MONITOR_INTERVAL is much smaller than the ping clearance interval,
						//              so it may be ok. If this ends to be a problem, we need to consider keep track of
						//              last ping latencies logged.
						continue;
					}

					if ((workerInPrimary && addressInDbAndPrimaryDc(address, dbInfo)) ||
					    (!workerInPrimary && addressInDbAndRemoteDc(address, dbInfo))) {
						// Only monitoring the servers that in the primary or remote DC's transaction systems.
						// Note that currently we are not monitor storage servers, since lagging in storage servers
						// today already can trigger server exclusion by data distributor.

						if (peer->pingLatencies.percentile(SERVER_KNOBS->PEER_LATENCY_DEGRADATION_PERCENTILE) >
						        SERVER_KNOBS->PEER_LATENCY_DEGRADATION_THRESHOLD ||
						    peer->timeoutCount / (double)(peer->pingLatencies.getPopulationSize()) >
						        SERVER_KNOBS->PEER_TIMEOUT_PERCENTAGE_DEGRADATION_THRESHOLD) {
							// This is a degraded peer.
							TraceEvent("HealthMonitorDetectDegradedPeer")
							    .suppressFor(30)
							    .detail("Peer", address)
							    .detail("Elapsed", now() - peer->lastLoggedTime)
							    .detail("MinLatency", peer->pingLatencies.min())
							    .detail("MaxLatency", peer->pingLatencies.max())
							    .detail("MeanLatency", peer->pingLatencies.mean())
							    .detail("MedianLatency", peer->pingLatencies.median())
							    .detail("CheckedPercentile", SERVER_KNOBS->PEER_LATENCY_DEGRADATION_PERCENTILE)
							    .detail(
							        "CheckedPercentileLatency",
							        peer->pingLatencies.percentile(SERVER_KNOBS->PEER_LATENCY_DEGRADATION_PERCENTILE))
							    .detail("Count", peer->pingLatencies.getPopulationSize())
							    .detail("TimeoutCount", peer->timeoutCount);

							req.degradedPeers.push_back(address);
						}
					}
				}
			}

			if (!req.degradedPeers.empty()) {
				req.address = FlowTransport::transport().getLocalAddress();
				ccInterface->get().get().updateWorkerHealth.send(req);
			}
		}
		choose {
			when(wait(nextHealthCheckDelay)) {}
			when(wait(ccInterface->onChange())) {}
			when(wait(dbInfo->onChange())) {}
		}
	}
}

#if (defined(__linux__) || defined(__FreeBSD__)) && defined(USE_GPERFTOOLS)
// A set of threads that should be profiled
std::set<std::thread::id> profiledThreads;

// Returns whether or not a given thread should be profiled
int filter_in_thread(void* arg) {
	return profiledThreads.count(std::this_thread::get_id()) > 0 ? 1 : 0;
}
#endif

// Enables the calling thread to be profiled
void registerThreadForProfiling() {
#if (defined(__linux__) || defined(__FreeBSD__)) && defined(USE_GPERFTOOLS)
	// Not sure if this is actually needed, but a call to backtrace was advised here:
	// http://groups.google.com/group/google-perftools/browse_thread/thread/0dfd74532e038eb8/2686d9f24ac4365f?pli=1
	profiledThreads.insert(std::this_thread::get_id());
	const int num_levels = 100;
	void* pc[num_levels];
	backtrace(pc, num_levels);
#endif
}

// Starts or stops the CPU profiler
void updateCpuProfiler(ProfilerRequest req) {
	switch (req.type) {
	case ProfilerRequest::Type::GPROF:
#if (defined(__linux__) || defined(__FreeBSD__)) && defined(USE_GPERFTOOLS) && !defined(VALGRIND)
		switch (req.action) {
		case ProfilerRequest::Action::ENABLE: {
			const char* path = (const char*)req.outputFile.begin();
			ProfilerOptions* options = new ProfilerOptions();
			options->filter_in_thread = &filter_in_thread;
			options->filter_in_thread_arg = nullptr;
			ProfilerStartWithOptions(path, options);
			break;
		}
		case ProfilerRequest::Action::DISABLE:
			ProfilerStop();
			break;
		case ProfilerRequest::Action::RUN:
			ASSERT(false); // User should have called runProfiler.
			break;
		}
#endif
		break;
	case ProfilerRequest::Type::FLOW:
		switch (req.action) {
		case ProfilerRequest::Action::ENABLE:
			startProfiling(g_network, {}, req.outputFile);
			break;
		case ProfilerRequest::Action::DISABLE:
			stopProfiling();
			break;
		case ProfilerRequest::Action::RUN:
			ASSERT(false); // User should have called runProfiler.
			break;
		}
		break;
	default:
		ASSERT(false);
		break;
	}
}

ACTOR Future<Void> runCpuProfiler(ProfilerRequest req) {
	if (req.action == ProfilerRequest::Action::RUN) {
		req.action = ProfilerRequest::Action::ENABLE;
		updateCpuProfiler(req);
		wait(delay(req.duration));
		req.action = ProfilerRequest::Action::DISABLE;
		updateCpuProfiler(req);
		return Void();
	} else {
		updateCpuProfiler(req);
		return Void();
	}
}

void runHeapProfiler(const char* msg) {
#if defined(__linux__) && defined(USE_GPERFTOOLS) && !defined(VALGRIND)
	if (IsHeapProfilerRunning()) {
		HeapProfilerDump(msg);
	} else {
		TraceEvent("ProfilerError").detail("Message", "HeapProfiler not running");
	}
#else
	TraceEvent("ProfilerError").detail("Message", "HeapProfiler Unsupported");
#endif
}

ACTOR Future<Void> runProfiler(ProfilerRequest req) {
	if (req.type == ProfilerRequest::Type::GPROF_HEAP) {
		runHeapProfiler("User triggered heap dump");
	} else {
		wait(runCpuProfiler(req));
	}

	return Void();
}

bool checkHighMemory(int64_t threshold, bool* error) {
#if defined(__linux__) && defined(USE_GPERFTOOLS) && !defined(VALGRIND)
	*error = false;
	uint64_t page_size = sysconf(_SC_PAGESIZE);
	int fd = open("/proc/self/statm", O_RDONLY | O_CLOEXEC);
	if (fd < 0) {
		TraceEvent("OpenStatmFileFailure").log();
		*error = true;
		return false;
	}

	const int buf_sz = 256;
	char stat_buf[buf_sz];
	ssize_t stat_nread = read(fd, stat_buf, buf_sz);
	if (stat_nread < 0) {
		TraceEvent("ReadStatmFileFailure").log();
		*error = true;
		return false;
	}

	uint64_t vmsize, rss;
	sscanf(stat_buf, "%lu %lu", &vmsize, &rss);
	rss *= page_size;
	if (rss >= threshold) {
		return true;
	}
#else
	TraceEvent("CheckHighMemoryUnsupported").log();
	*error = true;
#endif
	return false;
}

// Runs heap profiler when RSS memory usage is high.
ACTOR Future<Void> monitorHighMemory(int64_t threshold) {
	if (threshold <= 0)
		return Void();

	loop {
		bool err = false;
		bool highmem = checkHighMemory(threshold, &err);
		if (err)
			break;

		if (highmem)
			runHeapProfiler("Highmem heap dump");
		wait(delay(SERVER_KNOBS->HEAP_PROFILER_INTERVAL));
	}
	return Void();
}

struct TrackRunningStorage {
	UID self;
	KeyValueStoreType storeType;
	std::set<std::pair<UID, KeyValueStoreType>>* runningStorages;
	TrackRunningStorage(UID self,
	                    KeyValueStoreType storeType,
	                    std::set<std::pair<UID, KeyValueStoreType>>* runningStorages)
	  : self(self), storeType(storeType), runningStorages(runningStorages) {
		runningStorages->emplace(self, storeType);
	}
	~TrackRunningStorage() { runningStorages->erase(std::make_pair(self, storeType)); };
};

ACTOR Future<Void> storageServerRollbackRebooter(std::set<std::pair<UID, KeyValueStoreType>>* runningStorages,
                                                 Future<Void> prevStorageServer,
                                                 KeyValueStoreType storeType,
                                                 std::string filename,
                                                 UID id,
                                                 LocalityData locality,
                                                 bool isTss,
                                                 Reference<AsyncVar<ServerDBInfo> const> db,
                                                 std::string folder,
                                                 ActorCollection* filesClosed,
                                                 int64_t memoryLimit,
                                                 IKeyValueStore* store) {
	state TrackRunningStorage _(id, storeType, runningStorages);
	loop {
		ErrorOr<Void> e = wait(errorOr(prevStorageServer));
		if (!e.isError())
			return Void();
		else if (e.getError().code() != error_code_please_reboot)
			throw e.getError();

		TraceEvent("StorageServerRequestedReboot", id).log();

		StorageServerInterface recruited;
		recruited.uniqueID = id;
		recruited.locality = locality;
		recruited.tssPairID =
		    isTss ? Optional<UID>(UID()) : Optional<UID>(); // set this here since we use its presence to determine
		                                                    // whether this server is a tss or not
		recruited.initEndpoints();

		DUMPTOKEN(recruited.getValue);
		DUMPTOKEN(recruited.getKey);
		DUMPTOKEN(recruited.getKeyValues);
		DUMPTOKEN(recruited.getKeyValuesAndFlatMap);
		DUMPTOKEN(recruited.getShardState);
		DUMPTOKEN(recruited.waitMetrics);
		DUMPTOKEN(recruited.splitMetrics);
		DUMPTOKEN(recruited.getReadHotRanges);
		DUMPTOKEN(recruited.getRangeSplitPoints);
		DUMPTOKEN(recruited.getStorageMetrics);
		DUMPTOKEN(recruited.waitFailure);
		DUMPTOKEN(recruited.getQueuingMetrics);
		DUMPTOKEN(recruited.getKeyValueStoreType);
		DUMPTOKEN(recruited.watchValue);
		DUMPTOKEN(recruited.getKeyValuesStream);
		DUMPTOKEN(recruited.getKeyValuesAndFlatMap);

		prevStorageServer =
		    storageServer(store, recruited, db, folder, Promise<Void>(), Reference<IClusterConnectionRecord>(nullptr));
		prevStorageServer = handleIOErrors(prevStorageServer, store, id, store->onClosed());
	}
}

ACTOR Future<Void> storageCacheRollbackRebooter(Future<Void> prevStorageCache,
                                                UID id,
                                                LocalityData locality,
                                                Reference<AsyncVar<ServerDBInfo> const> db) {
	loop {
		ErrorOr<Void> e = wait(errorOr(prevStorageCache));
		if (!e.isError()) {
			TraceEvent("StorageCacheRequestedReboot1", id).log();
			return Void();
		} else if (e.getError().code() != error_code_please_reboot &&
		           e.getError().code() != error_code_worker_removed) {
			TraceEvent("StorageCacheRequestedReboot2", id).detail("Code", e.getError().code());
			throw e.getError();
		}

		TraceEvent("StorageCacheRequestedReboot", id).log();

		StorageServerInterface recruited;
		recruited.uniqueID = deterministicRandom()->randomUniqueID(); // id;
		recruited.locality = locality;
		recruited.initEndpoints();

		DUMPTOKEN(recruited.getValue);
		DUMPTOKEN(recruited.getKey);
		DUMPTOKEN(recruited.getKeyValues);
		DUMPTOKEN(recruited.getShardState);
		DUMPTOKEN(recruited.waitMetrics);
		DUMPTOKEN(recruited.splitMetrics);
		DUMPTOKEN(recruited.getStorageMetrics);
		DUMPTOKEN(recruited.waitFailure);
		DUMPTOKEN(recruited.getQueuingMetrics);
		DUMPTOKEN(recruited.getKeyValueStoreType);
		DUMPTOKEN(recruited.watchValue);

		prevStorageCache = storageCacheServer(recruited, 0, db);
	}
}

// FIXME:  This will not work correctly in simulation as all workers would share the same roles map
std::set<std::pair<std::string, std::string>> g_roles;

Standalone<StringRef> roleString(std::set<std::pair<std::string, std::string>> roles, bool with_ids) {
	std::string result;
	for (auto& r : roles) {
		if (!result.empty())
			result.append(",");
		result.append(r.first);
		if (with_ids) {
			result.append(":");
			result.append(r.second);
		}
	}
	return StringRef(result);
}

void startRole(const Role& role,
               UID roleId,
               UID workerId,
               const std::map<std::string, std::string>& details,
               const std::string& origination) {
	if (role.includeInTraceRoles) {
		addTraceRole(role.abbreviation);
	}

	TraceEvent ev("Role", roleId);
	ev.detail("As", role.roleName)
	    .detail("Transition", "Begin")
	    .detail("Origination", origination)
	    .detail("OnWorker", workerId);
	for (auto it = details.begin(); it != details.end(); it++)
		ev.detail(it->first.c_str(), it->second);

	ev.trackLatest(roleId.shortString() + ".Role");

	// Update roles map, log Roles metrics
	g_roles.insert({ role.roleName, roleId.shortString() });
	StringMetricHandle(LiteralStringRef("Roles")) = roleString(g_roles, false);
	StringMetricHandle(LiteralStringRef("RolesWithIDs")) = roleString(g_roles, true);
	if (g_network->isSimulated())
		g_simulator.addRole(g_network->getLocalAddress(), role.roleName);
}

void endRole(const Role& role, UID id, std::string reason, bool ok, Error e) {
	{
		TraceEvent ev("Role", id);
		if (e.code() != invalid_error_code)
			ev.error(e, true);
		ev.detail("Transition", "End").detail("As", role.roleName).detail("Reason", reason);

		ev.trackLatest(id.shortString() + ".Role");
	}

	if (!ok) {
		std::string type = role.roleName + "Failed";

		TraceEvent err(SevError, type.c_str(), id);
		if (e.code() != invalid_error_code) {
			err.error(e, true);
		}
		err.detail("Reason", reason);
	}

	latestEventCache.clear(id.shortString());

	// Update roles map, log Roles metrics
	g_roles.erase({ role.roleName, id.shortString() });
	StringMetricHandle(LiteralStringRef("Roles")) = roleString(g_roles, false);
	StringMetricHandle(LiteralStringRef("RolesWithIDs")) = roleString(g_roles, true);
	if (g_network->isSimulated())
		g_simulator.removeRole(g_network->getLocalAddress(), role.roleName);

	if (role.includeInTraceRoles) {
		removeTraceRole(role.abbreviation);
	}
}

ACTOR Future<Void> traceRole(Role role, UID roleId) {
	loop {
		wait(delay(SERVER_KNOBS->WORKER_LOGGING_INTERVAL));
		TraceEvent("Role", roleId).detail("Transition", "Refresh").detail("As", role.roleName);
	}
}

ACTOR Future<Void> workerSnapCreate(WorkerSnapRequest snapReq, Standalone<StringRef> snapFolder) {
	state ExecCmdValueString snapArg(snapReq.snapPayload);
	try {
		int err = wait(execHelper(&snapArg, snapReq.snapUID, snapFolder.toString(), snapReq.role.toString()));
		std::string uidStr = snapReq.snapUID.toString();
		TraceEvent("ExecTraceWorker")
		    .detail("Uid", uidStr)
		    .detail("Status", err)
		    .detail("Role", snapReq.role)
		    .detail("Value", snapFolder)
		    .detail("ExecPayload", snapReq.snapPayload);
		if (err != 0) {
			throw operation_failed();
		}
		if (snapReq.role.toString() == "storage") {
			printStorageVersionInfo();
		}
		snapReq.reply.send(Void());
	} catch (Error& e) {
		TraceEvent("ExecHelperError").error(e, true /*includeCancelled*/);
		if (e.code() != error_code_operation_cancelled) {
			snapReq.reply.sendError(e);
		} else {
			throw e;
		}
	}
	return Void();
}

// TODO: `issues` is right now only updated by `monitorTraceLogIssues` and thus is being `set` on every update.
// It could be changed to `insert` and `trigger` later if we want to use it as a generic way for the caller of this
// function to report issues to cluster controller.
ACTOR Future<Void> monitorTraceLogIssues(Reference<AsyncVar<std::set<std::string>>> issues) {
	state bool pingTimeout = false;
	loop {
		wait(delay(SERVER_KNOBS->TRACE_LOG_FLUSH_FAILURE_CHECK_INTERVAL_SECONDS));
		Future<Void> pingAck = pingTraceLogWriterThread();
		try {
			wait(timeoutError(pingAck, SERVER_KNOBS->TRACE_LOG_PING_TIMEOUT_SECONDS));
		} catch (Error& e) {
			if (e.code() == error_code_timed_out) {
				pingTimeout = true;
			} else {
				throw;
			}
		}
		std::set<std::string> _issues;
		retrieveTraceLogIssues(_issues);
		if (pingTimeout) {
			// Ping trace log writer thread timeout.
			_issues.insert("trace_log_writer_thread_unresponsive");
			pingTimeout = false;
		}
		issues->set(_issues);
	}
}

class SharedLogsKey {
	TLogVersion logVersion;
	TLogSpillType spillType;
	KeyValueStoreType storeType;

public:
	SharedLogsKey(const TLogOptions& options, KeyValueStoreType kvst)
	  : logVersion(options.version), spillType(options.spillType), storeType(kvst) {
		if (logVersion >= TLogVersion::V5)
			spillType = TLogSpillType::UNSET;
	}

	bool operator<(const SharedLogsKey& other) const {
		return std::tie(logVersion, spillType, storeType) <
		       std::tie(other.logVersion, other.spillType, other.storeType);
	}
};

struct SharedLogsValue {
	Future<Void> actor = Void();
	UID uid = UID();
	PromiseStream<InitializeTLogRequest> requests; // Non-ptxn TLogs use this
	PromiseStream<ptxn::InitializePtxnTLogRequest> ptxnRequests; // PTXN TLogs use this

	SharedLogsValue() = default;
	SharedLogsValue(Future<Void> actor, UID uid, PromiseStream<InitializeTLogRequest> requests)
	  : actor(actor), uid(uid), requests(requests) {}
	SharedLogsValue(Future<Void> actor, UID uid, PromiseStream<ptxn::InitializePtxnTLogRequest> requests)
	  : actor(actor), uid(uid), ptxnRequests(requests) {}
};

ACTOR Future<Void> workerServer(Reference<IClusterConnectionRecord> connRecord,
                                Reference<AsyncVar<Optional<ClusterControllerFullInterface>> const> ccInterface,
                                LocalityData locality,
                                Reference<AsyncVar<ClusterControllerPriorityInfo>> asyncPriorityInfo,
                                ProcessClass initialClass,
                                std::string folder,
                                int64_t memoryLimit,
                                std::string metricsConnFile,
                                std::string metricsPrefix,
                                Promise<Void> recoveredDiskFiles,
                                int64_t memoryProfileThreshold,
                                std::string _coordFolder,
                                std::string whitelistBinPaths,
                                Reference<AsyncVar<ServerDBInfo>> dbInfo,
                                ConfigDBType configDBType,
                                Reference<LocalConfiguration> localConfig) {
	state PromiseStream<ErrorInfo> errors;
	state Reference<AsyncVar<Optional<DataDistributorInterface>>> ddInterf(
	    new AsyncVar<Optional<DataDistributorInterface>>());
	state Reference<AsyncVar<Optional<RatekeeperInterface>>> rkInterf(new AsyncVar<Optional<RatekeeperInterface>>());
	state Reference<AsyncVar<Optional<BlobManagerInterface>>> bmInterf(new AsyncVar<Optional<BlobManagerInterface>>());
	state Future<Void> handleErrors = workerHandleErrors(errors.getFuture()); // Needs to be stopped last
	state ActorCollection errorForwarders(false);
	state Future<Void> loggingTrigger = Void();
	state double loggingDelay = SERVER_KNOBS->WORKER_LOGGING_INTERVAL;
	state ActorCollection filesClosed(true);
	state Promise<Void> stopping;
	state WorkerCache<InitializeStorageReply> storageCache;
	state Future<Void> metricsLogger;
	state Reference<AsyncVar<bool>> degraded = FlowTransport::transport().getDegraded();
	// tLogFnForOptions() can return a function that doesn't correspond with the FDB version that the
	// TLogVersion represents.  This can be done if the newer TLog doesn't support a requested option.
	// As (store type, spill type) can map to the same TLogFn across multiple TLogVersions, we need to
	// decide if we should collapse them into the same SharedTLog instance as well.  The answer
	// here is no, so that when running with log_version==3, all files should say V=3.
	state std::map<SharedLogsKey, SharedLogsValue> sharedLogs;
	state Reference<AsyncVar<UID>> activeSharedTLog(new AsyncVar<UID>());
	state WorkerCache<InitializeBackupReply> backupWorkerCache;

	state std::string coordFolder = abspath(_coordFolder);

	state WorkerInterface interf(locality);
	state std::set<std::pair<UID, KeyValueStoreType>> runningStorages;
	interf.initEndpoints();

	state Reference<AsyncVar<std::set<std::string>>> issues(new AsyncVar<std::set<std::string>>());

	folder = abspath(folder);

	if (metricsPrefix.size() > 0) {
		if (metricsConnFile.size() > 0) {
			try {
				state Database db =
				    Database::createDatabase(metricsConnFile, Database::API_VERSION_LATEST, IsInternal::True, locality);
				metricsLogger = runMetrics(db, KeyRef(metricsPrefix));
			} catch (Error& e) {
				TraceEvent(SevWarnAlways, "TDMetricsBadClusterFile").error(e).detail("ConnFile", metricsConnFile);
			}
		} else {
			auto lockAware = metricsPrefix.size() && metricsPrefix[0] == '\xff' ? LockAware::True : LockAware::False;
			metricsLogger =
			    runMetrics(openDBOnServer(dbInfo, TaskPriority::DefaultEndpoint, lockAware), KeyRef(metricsPrefix));
		}

		GlobalConfig::globalConfig().trigger(samplingFrequency, samplingProfilerUpdateFrequency);
	}

	errorForwarders.add(resetAfter(degraded,
	                               SERVER_KNOBS->DEGRADED_RESET_INTERVAL,
	                               false,
	                               SERVER_KNOBS->DEGRADED_WARNING_LIMIT,
	                               SERVER_KNOBS->DEGRADED_WARNING_RESET_DELAY,
	                               "DegradedReset"));
	errorForwarders.add(loadedPonger(interf.debugPing.getFuture()));
	errorForwarders.add(waitFailureServer(interf.waitFailure.getFuture()));
	errorForwarders.add(monitorTraceLogIssues(issues));
	errorForwarders.add(testerServerCore(interf.testerInterface, connRecord, dbInfo, locality));
	errorForwarders.add(monitorHighMemory(memoryProfileThreshold));

	filesClosed.add(stopping.getFuture());

	initializeSystemMonitorMachineState(SystemMonitorMachineState(
	    folder, locality.dcId(), locality.zoneId(), locality.machineId(), g_network->getLocalAddress().ip));

	{
		auto recruited = interf;
		DUMPTOKEN(recruited.clientInterface.reboot);
		DUMPTOKEN(recruited.clientInterface.profiler);
		DUMPTOKEN(recruited.tLog);
		DUMPTOKEN(recruited.master);
		DUMPTOKEN(recruited.commitProxy);
		DUMPTOKEN(recruited.grvProxy);
		DUMPTOKEN(recruited.resolver);
		DUMPTOKEN(recruited.storage);
		DUMPTOKEN(recruited.debugPing);
		DUMPTOKEN(recruited.coordinationPing);
		DUMPTOKEN(recruited.waitFailure);
		DUMPTOKEN(recruited.setMetricsRate);
		DUMPTOKEN(recruited.eventLogRequest);
		DUMPTOKEN(recruited.traceBatchDumpRequest);
		DUMPTOKEN(recruited.updateServerDBInfo);
	}

	state std::vector<Future<Void>> recoveries;

	try {
		std::vector<DiskStore> stores = getDiskStores(folder);
		bool validateDataFiles = deleteFile(joinPath(folder, validationFilename));
		for (int f = 0; f < stores.size(); f++) {
			DiskStore s = stores[f];
			// FIXME: Error handling
			if (s.storedComponent == DiskStore::Storage) {
				LocalLineage _;
				getCurrentLineage()->modify(&RoleLineage::role) = ProcessClass::ClusterRole::Storage;
				IKeyValueStore* kv =
				    openKVStore(s.storeType, s.filename, s.storeID, memoryLimit, false, validateDataFiles);
				Future<Void> kvClosed = kv->onClosed();
				filesClosed.add(kvClosed);

				// std::string doesn't have startsWith
				std::string tssPrefix = testingStoragePrefix.toString();
				// TODO might be more efficient to mark a boolean on DiskStore in getDiskStores, but that kind of breaks
				// the abstraction since DiskStore also applies to storage cache + tlog
				bool isTss = s.filename.find(tssPrefix) != std::string::npos;
				Role ssRole = isTss ? Role::TESTING_STORAGE_SERVER : Role::STORAGE_SERVER;

				StorageServerInterface recruited;
				recruited.uniqueID = s.storeID;
				recruited.locality = locality;
				recruited.tssPairID =
				    isTss ? Optional<UID>(UID())
				          : Optional<UID>(); // presence of optional is used as source of truth for tss vs not. Value
				                             // gets overridden later in restoreDurableState
				recruited.initEndpoints();

				std::map<std::string, std::string> details;
				details["StorageEngine"] = s.storeType.toString();
				details["IsTSS"] = isTss ? "Yes" : "No";

				startRole(ssRole, recruited.id(), interf.id(), details, "Restored");

				DUMPTOKEN(recruited.getValue);
				DUMPTOKEN(recruited.getKey);
				DUMPTOKEN(recruited.getKeyValues);
				DUMPTOKEN(recruited.getShardState);
				DUMPTOKEN(recruited.waitMetrics);
				DUMPTOKEN(recruited.splitMetrics);
				DUMPTOKEN(recruited.getReadHotRanges);
				DUMPTOKEN(recruited.getRangeSplitPoints);
				DUMPTOKEN(recruited.getStorageMetrics);
				DUMPTOKEN(recruited.waitFailure);
				DUMPTOKEN(recruited.getQueuingMetrics);
				DUMPTOKEN(recruited.getKeyValueStoreType);
				DUMPTOKEN(recruited.watchValue);
				DUMPTOKEN(recruited.getKeyValuesStream);
				DUMPTOKEN(recruited.getKeyValuesAndFlatMap);

				Promise<Void> recovery;
				Future<Void> f = storageServer(kv, recruited, dbInfo, folder, recovery, connRecord);
				recoveries.push_back(recovery.getFuture());
				f = handleIOErrors(f, kv, s.storeID, kvClosed);
				f = storageServerRollbackRebooter(&runningStorages,
				                                  f,
				                                  s.storeType,
				                                  s.filename,
				                                  recruited.id(),
				                                  recruited.locality,
				                                  isTss,
				                                  dbInfo,
				                                  folder,
				                                  &filesClosed,
				                                  memoryLimit,
				                                  kv);
				errorForwarders.add(forwardError(errors, ssRole, recruited.id(), f));
			} else if (s.storedComponent == DiskStore::TLogData) {
				LocalLineage _;
				getCurrentLineage()->modify(&RoleLineage::role) = ProcessClass::ClusterRole::TLog;
				std::string logQueueBasename;
				const std::string filename = basename(s.filename);
				if (StringRef(filename).startsWith(fileLogDataPrefix)) {
					logQueueBasename = fileLogQueuePrefix.toString();
				} else {
					StringRef optionsString = StringRef(filename).removePrefix(fileVersionedLogDataPrefix).eat("-");
					logQueueBasename = fileLogQueuePrefix.toString() + optionsString.toString() + "-";
				}
				ASSERT_WE_THINK(abspath(parentDirectory(s.filename)) == folder);
				IKeyValueStore* kv = openKVStore(s.storeType, s.filename, s.storeID, memoryLimit, validateDataFiles);
				const DiskQueueVersion dqv =
				    s.tLogOptions.version >= TLogVersion::V3 ? DiskQueueVersion::V1 : DiskQueueVersion::V0;
				const int64_t diskQueueWarnSize =
				    s.tLogOptions.spillType == TLogSpillType::VALUE ? 10 * SERVER_KNOBS->TARGET_BYTES_PER_TLOG : -1;
				IDiskQueue* queue = openDiskQueue(joinPath(folder, logQueueBasename + s.storeID.toString() + "-"),
				                                  tlogQueueExtension.toString(),
				                                  s.storeID,
				                                  dqv,
				                                  diskQueueWarnSize);
				filesClosed.add(kv->onClosed());
				filesClosed.add(queue->onClosed());
				std::vector<std::pair<IKeyValueStore*, IDiskQueue*>> persistentDataAndQueues;
				persistentDataAndQueues.emplace_back(kv, queue);

				std::map<std::string, std::string> details;
				details["StorageEngine"] = s.storeType.toString();
				startRole(Role::SHARED_TRANSACTION_LOG, s.storeID, interf.id(), details, "Restored");

				Promise<Void> oldLog;
				Promise<Void> recovery;
				TLogFn tLogFn = tLogFnForOptions(s.tLogOptions);
				auto& logData = sharedLogs[SharedLogsKey(s.tLogOptions, s.storeType)];
				// FIXME: Shouldn't if logData.first isValid && !isReady, shouldn't we
				// be sending a fake InitializeTLogRequest rather than calling tLog() ?
				Future<Void> tl =
				    tLogFn(persistentDataAndQueues,
				           dbInfo,
				           locality,
				           !logData.actor.isValid() || logData.actor.isReady() ? logData.requests
				                                                               : PromiseStream<InitializeTLogRequest>(),
				           s.storeID,
				           interf.id(),
				           true,
				           oldLog,
				           recovery,
				           folder,
				           degraded,
				           activeSharedTLog);
				recoveries.push_back(recovery.getFuture());
				activeSharedTLog->set(s.storeID);

				tl = handleIOErrors(tl, kv, s.storeID);
				tl = handleIOErrors(tl, queue, s.storeID);
				if (!logData.actor.isValid() || logData.actor.isReady()) {
					logData.actor = oldLog.getFuture() || tl;
					logData.uid = s.storeID;
				}
				errorForwarders.add(forwardError(errors, Role::SHARED_TRANSACTION_LOG, s.storeID, tl));
			}
		}

		bool hasCache = false;
		//  start cache role if we have the right process class
		if (initialClass.classType() == ProcessClass::StorageCacheClass) {
			hasCache = true;
			StorageServerInterface recruited;
			recruited.locality = locality;
			recruited.initEndpoints();

			std::map<std::string, std::string> details;
			startRole(Role::STORAGE_CACHE, recruited.id(), interf.id(), details);

			// DUMPTOKEN(recruited.getVersion);
			DUMPTOKEN(recruited.getValue);
			DUMPTOKEN(recruited.getKey);
			DUMPTOKEN(recruited.getKeyValues);
			DUMPTOKEN(recruited.getKeyValuesAndFlatMap);
			DUMPTOKEN(recruited.getShardState);
			DUMPTOKEN(recruited.waitMetrics);
			DUMPTOKEN(recruited.splitMetrics);
			DUMPTOKEN(recruited.getStorageMetrics);
			DUMPTOKEN(recruited.waitFailure);
			DUMPTOKEN(recruited.getQueuingMetrics);
			DUMPTOKEN(recruited.getKeyValueStoreType);
			DUMPTOKEN(recruited.watchValue);

			auto f = storageCacheServer(recruited, 0, dbInfo);
			f = storageCacheRollbackRebooter(f, recruited.id(), recruited.locality, dbInfo);
			errorForwarders.add(forwardError(errors, Role::STORAGE_CACHE, recruited.id(), f));
		}

		std::map<std::string, std::string> details;
		details["Locality"] = locality.toString();
		details["DataFolder"] = folder;
		details["StoresPresent"] = format("%d", stores.size());
		details["CachePresent"] = hasCache ? "true" : "false";
		startRole(Role::WORKER, interf.id(), interf.id(), details);
		errorForwarders.add(traceRole(Role::WORKER, interf.id()));

		wait(waitForAll(recoveries));
		recoveredDiskFiles.send(Void());

		errorForwarders.add(registrationClient(ccInterface,
		                                       interf,
		                                       asyncPriorityInfo,
		                                       initialClass,
		                                       ddInterf,
		                                       rkInterf,
		                                       bmInterf,
		                                       degraded,
		                                       connRecord,
		                                       issues,
		                                       localConfig));

		if (configDBType != ConfigDBType::DISABLED) {
			errorForwarders.add(localConfig->consume(interf.configBroadcastInterface));
		}

		if (SERVER_KNOBS->ENABLE_WORKER_HEALTH_MONITOR) {
			errorForwarders.add(healthMonitor(ccInterface, interf, locality, dbInfo));
		}

		TraceEvent("RecoveriesComplete", interf.id());

		loop choose {
			when(UpdateServerDBInfoRequest req = waitNext(interf.updateServerDBInfo.getFuture())) {
				ServerDBInfo localInfo = BinaryReader::fromStringRef<ServerDBInfo>(
				    req.serializedDbInfo, AssumeVersion(g_network->protocolVersion()));
				localInfo.myLocality = locality;

				if (localInfo.infoGeneration < dbInfo->get().infoGeneration &&
				    localInfo.clusterInterface == dbInfo->get().clusterInterface) {
					std::vector<Endpoint> rep = req.broadcastInfo;
					rep.push_back(interf.updateServerDBInfo.getEndpoint());
					req.reply.send(rep);
				} else {
					Optional<Endpoint> notUpdated;
					if (!ccInterface->get().present() || localInfo.clusterInterface != ccInterface->get().get()) {
						notUpdated = interf.updateServerDBInfo.getEndpoint();
					} else if (localInfo.infoGeneration > dbInfo->get().infoGeneration ||
					           dbInfo->get().clusterInterface != ccInterface->get().get()) {
						TraceEvent("GotServerDBInfoChange")
						    .detail("ChangeID", localInfo.id)
						    .detail("MasterID", localInfo.master.id())
						    .detail("RatekeeperID",
						            localInfo.ratekeeper.present() ? localInfo.ratekeeper.get().id() : UID())
						    .detail("DataDistributorID",
						            localInfo.distributor.present() ? localInfo.distributor.get().id() : UID())
						    .detail("BlobManagerID",
						            localInfo.blobManager.present() ? localInfo.blobManager.get().id() : UID());
						dbInfo->set(localInfo);
					}
					errorForwarders.add(
					    success(broadcastDBInfoRequest(req, SERVER_KNOBS->DBINFO_SEND_AMOUNT, notUpdated, true)));
				}
			}
			when(RebootRequest req = waitNext(interf.clientInterface.reboot.getFuture())) {
				state RebootRequest rebootReq = req;
				// If suspendDuration is INT_MAX, the trace will not be logged if it was inside the next block
				// Also a useful trace to have even if suspendDuration is 0
				TraceEvent("RebootRequestSuspendingProcess").detail("Duration", req.waitForDuration);
				if (req.waitForDuration) {
					flushTraceFileVoid();
					setProfilingEnabled(0);
					g_network->stop();
					threadSleep(req.waitForDuration);
				}
				if (rebootReq.checkData) {
					Reference<IAsyncFile> checkFile =
					    wait(IAsyncFileSystem::filesystem()->open(joinPath(folder, validationFilename),
					                                              IAsyncFile::OPEN_CREATE | IAsyncFile::OPEN_READWRITE,
					                                              0600));
					wait(checkFile->sync());
				}

				if (g_network->isSimulated()) {
					TraceEvent("SimulatedReboot").detail("Deletion", rebootReq.deleteData);
					if (rebootReq.deleteData) {
						throw please_reboot_delete();
					}
					throw please_reboot();
				} else {
					TraceEvent("ProcessReboot").log();
					ASSERT(!rebootReq.deleteData);
					flushAndExit(0);
				}
			}
			when(ProfilerRequest req = waitNext(interf.clientInterface.profiler.getFuture())) {
				state ProfilerRequest profilerReq = req;
				// There really isn't a great "filepath sanitizer" or "filepath escape" function available,
				// thus we instead enforce a different requirement.  One can only write to a file that's
				// beneath the working directory, and we remove the ability to do any symlink or ../..
				// tricks by resolving all paths through `abspath` first.
				try {
					std::string realLogDir = abspath(SERVER_KNOBS->LOG_DIRECTORY);
					std::string realOutPath = abspath(realLogDir + "/" + profilerReq.outputFile.toString());
					if (realLogDir.size() < realOutPath.size() &&
					    strncmp(realLogDir.c_str(), realOutPath.c_str(), realLogDir.size()) == 0) {
						profilerReq.outputFile = realOutPath;
						uncancellable(runProfiler(profilerReq));
						profilerReq.reply.send(Void());
					} else {
						profilerReq.reply.sendError(client_invalid_operation());
					}
				} catch (Error& e) {
					profilerReq.reply.sendError(e);
				}
			}
			when(RecruitMasterRequest req = waitNext(interf.master.getFuture())) {
				LocalLineage _;
				getCurrentLineage()->modify(&RoleLineage::role) = ProcessClass::ClusterRole::Master;
				MasterInterface recruited;
				recruited.locality = locality;
				recruited.initEndpoints();

				startRole(Role::MASTER, recruited.id(), interf.id());

				DUMPTOKEN(recruited.waitFailure);
				DUMPTOKEN(recruited.tlogRejoin);
				DUMPTOKEN(recruited.changeCoordinators);
				DUMPTOKEN(recruited.getCommitVersion);
				DUMPTOKEN(recruited.getLiveCommittedVersion);
				DUMPTOKEN(recruited.reportLiveCommittedVersion);
				DUMPTOKEN(recruited.notifyBackupWorkerDone);

				// printf("Recruited as masterServer\n");
				Future<Void> masterProcess = masterServer(
				    recruited, dbInfo, ccInterface, ServerCoordinators(connRecord), req.lifetime, req.forceRecovery);
				errorForwarders.add(
				    zombie(recruited, forwardError(errors, Role::MASTER, recruited.id(), masterProcess)));
				req.reply.send(recruited);
			}
			when(InitializeDataDistributorRequest req = waitNext(interf.dataDistributor.getFuture())) {
				LocalLineage _;
				getCurrentLineage()->modify(&RoleLineage::role) = ProcessClass::ClusterRole::DataDistributor;
				DataDistributorInterface recruited(locality, req.reqId);
				recruited.initEndpoints();

				if (ddInterf->get().present()) {
					recruited = ddInterf->get().get();
					TEST(true); // Recruited while already a data distributor.
				} else {
					startRole(Role::DATA_DISTRIBUTOR, recruited.id(), interf.id());
					DUMPTOKEN(recruited.waitFailure);

					Future<Void> dataDistributorProcess = dataDistributor(recruited, dbInfo);
					errorForwarders.add(forwardError(
					    errors,
					    Role::DATA_DISTRIBUTOR,
					    recruited.id(),
					    setWhenDoneOrError(dataDistributorProcess, ddInterf, Optional<DataDistributorInterface>())));
					ddInterf->set(Optional<DataDistributorInterface>(recruited));
				}
				TraceEvent("DataDistributorReceived", req.reqId).detail("DataDistributorId", recruited.id());
				req.reply.send(recruited);
			}
			when(InitializeRatekeeperRequest req = waitNext(interf.ratekeeper.getFuture())) {
				LocalLineage _;
				getCurrentLineage()->modify(&RoleLineage::role) = ProcessClass::ClusterRole::Ratekeeper;
				RatekeeperInterface recruited(locality, req.reqId);
				recruited.initEndpoints();

				if (rkInterf->get().present()) {
					recruited = rkInterf->get().get();
					TEST(true); // Recruited while already a ratekeeper.
				} else {
					startRole(Role::RATEKEEPER, recruited.id(), interf.id());
					DUMPTOKEN(recruited.waitFailure);
					DUMPTOKEN(recruited.getRateInfo);
					DUMPTOKEN(recruited.haltRatekeeper);
					DUMPTOKEN(recruited.reportCommitCostEstimation);

					Future<Void> ratekeeperProcess = ratekeeper(recruited, dbInfo);
					errorForwarders.add(
					    forwardError(errors,
					                 Role::RATEKEEPER,
					                 recruited.id(),
					                 setWhenDoneOrError(ratekeeperProcess, rkInterf, Optional<RatekeeperInterface>())));
					rkInterf->set(Optional<RatekeeperInterface>(recruited));
				}
				TraceEvent("Ratekeeper_InitRequest", req.reqId).detail("RatekeeperId", recruited.id());
				req.reply.send(recruited);
			}
			when(InitializeBlobManagerRequest req = waitNext(interf.blobManager.getFuture())) {
				LocalLineage _;
				getCurrentLineage()->modify(&RoleLineage::role) = ProcessClass::ClusterRole::BlobManager;
				BlobManagerInterface recruited(locality, req.reqId);
				recruited.initEndpoints();

				if (bmInterf->get().present()) {
					recruited = bmInterf->get().get();
					TEST(true); // Recruited while already a blob manager.
				} else {
					startRole(Role::BLOB_MANAGER, recruited.id(), interf.id());
					DUMPTOKEN(recruited.waitFailure);
					DUMPTOKEN(recruited.haltBlobManager);

					Future<Void> blobManagerProcess = blobManager(recruited, dbInfo, req.epoch);
					errorForwarders.add(forwardError(
					    errors,
					    Role::BLOB_MANAGER,
					    recruited.id(),
					    setWhenDoneOrError(blobManagerProcess, bmInterf, Optional<BlobManagerInterface>())));
					bmInterf->set(Optional<BlobManagerInterface>(recruited));
				}
				TraceEvent("BlobManagerReceived", req.reqId).detail("BlobManagerId", recruited.id());
				req.reply.send(recruited);
			}
			when(InitializeBackupRequest req = waitNext(interf.backup.getFuture())) {
				if (!backupWorkerCache.exists(req.reqId)) {
					LocalLineage _;
					getCurrentLineage()->modify(&RoleLineage::role) = ProcessClass::ClusterRole::Backup;
					BackupInterface recruited(locality);
					recruited.initEndpoints();

					startRole(Role::BACKUP, recruited.id(), interf.id());
					DUMPTOKEN(recruited.waitFailure);

					ReplyPromise<InitializeBackupReply> backupReady = req.reply;
					backupWorkerCache.set(req.reqId, backupReady.getFuture());
					Future<Void> backupProcess = backupWorker(recruited, req, dbInfo);
					backupProcess = storageCache.removeOnReady(req.reqId, backupProcess);
					errorForwarders.add(forwardError(errors, Role::BACKUP, recruited.id(), backupProcess));
					TraceEvent("BackupInitRequest", req.reqId).detail("BackupId", recruited.id());
					InitializeBackupReply reply(recruited, req.backupEpoch);
					backupReady.send(reply);
				} else {
					forwardPromise(req.reply, backupWorkerCache.get(req.reqId));
				}
			}
			when(InitializeTLogRequest req = waitNext(interf.tLog.getFuture())) {
				// For now, there's a one-to-one mapping of spill type to TLogVersion.
				// With future work, a particular version of the TLog can support multiple
				// different spilling strategies, at which point SpillType will need to be
				// plumbed down into tLogFn.
				if (req.logVersion < TLogVersion::MIN_RECRUITABLE) {
					TraceEvent(SevError, "InitializeTLogInvalidLogVersion")
					    .detail("Version", req.logVersion)
					    .detail("MinRecruitable", TLogVersion::MIN_RECRUITABLE);
					req.reply.sendError(internal_error());
				}
				LocalLineage _;
				getCurrentLineage()->modify(&RoleLineage::role) = ProcessClass::ClusterRole::TLog;
				TLogOptions tLogOptions(req.logVersion, req.spillType);
				TLogFn tLogFn = tLogFnForOptions(tLogOptions);
				auto& logData = sharedLogs[SharedLogsKey(tLogOptions, req.storeType)];
				logData.requests.send(req);
				if (!logData.actor.isValid() || logData.actor.isReady()) {
					UID logId = deterministicRandom()->randomUniqueID();
					std::map<std::string, std::string> details;
					details["ForMaster"] = req.recruitmentID.shortString();
					details["StorageEngine"] = req.storeType.toString();

					// FIXME: start role for every tlog instance, rather that just for the shared actor, also use a
					// different role type for the shared actor
					startRole(Role::SHARED_TRANSACTION_LOG, logId, interf.id(), details);

					std::vector<std::pair<IKeyValueStore*, IDiskQueue*>> persistentDataAndQueues;
					const StringRef prefix =
					    req.logVersion > TLogVersion::V2 ? fileVersionedLogDataPrefix : fileLogDataPrefix;
					std::string filename =
					    filenameFromId(req.storeType, folder, prefix.toString() + tLogOptions.toPrefix(), logId);
					IKeyValueStore* data = openKVStore(req.storeType, filename, logId, memoryLimit);
					const DiskQueueVersion dqv =
					    tLogOptions.version >= TLogVersion::V3 ? DiskQueueVersion::V1 : DiskQueueVersion::V0;
					IDiskQueue* queue = openDiskQueue(
					    joinPath(folder,
					             fileLogQueuePrefix.toString() + tLogOptions.toPrefix() + logId.toString() + "-"),
					    tlogQueueExtension.toString(),
					    logId,
					    dqv);
					filesClosed.add(data->onClosed());
					filesClosed.add(queue->onClosed());

					persistentDataAndQueues.emplace_back(data, queue);
					Future<Void> tLogCore = tLogFn(persistentDataAndQueues,
					                               dbInfo,
					                               locality,
					                               logData.requests,
					                               logId,
					                               interf.id(),
					                               false,
					                               Promise<Void>(),
					                               Promise<Void>(),
					                               folder,
					                               degraded,
					                               activeSharedTLog);
					tLogCore = handleIOErrors(tLogCore, data, logId);
					tLogCore = handleIOErrors(tLogCore, queue, logId);
					errorForwarders.add(forwardError(errors, Role::SHARED_TRANSACTION_LOG, logId, tLogCore));
					logData.actor = tLogCore;
					logData.uid = logId;
				}
				activeSharedTLog->set(logData.uid);
			}
			when(ptxn::InitializePtxnTLogRequest req = waitNext(interf.ptxnTLog.getFuture())) {
				if (req.logVersion < TLogVersion::MIN_RECRUITABLE) {
					TraceEvent(SevError, "InitializeTLogInvalidLogVersion")
					    .detail("Version", req.logVersion)
					    .detail("MinRecruitable", TLogVersion::MIN_RECRUITABLE);
					req.reply.sendError(internal_error());
				}
				// id seems confusing -- sometimes tlog groups, sometimes tlog. need to finalize it.
				TLogOptions tLogOptions(req.logVersion, req.spillType);
				auto& logData = sharedLogs[SharedLogsKey(tLogOptions, req.storeType)];
				logData.ptxnRequests.send(req);
				if (!logData.actor.isValid() || logData.actor.isReady()) {
					UID logId = deterministicRandom()->randomUniqueID();
					std::map<std::string, std::string> details;
					details["ForMaster"] = req.recruitmentID.shortString();
					details["StorageEngine"] = req.storeType.toString();

					// FIXME: start role for every tlog instance, rather that just for the shared actor, also use a
					// different role type for the shared actor
					startRole(Role::SHARED_TRANSACTION_LOG, logId, interf.id(), details);

					// TODO: create kv and disk queue per TLog group.
					std::unordered_map<ptxn::TLogGroupID, std::pair<IKeyValueStore*, IDiskQueue*>>
					    persistentDataAndQueues;
					for (auto& group : req.tlogGroups) {
						IKeyValueStore* data =
						    keyValueStoreMemory(joinPath(folder, "loggroup"), group.logGroupId, 500e6);
						IDiskQueue* queue =
						    openDiskQueue(joinPath(folder, "logqueue-" + group.logGroupId.toString() + "-"),
						                  "fdq",
						                  group.logGroupId,
						                  DiskQueueVersion::V1);
						persistentDataAndQueues[group.logGroupId] = std::make_pair(data, queue);
						filesClosed.add(data->onClosed());
						filesClosed.add(queue->onClosed());
					}

					Future<Void> tLogCore = ptxn::tLog(persistentDataAndQueues,
					                                   dbInfo,
					                                   locality,
					                                   logData.ptxnRequests,
					                                   logId,
					                                   interf.id(),
					                                   false,
					                                   Promise<Void>(),
					                                   Promise<Void>(),
					                                   folder,
					                                   degraded,
					                                   activeSharedTLog);

					for (auto& entry : persistentDataAndQueues) {
						tLogCore = handleIOErrors(tLogCore, entry.second.first, entry.first);
						tLogCore = handleIOErrors(tLogCore, entry.second.second, entry.first);
					}

					errorForwarders.add(forwardError(errors, Role::SHARED_TRANSACTION_LOG, logId, tLogCore));
					logData.actor = tLogCore;
					logData.uid = logId;
				}
				activeSharedTLog->set(logData.uid);
			}
			when(InitializeStorageRequest req = waitNext(interf.storage.getFuture())) {
				// We want to prevent double recruiting on a worker unless we try to recruit something
				// with a different storage engine (otherwise storage migration won't work for certain
				// configuration). Additionally we also need to allow double recruitment for seed servers.
				// The reason for this is that a storage will only remove itself if after it was able
				// to read the system key space. But if recovery fails right after a `configure new ...`
				// was run it won't be able to do so.
				if (!storageCache.exists(req.reqId) &&
				    (std::all_of(runningStorages.begin(),
				                 runningStorages.end(),
				                 [&req](const auto& p) { return p.second != req.storeType; }) ||
				     req.seedTag != invalidTag)) {
<<<<<<< HEAD

					// if req.storageTeamId exists, means it's a new storage server in ptxn
=======
					ASSERT(req.clusterId.isValid());
>>>>>>> 8d6cfcb6
					LocalLineage _;
					getCurrentLineage()->modify(&RoleLineage::role) = ProcessClass::ClusterRole::Storage;
					bool isTss = req.tssPairIDAndVersion.present();
					StorageServerInterface recruited(req.interfaceId);
					recruited.locality = locality;
					recruited.tssPairID = isTss ? req.tssPairIDAndVersion.get().first : Optional<UID>();
					recruited.initEndpoints();

					std::map<std::string, std::string> details;
					details["StorageEngine"] = req.storeType.toString();
					details["IsTSS"] = std::to_string(isTss);
					Role ssRole = isTss ? Role::TESTING_STORAGE_SERVER : Role::STORAGE_SERVER;
					startRole(ssRole, recruited.id(), interf.id(), details);

					DUMPTOKEN(recruited.getValue);
					DUMPTOKEN(recruited.getKey);
					DUMPTOKEN(recruited.getKeyValues);
					DUMPTOKEN(recruited.getShardState);
					DUMPTOKEN(recruited.waitMetrics);
					DUMPTOKEN(recruited.splitMetrics);
					DUMPTOKEN(recruited.getReadHotRanges);
					DUMPTOKEN(recruited.getRangeSplitPoints);
					DUMPTOKEN(recruited.getStorageMetrics);
					DUMPTOKEN(recruited.waitFailure);
					DUMPTOKEN(recruited.getQueuingMetrics);
					DUMPTOKEN(recruited.getKeyValueStoreType);
					DUMPTOKEN(recruited.watchValue);
					DUMPTOKEN(recruited.getKeyValuesStream);
					DUMPTOKEN(recruited.getKeyValuesAndFlatMap);
					// printf("Recruited as storageServer\n");

					std::string filename =
					    filenameFromId(req.storeType,
					                   folder,
					                   isTss ? testingStoragePrefix.toString() : fileStoragePrefix.toString(),
					                   recruited.id());
					IKeyValueStore* data = openKVStore(req.storeType, filename, recruited.id(), memoryLimit);
					Future<Void> kvClosed = data->onClosed();
					filesClosed.add(kvClosed);
					ReplyPromise<InitializeStorageReply> storageReady = req.reply;
					storageCache.set(req.reqId, storageReady.getFuture());
					Future<Void> s = storageServer(data,
					                               recruited,
					                               req.seedTag,
					                               req.clusterId,
					                               isTss ? req.tssPairIDAndVersion.get().second : 0,
					                               storageReady,
					                               dbInfo,
					                               folder,
					                               req.storageTeamId);
					s = handleIOErrors(s, data, recruited.id(), kvClosed);
					s = storageCache.removeOnReady(req.reqId, s);
					s = storageServerRollbackRebooter(&runningStorages,
					                                  s,
					                                  req.storeType,
					                                  filename,
					                                  recruited.id(),
					                                  recruited.locality,
					                                  isTss,
					                                  dbInfo,
					                                  folder,
					                                  &filesClosed,
					                                  memoryLimit,
					                                  data);
					errorForwarders.add(forwardError(errors, ssRole, recruited.id(), s));
				} else if (storageCache.exists(req.reqId)) {
					forwardPromise(req.reply, storageCache.get(req.reqId));
				} else {
					TraceEvent("AttemptedDoubleRecruitement", interf.id()).detail("ForRole", "StorageServer");
					errorForwarders.add(map(delay(0.5), [reply = req.reply](Void) {
						reply.sendError(recruitment_failed());
						return Void();
					}));
				}
			}
			when(InitializeBlobWorkerRequest req = waitNext(interf.blobWorker.getFuture())) {
				BlobWorkerInterface recruited(locality, req.interfaceId);
				recruited.initEndpoints();
				startRole(Role::BLOB_WORKER, recruited.id(), interf.id());

				ReplyPromise<InitializeBlobWorkerReply> blobWorkerReady = req.reply;
				Future<Void> bw = blobWorker(recruited, blobWorkerReady, dbInfo);
				errorForwarders.add(forwardError(errors, Role::BLOB_WORKER, recruited.id(), bw));
			}
			when(InitializeCommitProxyRequest req = waitNext(interf.commitProxy.getFuture())) {
				LocalLineage _;
				getCurrentLineage()->modify(&RoleLineage::role) = ProcessClass::ClusterRole::CommitProxy;
				CommitProxyInterface recruited;
				recruited.processId = locality.processId();
				recruited.provisional = false;
				recruited.initEndpoints();

				std::map<std::string, std::string> details;
				details["ForMaster"] = req.master.id().shortString();
				startRole(Role::COMMIT_PROXY, recruited.id(), interf.id(), details);

				DUMPTOKEN(recruited.commit);
				DUMPTOKEN(recruited.getConsistentReadVersion);
				DUMPTOKEN(recruited.getKeyServersLocations);
				DUMPTOKEN(recruited.getStorageServerRejoinInfo);
				DUMPTOKEN(recruited.waitFailure);
				DUMPTOKEN(recruited.txnState);

				// printf("Recruited as commitProxyServer\n");
				errorForwarders.add(zombie(recruited,
				                           forwardError(errors,
				                                        Role::COMMIT_PROXY,
				                                        recruited.id(),
				                                        commitProxyServer(recruited, req, dbInfo, whitelistBinPaths))));
				req.reply.send(recruited);
			}
			when(InitializeGrvProxyRequest req = waitNext(interf.grvProxy.getFuture())) {
				LocalLineage _;
				getCurrentLineage()->modify(&RoleLineage::role) = ProcessClass::ClusterRole::GrvProxy;
				GrvProxyInterface recruited;
				recruited.processId = locality.processId();
				recruited.provisional = false;
				recruited.initEndpoints();

				std::map<std::string, std::string> details;
				details["ForMaster"] = req.master.id().shortString();
				startRole(Role::GRV_PROXY, recruited.id(), interf.id(), details);

				DUMPTOKEN(recruited.getConsistentReadVersion);
				DUMPTOKEN(recruited.waitFailure);
				DUMPTOKEN(recruited.getHealthMetrics);

				// printf("Recruited as grvProxyServer\n");
				errorForwarders.add(zombie(
				    recruited,
				    forwardError(errors, Role::GRV_PROXY, recruited.id(), grvProxyServer(recruited, req, dbInfo))));
				req.reply.send(recruited);
			}
			when(InitializeResolverRequest req = waitNext(interf.resolver.getFuture())) {
				LocalLineage _;
				getCurrentLineage()->modify(&RoleLineage::role) = ProcessClass::ClusterRole::Resolver;
				ResolverInterface recruited;
				recruited.locality = locality;
				recruited.initEndpoints();

				std::map<std::string, std::string> details;
				startRole(Role::RESOLVER, recruited.id(), interf.id(), details);

				DUMPTOKEN(recruited.resolve);
				DUMPTOKEN(recruited.metrics);
				DUMPTOKEN(recruited.split);
				DUMPTOKEN(recruited.waitFailure);

				errorForwarders.add(zombie(
				    recruited, forwardError(errors, Role::RESOLVER, recruited.id(), resolver(recruited, req, dbInfo))));
				req.reply.send(recruited);
			}
			when(InitializeLogRouterRequest req = waitNext(interf.logRouter.getFuture())) {
				LocalLineage _;
				getCurrentLineage()->modify(&RoleLineage::role) = ProcessClass::ClusterRole::LogRouter;
				TLogInterface recruited(locality);
				recruited.initEndpoints();

				std::map<std::string, std::string> details;
				startRole(Role::LOG_ROUTER, recruited.id(), interf.id(), details);

				DUMPTOKEN(recruited.peekMessages);
				DUMPTOKEN(recruited.peekStreamMessages);
				DUMPTOKEN(recruited.popMessages);
				DUMPTOKEN(recruited.commit);
				DUMPTOKEN(recruited.lock);
				DUMPTOKEN(recruited.getQueuingMetrics);
				DUMPTOKEN(recruited.confirmRunning);
				DUMPTOKEN(recruited.waitFailure);
				DUMPTOKEN(recruited.recoveryFinished);
				DUMPTOKEN(recruited.disablePopRequest);
				DUMPTOKEN(recruited.enablePopRequest);
				DUMPTOKEN(recruited.snapRequest);

				errorForwarders.add(
				    zombie(recruited,
				           forwardError(errors, Role::LOG_ROUTER, recruited.id(), logRouter(recruited, req, dbInfo))));
				req.reply.send(recruited);
			}
			when(CoordinationPingMessage m = waitNext(interf.coordinationPing.getFuture())) {
				TraceEvent("CoordinationPing", interf.id())
				    .detail("CCID", m.clusterControllerId)
				    .detail("TimeStep", m.timeStep);
			}
			when(SetMetricsLogRateRequest req = waitNext(interf.setMetricsRate.getFuture())) {
				TraceEvent("LoggingRateChange", interf.id())
				    .detail("OldDelay", loggingDelay)
				    .detail("NewLogPS", req.metricsLogsPerSecond);
				if (req.metricsLogsPerSecond != 0) {
					loggingDelay = 1.0 / req.metricsLogsPerSecond;
					loggingTrigger = Void();
				}
			}
			when(EventLogRequest req = waitNext(interf.eventLogRequest.getFuture())) {
				TraceEventFields e;
				if (req.getLastError)
					e = latestEventCache.getLatestError();
				else
					e = latestEventCache.get(req.eventName.toString());
				req.reply.send(e);
			}
			when(TraceBatchDumpRequest req = waitNext(interf.traceBatchDumpRequest.getFuture())) {
				g_traceBatch.dump();
				req.reply.send(Void());
			}
			when(DiskStoreRequest req = waitNext(interf.diskStoreRequest.getFuture())) {
				Standalone<VectorRef<UID>> ids;
				for (DiskStore d : getDiskStores(folder)) {
					bool included = true;
					if (!req.includePartialStores) {
						if (d.storeType == KeyValueStoreType::SSD_BTREE_V1) {
							included = fileExists(d.filename + ".fdb-wal");
						} else if (d.storeType == KeyValueStoreType::SSD_BTREE_V2) {
							included = fileExists(d.filename + ".sqlite-wal");
						} else if (d.storeType == KeyValueStoreType::SSD_REDWOOD_V1) {
							included = fileExists(d.filename + "0.pagerlog") && fileExists(d.filename + "1.pagerlog");
						} else if (d.storeType == KeyValueStoreType::SSD_ROCKSDB_V1) {
							included = fileExists(joinPath(d.filename, "CURRENT")) &&
							           fileExists(joinPath(d.filename, "IDENTITY"));
						} else if (d.storeType == KeyValueStoreType::MEMORY) {
							included = fileExists(d.filename + "1.fdq");
						} else {
							ASSERT(d.storeType == KeyValueStoreType::MEMORY_RADIXTREE);
							included = fileExists(d.filename + "1.fdr");
						}
						if (d.storedComponent == DiskStore::COMPONENT::TLogData && included) {
							included = false;
							// The previous code assumed that d.filename is a filename.  But that is not true.
							// d.filename is a path. Removing a prefix and adding a new one just makes a broken
							// directory name.  So fileExists would always return false.
							// Weirdly, this doesn't break anything, as tested by taking a clean check of FDB,
							// setting included to false always, and then running correctness.  So I'm just
							// improving the situation by actually marking it as broken.
							// FIXME: this whole thing
							/*
							std::string logDataBasename;
							StringRef filename = d.filename;
							if (filename.startsWith(fileLogDataPrefix)) {
							    logDataBasename = fileLogQueuePrefix.toString() +
							d.filename.substr(fileLogDataPrefix.size()); } else { StringRef optionsString =
							filename.removePrefix(fileVersionedLogDataPrefix).eat("-"); logDataBasename =
							fileLogQueuePrefix.toString() + optionsString.toString() + "-";
							}
							TraceEvent("DiskStoreRequest").detail("FilenameBasename", logDataBasename);
							if (fileExists(logDataBasename + "0.fdq") && fileExists(logDataBasename + "1.fdq")) {
							    included = true;
							}
							*/
						}
					}
					if (included) {
						ids.push_back(ids.arena(), d.storeID);
					}
				}
				req.reply.send(ids);
			}
			when(wait(loggingTrigger)) {
				systemMonitor();
				loggingTrigger = delay(loggingDelay, TaskPriority::FlushTrace);
			}
			when(state WorkerSnapRequest snapReq = waitNext(interf.workerSnapReq.getFuture())) {
				Standalone<StringRef> snapFolder = StringRef(folder);
				if (snapReq.role.toString() == "coord") {
					snapFolder = coordFolder;
				}
				errorForwarders.add(workerSnapCreate(snapReq, snapFolder));
			}
			when(wait(errorForwarders.getResult())) {}
			when(wait(handleErrors)) {}
		}
	} catch (Error& err) {
		// Make sure actors are cancelled before "recovery" promises are destructed.
		for (auto f : recoveries)
			f.cancel();
		state Error e = err;
		bool ok = e.code() == error_code_please_reboot || e.code() == error_code_actor_cancelled ||
		          e.code() == error_code_please_reboot_delete;

		endRole(Role::WORKER, interf.id(), "WorkerError", ok, e);
		errorForwarders.clear(false);
		sharedLogs.clear();

		if (e.code() !=
		    error_code_actor_cancelled) { // We get cancelled e.g. when an entire simulation times out, but in that case
			                              // we won't be restarted and don't need to wait for shutdown
			stopping.send(Void());
			wait(filesClosed.getResult()); // Wait for complete shutdown of KV stores
			wait(delay(0.0)); // Unwind the callstack to make sure that IAsyncFile references are all gone
			TraceEvent(SevInfo, "WorkerShutdownComplete", interf.id());
		}

		throw e;
	}
}

ACTOR Future<Void> extractClusterInterface(Reference<AsyncVar<Optional<ClusterControllerFullInterface>> const> in,
                                           Reference<AsyncVar<Optional<ClusterInterface>>> out) {
	loop {
		if (in->get().present())
			out->set(in->get().get().clientInterface);
		else
			out->set(Optional<ClusterInterface>());
		wait(in->onChange());
	}
}

static std::set<int> const& normalWorkerErrors() {
	static std::set<int> s;
	if (s.empty()) {
		s.insert(error_code_please_reboot);
		s.insert(error_code_please_reboot_delete);
	}
	return s;
}

ACTOR Future<Void> fileNotFoundToNever(Future<Void> f) {
	try {
		wait(f);
		return Void();
	} catch (Error& e) {
		if (e.code() == error_code_file_not_found) {
			TraceEvent(SevWarn, "ClusterCoordinatorFailed").error(e);
			return Never();
		}
		throw;
	}
}

ACTOR Future<Void> printTimeout() {
	wait(delay(5));
	if (!g_network->isSimulated()) {
		fprintf(stderr, "Warning: FDBD has not joined the cluster after 5 seconds.\n");
		fprintf(stderr, "  Check configuration and availability using the 'status' command with the fdbcli\n");
	}
	return Void();
}

ACTOR Future<Void> printOnFirstConnected(Reference<AsyncVar<Optional<ClusterInterface>> const> ci) {
	state Future<Void> timeoutFuture = printTimeout();
	loop {
		choose {
			when(wait(ci->get().present() ? IFailureMonitor::failureMonitor().onStateEqual(
			                                    ci->get().get().openDatabase.getEndpoint(), FailureStatus(false))
			                              : Never())) {
				printf("FDBD joined cluster.\n");
				TraceEvent("FDBDConnected").log();
				return Void();
			}
			when(wait(ci->onChange())) {}
		}
	}
}

ClusterControllerPriorityInfo getCCPriorityInfo(std::string filePath, ProcessClass processClass) {
	if (!fileExists(filePath))
		return ClusterControllerPriorityInfo(ProcessClass(processClass.classType(), ProcessClass::CommandLineSource)
		                                         .machineClassFitness(ProcessClass::ClusterController),
		                                     false,
		                                     ClusterControllerPriorityInfo::FitnessUnknown);
	std::string contents(readFileBytes(filePath, 1000));
	BinaryReader br(StringRef(contents), IncludeVersion());
	ClusterControllerPriorityInfo priorityInfo(
	    ProcessClass::UnsetFit, false, ClusterControllerPriorityInfo::FitnessUnknown);
	br >> priorityInfo;
	if (!br.empty()) {
		if (g_network->isSimulated()) {
			ASSERT(false);
		} else {
			TraceEvent(SevWarnAlways, "FitnessFileCorrupted").detail("filePath", filePath);
			return ClusterControllerPriorityInfo(ProcessClass(processClass.classType(), ProcessClass::CommandLineSource)
			                                         .machineClassFitness(ProcessClass::ClusterController),
			                                     false,
			                                     ClusterControllerPriorityInfo::FitnessUnknown);
		}
	}
	return priorityInfo;
}

ACTOR Future<Void> monitorAndWriteCCPriorityInfo(std::string filePath,
                                                 Reference<AsyncVar<ClusterControllerPriorityInfo>> asyncPriorityInfo) {
	loop {
		wait(asyncPriorityInfo->onChange());
		std::string contents(BinaryWriter::toValue(asyncPriorityInfo->get(),
		                                           IncludeVersion(ProtocolVersion::withClusterControllerPriorityInfo()))
		                         .toString());
		atomicReplace(filePath, contents, false);
	}
}

ACTOR Future<UID> createAndLockProcessIdFile(std::string folder) {
	state UID processIDUid;
	platform::createDirectory(folder);

	loop {
		try {
			state std::string lockFilePath = joinPath(folder, "processId");
			state ErrorOr<Reference<IAsyncFile>> lockFile = wait(errorOr(IAsyncFileSystem::filesystem(g_network)->open(
			    lockFilePath, IAsyncFile::OPEN_READWRITE | IAsyncFile::OPEN_LOCK, 0600)));

			if (lockFile.isError() && lockFile.getError().code() == error_code_file_not_found &&
			    !fileExists(lockFilePath)) {
				Reference<IAsyncFile> _lockFile = wait(IAsyncFileSystem::filesystem()->open(
				    lockFilePath,
				    IAsyncFile::OPEN_ATOMIC_WRITE_AND_CREATE | IAsyncFile::OPEN_CREATE | IAsyncFile::OPEN_LOCK |
				        IAsyncFile::OPEN_READWRITE,
				    0600));
				lockFile = _lockFile;
				processIDUid = deterministicRandom()->randomUniqueID();
				BinaryWriter wr(IncludeVersion(ProtocolVersion::withProcessIDFile()));
				wr << processIDUid;
				wait(lockFile.get()->write(wr.getData(), wr.getLength(), 0));
				wait(lockFile.get()->sync());
			} else {
				if (lockFile.isError())
					throw lockFile.getError(); // If we've failed to open the file, throw an exception

				int64_t fileSize = wait(lockFile.get()->size());
				state Key fileData = makeString(fileSize);
				wait(success(lockFile.get()->read(mutateString(fileData), fileSize, 0)));
				try {
					processIDUid = BinaryReader::fromStringRef<UID>(fileData, IncludeVersion());
					return processIDUid;
				} catch (Error& e) {
					if (!g_network->isSimulated()) {
						throw;
					}
					lockFile = ErrorOr<Reference<IAsyncFile>>();
					wait(IAsyncFileSystem::filesystem()->deleteFile(lockFilePath, true));
				}
			}
		} catch (Error& e) {
			if (e.code() == error_code_actor_cancelled) {
				throw;
			}
			if (!e.isInjectedFault()) {
				fprintf(stderr,
				        "ERROR: error creating or opening process id file `%s'.\n",
				        joinPath(folder, "processId").c_str());
			}
			TraceEvent(SevError, "OpenProcessIdError").error(e);
			throw;
		}
	}
}

ACTOR Future<MonitorLeaderInfo> monitorLeaderWithDelayedCandidacyImplOneGeneration(
    Reference<IClusterConnectionRecord> connRecord,
    Reference<AsyncVar<Value>> result,
    MonitorLeaderInfo info) {
	state ClusterConnectionString ccf = info.intermediateConnRecord->getConnectionString();
	state std::vector<NetworkAddress> addrs = ccf.coordinators();
	state ElectionResultRequest request;
	state int index = 0;
	state int successIndex = 0;
	request.key = ccf.clusterKey();
	request.coordinators = ccf.coordinators();

	deterministicRandom()->randomShuffle(addrs);

	loop {
		LeaderElectionRegInterface interf(addrs[index]);
		request.reply = ReplyPromise<Optional<LeaderInfo>>();

		ErrorOr<Optional<LeaderInfo>> leader = wait(interf.electionResult.tryGetReply(request));
		if (leader.present()) {
			if (leader.get().present()) {
				if (leader.get().get().forward) {
					info.intermediateConnRecord = connRecord->makeIntermediateRecord(
					    ClusterConnectionString(leader.get().get().serializedInfo.toString()));
					return info;
				}
				if (connRecord != info.intermediateConnRecord) {
					if (!info.hasConnected) {
						TraceEvent(SevWarnAlways, "IncorrectClusterFileContentsAtConnection")
						    .detail("ClusterFile", connRecord->toString())
						    .detail("StoredConnectionString", connRecord->getConnectionString().toString())
						    .detail("CurrentConnectionString",
						            info.intermediateConnRecord->getConnectionString().toString());
					}
					connRecord->setConnectionString(info.intermediateConnRecord->getConnectionString());
					info.intermediateConnRecord = connRecord;
				}

				info.hasConnected = true;
				connRecord->notifyConnected();
				request.knownLeader = leader.get().get().changeID;

				ClusterControllerPriorityInfo info = leader.get().get().getPriorityInfo();
				if (leader.get().get().serializedInfo.size() && !info.isExcluded &&
				    (info.dcFitness == ClusterControllerPriorityInfo::FitnessPrimary ||
				     info.dcFitness == ClusterControllerPriorityInfo::FitnessPreferred ||
				     info.dcFitness == ClusterControllerPriorityInfo::FitnessUnknown)) {
					result->set(leader.get().get().serializedInfo);
				} else {
					result->set(Value());
				}
			}
			successIndex = index;
		} else {
			index = (index + 1) % addrs.size();
			if (index == successIndex) {
				wait(delay(CLIENT_KNOBS->COORDINATOR_RECONNECTION_DELAY));
			}
		}
	}
}

ACTOR Future<Void> monitorLeaderWithDelayedCandidacyImplInternal(Reference<IClusterConnectionRecord> connRecord,
                                                                 Reference<AsyncVar<Value>> outSerializedLeaderInfo) {
	state MonitorLeaderInfo info(connRecord);
	loop {
		MonitorLeaderInfo _info =
		    wait(monitorLeaderWithDelayedCandidacyImplOneGeneration(connRecord, outSerializedLeaderInfo, info));
		info = _info;
	}
}

template <class LeaderInterface>
Future<Void> monitorLeaderWithDelayedCandidacyImpl(
    Reference<IClusterConnectionRecord> const& connRecord,
    Reference<AsyncVar<Optional<LeaderInterface>>> const& outKnownLeader) {
	LeaderDeserializer<LeaderInterface> deserializer;
	auto serializedInfo = makeReference<AsyncVar<Value>>();
	Future<Void> m = monitorLeaderWithDelayedCandidacyImplInternal(connRecord, serializedInfo);
	return m || deserializer(serializedInfo, outKnownLeader);
}

ACTOR Future<Void> monitorLeaderWithDelayedCandidacy(
    Reference<IClusterConnectionRecord> connRecord,
    Reference<AsyncVar<Optional<ClusterControllerFullInterface>>> currentCC,
    Reference<AsyncVar<ClusterControllerPriorityInfo>> asyncPriorityInfo,
    Future<Void> recoveredDiskFiles,
    LocalityData locality,
    Reference<AsyncVar<ServerDBInfo>> dbInfo,
    ConfigDBType configDBType) {
	state Future<Void> monitor = monitorLeaderWithDelayedCandidacyImpl(connRecord, currentCC);
	state Future<Void> timeout;

	wait(recoveredDiskFiles);

	loop {
		if (currentCC->get().present() && dbInfo->get().clusterInterface == currentCC->get().get() &&
		    IFailureMonitor::failureMonitor()
		        .getState(currentCC->get().get().registerWorker.getEndpoint())
		        .isAvailable()) {
			timeout = Future<Void>();
		} else if (!timeout.isValid()) {
			timeout =
			    delay(SERVER_KNOBS->MIN_DELAY_CC_WORST_FIT_CANDIDACY_SECONDS +
			          (deterministicRandom()->random01() * (SERVER_KNOBS->MAX_DELAY_CC_WORST_FIT_CANDIDACY_SECONDS -
			                                                SERVER_KNOBS->MIN_DELAY_CC_WORST_FIT_CANDIDACY_SECONDS)));
		}
		choose {
			when(wait(currentCC->onChange())) {}
			when(wait(dbInfo->onChange())) {}
			when(wait(currentCC->get().present() ? IFailureMonitor::failureMonitor().onStateChanged(
			                                           currentCC->get().get().registerWorker.getEndpoint())
			                                     : Never())) {}
			when(wait(timeout.isValid() ? timeout : Never())) {
				monitor.cancel();
				wait(clusterController(
				    connRecord, currentCC, asyncPriorityInfo, recoveredDiskFiles, locality, configDBType));
				return Void();
			}
		}
	}
}

extern void setupStackSignal();

ACTOR Future<Void> serveProtocolInfo() {
	state RequestStream<ProtocolInfoRequest> protocolInfo(
	    PeerCompatibilityPolicy{ RequirePeer::AtLeast, ProtocolVersion::withStableInterfaces() });
	protocolInfo.makeWellKnownEndpoint(WLTOKEN_PROTOCOL_INFO, TaskPriority::DefaultEndpoint);
	loop {
		state ProtocolInfoRequest req = waitNext(protocolInfo.getFuture());
		req.reply.send(ProtocolInfoReply{ g_network->protocolVersion() });
	}
}

// Handles requests from ProcessInterface, an interface meant for direct
// communication between the client and FDB processes.
ACTOR Future<Void> serveProcess() {
	state ProcessInterface process;
	process.getInterface.makeWellKnownEndpoint(WLTOKEN_PROCESS, TaskPriority::DefaultEndpoint);
	loop {
		choose {
			when(GetProcessInterfaceRequest req = waitNext(process.getInterface.getFuture())) {
				req.reply.send(process);
			}
			when(ActorLineageRequest req = waitNext(process.actorLineage.getFuture())) {
				state SampleCollection sampleCollector;
				auto samples = sampleCollector->get(req.timeStart, req.timeEnd);

				std::vector<SerializedSample> serializedSamples;
				for (const auto& samplePtr : samples) {
					auto serialized = SerializedSample{ .time = samplePtr->time };
					for (const auto& [waitState, pair] : samplePtr->data) {
						if (waitState >= req.waitStateStart && waitState <= req.waitStateEnd) {
							serialized.data[waitState] = std::string(pair.first, pair.second);
						}
					}
					serializedSamples.push_back(std::move(serialized));
				}
				ActorLineageReply reply{ serializedSamples };
				req.reply.send(reply);
			}
		}
	}
}

ACTOR Future<Void> fdbd(Reference<IClusterConnectionRecord> connRecord,
                        LocalityData localities,
                        ProcessClass processClass,
                        std::string dataFolder,
                        std::string coordFolder,
                        int64_t memoryLimit,
                        std::string metricsConnFile,
                        std::string metricsPrefix,
                        int64_t memoryProfileThreshold,
                        std::string whitelistBinPaths,
                        std::string configPath,
                        std::map<std::string, std::string> manualKnobOverrides,
                        ConfigDBType configDBType) {
	state std::vector<Future<Void>> actors;
	state Promise<Void> recoveredDiskFiles;
	state Reference<LocalConfiguration> localConfig =
	    makeReference<LocalConfiguration>(dataFolder, configPath, manualKnobOverrides);
	// setupStackSignal();
	getCurrentLineage()->modify(&RoleLineage::role) = ProcessClass::Worker;

	// FIXME: Initializing here causes simulation issues, these must be fixed
	/*
	if (configDBType != ConfigDBType::DISABLED) {
	    wait(localConfig->initialize());
	}
	*/

	actors.push_back(serveProtocolInfo());
	actors.push_back(serveProcess());

	try {
		ServerCoordinators coordinators(connRecord);
		if (g_network->isSimulated()) {
			whitelistBinPaths = ",, random_path,  /bin/snap_create.sh,,";
		}
		TraceEvent("StartingFDBD")
		    .detail("ZoneID", localities.zoneId())
		    .detail("MachineId", localities.machineId())
		    .detail("DiskPath", dataFolder)
		    .detail("CoordPath", coordFolder)
		    .detail("WhiteListBinPath", whitelistBinPaths);

		// SOMEDAY: start the services on the machine in a staggered fashion in simulation?
		// Endpoints should be registered first before any process trying to connect to it.
		// So coordinationServer actor should be the first one executed before any other.
		if (coordFolder.size()) {
			// SOMEDAY: remove the fileNotFound wrapper and make DiskQueue construction safe from errors setting up
			// their files
			actors.push_back(fileNotFoundToNever(coordinationServer(coordFolder, coordinators.ccr, configDBType)));
		}

		state UID processIDUid = wait(createAndLockProcessIdFile(dataFolder));
		localities.set(LocalityData::keyProcessId, processIDUid.toString());
		// Only one process can execute on a dataFolder from this point onwards

		std::string fitnessFilePath = joinPath(dataFolder, "fitness");
		auto cc = makeReference<AsyncVar<Optional<ClusterControllerFullInterface>>>();
		auto ci = makeReference<AsyncVar<Optional<ClusterInterface>>>();
		auto asyncPriorityInfo =
		    makeReference<AsyncVar<ClusterControllerPriorityInfo>>(getCCPriorityInfo(fitnessFilePath, processClass));
		auto dbInfo = makeReference<AsyncVar<ServerDBInfo>>();

		actors.push_back(reportErrors(monitorAndWriteCCPriorityInfo(fitnessFilePath, asyncPriorityInfo),
		                              "MonitorAndWriteCCPriorityInfo"));
		if (processClass.machineClassFitness(ProcessClass::ClusterController) == ProcessClass::NeverAssign) {
			actors.push_back(reportErrors(monitorLeader(connRecord, cc), "ClusterController"));
		} else if (processClass.machineClassFitness(ProcessClass::ClusterController) == ProcessClass::WorstFit &&
		           SERVER_KNOBS->MAX_DELAY_CC_WORST_FIT_CANDIDACY_SECONDS > 0) {
			actors.push_back(reportErrors(monitorLeaderWithDelayedCandidacy(connRecord,
			                                                                cc,
			                                                                asyncPriorityInfo,
			                                                                recoveredDiskFiles.getFuture(),
			                                                                localities,
			                                                                dbInfo,
			                                                                configDBType),
			                              "ClusterController"));
		} else {
			actors.push_back(reportErrors(
			    clusterController(
			        connRecord, cc, asyncPriorityInfo, recoveredDiskFiles.getFuture(), localities, configDBType),
			    "ClusterController"));
		}
		actors.push_back(reportErrors(extractClusterInterface(cc, ci), "ExtractClusterInterface"));
		actors.push_back(reportErrorsExcept(workerServer(connRecord,
		                                                 cc,
		                                                 localities,
		                                                 asyncPriorityInfo,
		                                                 processClass,
		                                                 dataFolder,
		                                                 memoryLimit,
		                                                 metricsConnFile,
		                                                 metricsPrefix,
		                                                 recoveredDiskFiles,
		                                                 memoryProfileThreshold,
		                                                 coordFolder,
		                                                 whitelistBinPaths,
		                                                 dbInfo,
		                                                 configDBType,
		                                                 localConfig),
		                                    "WorkerServer",
		                                    UID(),
		                                    &normalWorkerErrors()));
		state Future<Void> firstConnect = reportErrors(printOnFirstConnected(ci), "ClusterFirstConnectedError");

		wait(quorum(actors, 1));
		ASSERT(false); // None of these actors should terminate normally
		throw internal_error();
	} catch (Error& e) {
		// Make sure actors are cancelled before recoveredDiskFiles is destructed.
		// Otherwise, these actors may get a broken promise error.
		for (auto f : actors)
			f.cancel();
		Error err = checkIOTimeout(e);
		throw err;
	}
}

const Role Role::WORKER("Worker", "WK", false);
const Role Role::STORAGE_SERVER("StorageServer", "SS");
const Role Role::TESTING_STORAGE_SERVER("TestingStorageServer", "ST");
const Role Role::TRANSACTION_LOG("TLog", "TL");
const Role Role::SHARED_TRANSACTION_LOG("SharedTLog", "SL", false);
const Role Role::COMMIT_PROXY("CommitProxyServer", "CP");
const Role Role::GRV_PROXY("GrvProxyServer", "GP");
const Role Role::MASTER("MasterServer", "MS");
const Role Role::RESOLVER("Resolver", "RV");
const Role Role::CLUSTER_CONTROLLER("ClusterController", "CC");
const Role Role::TESTER("Tester", "TS");
const Role Role::LOG_ROUTER("LogRouter", "LR");
const Role Role::DATA_DISTRIBUTOR("DataDistributor", "DD");
const Role Role::RATEKEEPER("Ratekeeper", "RK");
const Role Role::BLOB_MANAGER("BlobManager", "BM");
const Role Role::BLOB_WORKER("BlobWorker", "BW");
const Role Role::STORAGE_CACHE("StorageCache", "SC");
const Role Role::COORDINATOR("Coordinator", "CD");
const Role Role::BACKUP("Backup", "BK");<|MERGE_RESOLUTION|>--- conflicted
+++ resolved
@@ -1977,12 +1977,9 @@
 				                 runningStorages.end(),
 				                 [&req](const auto& p) { return p.second != req.storeType; }) ||
 				     req.seedTag != invalidTag)) {
-<<<<<<< HEAD
 
 					// if req.storageTeamId exists, means it's a new storage server in ptxn
-=======
 					ASSERT(req.clusterId.isValid());
->>>>>>> 8d6cfcb6
 					LocalLineage _;
 					getCurrentLineage()->modify(&RoleLineage::role) = ProcessClass::ClusterRole::Storage;
 					bool isTss = req.tssPairIDAndVersion.present();
