/*
 * DataDistributionQueue.actor.cpp
 *
 * This source file is part of the FoundationDB open source project
 *
 * Copyright 2013-2022 Apple Inc. and the FoundationDB project authors
 *
 * Licensed under the Apache License, Version 2.0 (the "License");
 * you may not use this file except in compliance with the License.
 * You may obtain a copy of the License at
 *
 *     http://www.apache.org/licenses/LICENSE-2.0
 *
 * Unless required by applicable law or agreed to in writing, software
 * distributed under the License is distributed on an "AS IS" BASIS,
 * WITHOUT WARRANTIES OR CONDITIONS OF ANY KIND, either express or implied.
 * See the License for the specific language governing permissions and
 * limitations under the License.
 */

#include <limits>
#include <numeric>
#include <vector>

#include "flow/ActorCollection.h"
#include "flow/FastRef.h"
#include "flow/Trace.h"
#include "flow/Util.h"
#include "fdbrpc/sim_validation.h"
#include "fdbclient/SystemData.h"
#include "fdbserver/DataDistribution.actor.h"
#include "fdbserver/DDSharedContext.h"
#include "fdbclient/DatabaseContext.h"
#include "fdbserver/MoveKeys.actor.h"
#include "fdbserver/Knobs.h"
#include "fdbrpc/simulator.h"
#include "fdbserver/DDTxnProcessor.h"
#include "flow/DebugTrace.h"
#include "flow/actorcompiler.h" // This must be the last #include.

#define WORK_FULL_UTILIZATION 10000 // This is not a knob; it is a fixed point scaling factor!

typedef Reference<IDataDistributionTeam> ITeamRef;
typedef std::pair<ITeamRef, ITeamRef> SrcDestTeamPair;

inline bool isDataMovementForDiskBalancing(DataMovementReason reason) {
	return reason == DataMovementReason::REBALANCE_UNDERUTILIZED_TEAM ||
	       reason == DataMovementReason::REBALANCE_OVERUTILIZED_TEAM;
}

inline bool isDataMovementForReadBalancing(DataMovementReason reason) {
	return reason == DataMovementReason::REBALANCE_READ_OVERUTIL_TEAM ||
	       reason == DataMovementReason::REBALANCE_READ_UNDERUTIL_TEAM;
}

inline bool isDataMovementForMountainChopper(DataMovementReason reason) {
	return reason == DataMovementReason::REBALANCE_OVERUTILIZED_TEAM ||
	       reason == DataMovementReason::REBALANCE_READ_OVERUTIL_TEAM;
}

// FIXME: Always use DataMovementReason to invoke these functions.
inline bool isValleyFillerPriority(int priority) {
	return priority == SERVER_KNOBS->PRIORITY_REBALANCE_UNDERUTILIZED_TEAM ||
	       priority == SERVER_KNOBS->PRIORITY_REBALANCE_READ_UNDERUTIL_TEAM;
}

inline bool isDataMovementForValleyFiller(DataMovementReason reason) {
	return reason == DataMovementReason::REBALANCE_UNDERUTILIZED_TEAM ||
	       reason == DataMovementReason::REBALANCE_READ_UNDERUTIL_TEAM;
}

typedef std::map<DataMovementReason, int> DmReasonPriorityMapping;
typedef std::map<int, DataMovementReason> PriorityDmReasonMapping;
std::pair<const DmReasonPriorityMapping*, const PriorityDmReasonMapping*> buildPriorityMappings() {
	static DmReasonPriorityMapping reasonPriority{
		{ DataMovementReason::INVALID, -1 },
		{ DataMovementReason::RECOVER_MOVE, SERVER_KNOBS->PRIORITY_RECOVER_MOVE },
		{ DataMovementReason::REBALANCE_UNDERUTILIZED_TEAM, SERVER_KNOBS->PRIORITY_REBALANCE_UNDERUTILIZED_TEAM },
		{ DataMovementReason::REBALANCE_OVERUTILIZED_TEAM, SERVER_KNOBS->PRIORITY_REBALANCE_OVERUTILIZED_TEAM },
		{ DataMovementReason::REBALANCE_READ_OVERUTIL_TEAM, SERVER_KNOBS->PRIORITY_REBALANCE_READ_OVERUTIL_TEAM },
		{ DataMovementReason::REBALANCE_READ_UNDERUTIL_TEAM, SERVER_KNOBS->PRIORITY_REBALANCE_READ_UNDERUTIL_TEAM },
		{ DataMovementReason::PERPETUAL_STORAGE_WIGGLE, SERVER_KNOBS->PRIORITY_PERPETUAL_STORAGE_WIGGLE },
		{ DataMovementReason::TEAM_HEALTHY, SERVER_KNOBS->PRIORITY_TEAM_HEALTHY },
		{ DataMovementReason::TEAM_CONTAINS_UNDESIRED_SERVER, SERVER_KNOBS->PRIORITY_TEAM_CONTAINS_UNDESIRED_SERVER },
		{ DataMovementReason::TEAM_REDUNDANT, SERVER_KNOBS->PRIORITY_TEAM_REDUNDANT },
		{ DataMovementReason::MERGE_SHARD, SERVER_KNOBS->PRIORITY_MERGE_SHARD },
		{ DataMovementReason::POPULATE_REGION, SERVER_KNOBS->PRIORITY_POPULATE_REGION },
		{ DataMovementReason::TEAM_UNHEALTHY, SERVER_KNOBS->PRIORITY_TEAM_UNHEALTHY },
		{ DataMovementReason::TEAM_2_LEFT, SERVER_KNOBS->PRIORITY_TEAM_2_LEFT },
		{ DataMovementReason::TEAM_1_LEFT, SERVER_KNOBS->PRIORITY_TEAM_1_LEFT },
		{ DataMovementReason::TEAM_FAILED, SERVER_KNOBS->PRIORITY_TEAM_FAILED },
		{ DataMovementReason::TEAM_0_LEFT, SERVER_KNOBS->PRIORITY_TEAM_0_LEFT },
		{ DataMovementReason::SPLIT_SHARD, SERVER_KNOBS->PRIORITY_SPLIT_SHARD },
		{ DataMovementReason::ENFORCE_MOVE_OUT_OF_PHYSICAL_SHARD,
		  SERVER_KNOBS->PRIORITY_ENFORCE_MOVE_OUT_OF_PHYSICAL_SHARD }
	};

	static PriorityDmReasonMapping priorityReason;
	if (priorityReason.empty()) { // only build once
		for (const auto& [r, p] : reasonPriority) {
			priorityReason[p] = r;
		}
		// Don't allow 2 priorities value being the same.
		if (priorityReason.size() != reasonPriority.size()) {
			TraceEvent(SevError, "DuplicateDataMovementPriority").log();
			ASSERT(false);
		}
	}

	return std::make_pair(&reasonPriority, &priorityReason);
}

int dataMovementPriority(DataMovementReason reason) {
	auto [reasonPriority, _] = buildPriorityMappings();
	return reasonPriority->at(reason);
}

DataMovementReason priorityToDataMovementReason(int priority) {
	auto [_, priorityReason] = buildPriorityMappings();
	return priorityReason->at(priority);
}

struct RelocateData {
	KeyRange keys;
	int priority;
	int boundaryPriority;
	int healthPriority;
	RelocateReason reason;

	double startTime;
	UID randomId; // inherit from RelocateShard.traceId
	UID dataMoveId;
	int workFactor;
	std::vector<UID> src;
	std::vector<UID> completeSources;
	std::vector<UID> completeDests;
	bool wantsNewServers;
	bool cancellable;
	TraceInterval interval;
	std::shared_ptr<DataMove> dataMove;

	RelocateData()
	  : priority(-1), boundaryPriority(-1), healthPriority(-1), reason(RelocateReason::OTHER), startTime(-1),
	    dataMoveId(anonymousShardId), workFactor(0), wantsNewServers(false), cancellable(false),
	    interval("QueuedRelocation") {}
	explicit RelocateData(RelocateShard const& rs)
	  : keys(rs.keys), priority(rs.priority), boundaryPriority(isBoundaryPriority(rs.priority) ? rs.priority : -1),
	    healthPriority(isHealthPriority(rs.priority) ? rs.priority : -1), reason(rs.reason), startTime(now()),
	    randomId(rs.traceId.isValid() ? rs.traceId : deterministicRandom()->randomUniqueID()),
	    dataMoveId(rs.dataMoveId), workFactor(0), wantsNewServers(isDataMovementForMountainChopper(rs.moveReason) ||
	                                                              isDataMovementForValleyFiller(rs.moveReason) ||
	                                                              rs.moveReason == DataMovementReason::SPLIT_SHARD ||
	                                                              rs.moveReason == DataMovementReason::TEAM_REDUNDANT),
	    cancellable(true), interval("QueuedRelocation", randomId), dataMove(rs.dataMove) {
		if (dataMove != nullptr) {
			this->src.insert(this->src.end(), dataMove->meta.src.begin(), dataMove->meta.src.end());
		}
	}

	static bool isHealthPriority(int priority) {
		return priority == SERVER_KNOBS->PRIORITY_POPULATE_REGION ||
		       priority == SERVER_KNOBS->PRIORITY_TEAM_UNHEALTHY || priority == SERVER_KNOBS->PRIORITY_TEAM_2_LEFT ||
		       priority == SERVER_KNOBS->PRIORITY_TEAM_1_LEFT || priority == SERVER_KNOBS->PRIORITY_TEAM_0_LEFT ||
		       priority == SERVER_KNOBS->PRIORITY_TEAM_REDUNDANT || priority == SERVER_KNOBS->PRIORITY_TEAM_HEALTHY ||
		       priority == SERVER_KNOBS->PRIORITY_TEAM_CONTAINS_UNDESIRED_SERVER ||
		       priority == SERVER_KNOBS->PRIORITY_PERPETUAL_STORAGE_WIGGLE;
	}

	static bool isBoundaryPriority(int priority) {
		return priority == SERVER_KNOBS->PRIORITY_SPLIT_SHARD || priority == SERVER_KNOBS->PRIORITY_MERGE_SHARD;
	}

	bool isRestore() const { return this->dataMove != nullptr; }

	bool operator>(const RelocateData& rhs) const {
		return priority != rhs.priority
		           ? priority > rhs.priority
		           : (startTime != rhs.startTime ? startTime < rhs.startTime : randomId > rhs.randomId);
	}

	bool operator==(const RelocateData& rhs) const {
		return priority == rhs.priority && boundaryPriority == rhs.boundaryPriority &&
		       healthPriority == rhs.healthPriority && reason == rhs.reason && keys == rhs.keys &&
		       startTime == rhs.startTime && workFactor == rhs.workFactor && src == rhs.src &&
		       completeSources == rhs.completeSources && wantsNewServers == rhs.wantsNewServers &&
		       randomId == rhs.randomId;
	}
	bool operator!=(const RelocateData& rhs) const { return !(*this == rhs); }
};

class ParallelTCInfo final : public ReferenceCounted<ParallelTCInfo>, public IDataDistributionTeam {
	std::vector<Reference<IDataDistributionTeam>> teams;
	std::vector<UID> tempServerIDs;

	int64_t sum(std::function<int64_t(IDataDistributionTeam const&)> func) const {
		int64_t result = 0;
		for (const auto& team : teams) {
			result += func(*team);
		}
		return result;
	}

	template <class T>
	std::vector<T> collect(std::function<std::vector<T>(IDataDistributionTeam const&)> func) const {
		std::vector<T> result;

		for (const auto& team : teams) {
			std::vector<T> newItems = func(*team);
			result.insert(result.end(), newItems.begin(), newItems.end());
		}
		return result;
	}

	bool any(std::function<bool(IDataDistributionTeam const&)> func) const {
		for (const auto& team : teams) {
			if (func(*team)) {
				return true;
			}
		}
		return false;
	}

public:
	ParallelTCInfo() = default;
	explicit ParallelTCInfo(ParallelTCInfo const& info) : teams(info.teams), tempServerIDs(info.tempServerIDs){};

	void addTeam(Reference<IDataDistributionTeam> team) { teams.push_back(team); }

	void clear() { teams.clear(); }

	bool all(std::function<bool(IDataDistributionTeam const&)> func) const {
		return !any([func](IDataDistributionTeam const& team) { return !func(team); });
	}

	std::vector<StorageServerInterface> getLastKnownServerInterfaces() const override {
		return collect<StorageServerInterface>(
		    [](IDataDistributionTeam const& team) { return team.getLastKnownServerInterfaces(); });
	}

	int size() const override {
		int totalSize = 0;
		for (auto it = teams.begin(); it != teams.end(); it++) {
			totalSize += (*it)->size();
		}
		return totalSize;
	}

	std::vector<UID> const& getServerIDs() const override {
		static std::vector<UID> tempServerIDs;
		tempServerIDs.clear();
		for (const auto& team : teams) {
			std::vector<UID> const& childIDs = team->getServerIDs();
			tempServerIDs.insert(tempServerIDs.end(), childIDs.begin(), childIDs.end());
		}
		return tempServerIDs;
	}

	void addDataInFlightToTeam(int64_t delta) override {
		for (auto& team : teams) {
			team->addDataInFlightToTeam(delta);
		}
	}

	void addReadInFlightToTeam(int64_t delta) override {
		for (auto& team : teams) {
			team->addReadInFlightToTeam(delta);
		}
	}

	int64_t getDataInFlightToTeam() const override {
		return sum([](IDataDistributionTeam const& team) { return team.getDataInFlightToTeam(); });
	}

	int64_t getLoadBytes(bool includeInFlight = true, double inflightPenalty = 1.0) const override {
		return sum([includeInFlight, inflightPenalty](IDataDistributionTeam const& team) {
			return team.getLoadBytes(includeInFlight, inflightPenalty);
		});
	}

	int64_t getReadInFlightToTeam() const override {
		return sum([](IDataDistributionTeam const& team) { return team.getReadInFlightToTeam(); });
	}

	double getLoadReadBandwidth(bool includeInFlight = true, double inflightPenalty = 1.0) const override {
		return sum([includeInFlight, inflightPenalty](IDataDistributionTeam const& team) {
			return team.getLoadReadBandwidth(includeInFlight, inflightPenalty);
		});
	}

	int64_t getMinAvailableSpace(bool includeInFlight = true) const override {
		int64_t result = std::numeric_limits<int64_t>::max();
		for (const auto& team : teams) {
			result = std::min(result, team->getMinAvailableSpace(includeInFlight));
		}
		return result;
	}

	double getMinAvailableSpaceRatio(bool includeInFlight = true) const override {
		double result = std::numeric_limits<double>::max();
		for (const auto& team : teams) {
			result = std::min(result, team->getMinAvailableSpaceRatio(includeInFlight));
		}
		return result;
	}

	bool hasHealthyAvailableSpace(double minRatio) const override {
		return all([minRatio](IDataDistributionTeam const& team) { return team.hasHealthyAvailableSpace(minRatio); });
	}

	Future<Void> updateStorageMetrics() override {
		std::vector<Future<Void>> futures;

		for (auto& team : teams) {
			futures.push_back(team->updateStorageMetrics());
		}
		return waitForAll(futures);
	}

	bool isOptimal() const override {
		return all([](IDataDistributionTeam const& team) { return team.isOptimal(); });
	}

	bool isWrongConfiguration() const override {
		return any([](IDataDistributionTeam const& team) { return team.isWrongConfiguration(); });
	}
	void setWrongConfiguration(bool wrongConfiguration) override {
		for (auto it = teams.begin(); it != teams.end(); it++) {
			(*it)->setWrongConfiguration(wrongConfiguration);
		}
	}

	bool isHealthy() const override {
		return all([](IDataDistributionTeam const& team) { return team.isHealthy(); });
	}

	void setHealthy(bool h) override {
		for (auto it = teams.begin(); it != teams.end(); it++) {
			(*it)->setHealthy(h);
		}
	}

	int getPriority() const override {
		int priority = 0;
		for (auto it = teams.begin(); it != teams.end(); it++) {
			priority = std::max(priority, (*it)->getPriority());
		}
		return priority;
	}

	void setPriority(int p) override {
		for (auto it = teams.begin(); it != teams.end(); it++) {
			(*it)->setPriority(p);
		}
	}
	void addref() const override { ReferenceCounted<ParallelTCInfo>::addref(); }
	void delref() const override { ReferenceCounted<ParallelTCInfo>::delref(); }

	void addServers(const std::vector<UID>& servers) override {
		ASSERT(!teams.empty());
		teams[0]->addServers(servers);
	}

	std::string getTeamID() const override {
		std::string id;
		for (int i = 0; i < teams.size(); i++) {
			auto const& team = teams[i];
			id += (i == teams.size() - 1) ? team->getTeamID() : format("%s, ", team->getTeamID().c_str());
		}
		return id;
	}
};

struct Busyness {
	std::vector<int> ledger;

	Busyness() : ledger(10, 0) {}

	bool canLaunch(int prio, int work) const {
		ASSERT(prio > 0 && prio < 1000);
		return ledger[prio / 100] <= WORK_FULL_UTILIZATION - work; // allow for rounding errors in double division
	}
	void addWork(int prio, int work) {
		ASSERT(prio > 0 && prio < 1000);
		for (int i = 0; i <= (prio / 100); i++)
			ledger[i] += work;
	}
	void removeWork(int prio, int work) { addWork(prio, -work); }
	std::string toString() {
		std::string result;
		for (int i = 1; i < ledger.size();) {
			int j = i + 1;
			while (j < ledger.size() && ledger[i] == ledger[j])
				j++;
			if (i != 1)
				result += ", ";
			result += i + 1 == j ? format("%03d", i * 100) : format("%03d/%03d", i * 100, (j - 1) * 100);
			result +=
			    format("=%1.02f (%d/%d)", (float)ledger[i] / WORK_FULL_UTILIZATION, ledger[i], WORK_FULL_UTILIZATION);
			i = j;
		}
		return result;
	}
};

// find the "workFactor" for this, were it launched now
int getSrcWorkFactor(RelocateData const& relocation, int singleRegionTeamSize) {
	if (relocation.healthPriority == SERVER_KNOBS->PRIORITY_TEAM_1_LEFT ||
	    relocation.healthPriority == SERVER_KNOBS->PRIORITY_TEAM_0_LEFT)
		return WORK_FULL_UTILIZATION / SERVER_KNOBS->RELOCATION_PARALLELISM_PER_SOURCE_SERVER;
	else if (relocation.healthPriority == SERVER_KNOBS->PRIORITY_TEAM_2_LEFT)
		return WORK_FULL_UTILIZATION / 2 / SERVER_KNOBS->RELOCATION_PARALLELISM_PER_SOURCE_SERVER;
	else // for now we assume that any message at a lower priority can best be assumed to have a full team left for work
		return WORK_FULL_UTILIZATION / singleRegionTeamSize / SERVER_KNOBS->RELOCATION_PARALLELISM_PER_SOURCE_SERVER;
}

int getDestWorkFactor() {
	// Work of moving a shard is even across destination servers
	return WORK_FULL_UTILIZATION / SERVER_KNOBS->RELOCATION_PARALLELISM_PER_DEST_SERVER;
}

// Data movement's resource control: Do not overload servers used for the RelocateData
// return true if servers are not too busy to launch the relocation
// This ensure source servers will not be overloaded.
bool canLaunchSrc(RelocateData& relocation,
                  int teamSize,
                  int singleRegionTeamSize,
                  std::map<UID, Busyness>& busymap,
                  std::vector<RelocateData> cancellableRelocations) {
	// assert this has not already been launched
	ASSERT(relocation.workFactor == 0);
	ASSERT(relocation.src.size() != 0);
	ASSERT(teamSize >= singleRegionTeamSize);

	// find the "workFactor" for this, were it launched now
	int workFactor = getSrcWorkFactor(relocation, singleRegionTeamSize);
	int neededServers = std::min<int>(relocation.src.size(), teamSize - singleRegionTeamSize + 1);
	if (SERVER_KNOBS->USE_OLD_NEEDED_SERVERS) {
		neededServers = std::max(1, (int)relocation.src.size() - teamSize + 1);
	}
	// see if each of the SS can launch this task
	for (int i = 0; i < relocation.src.size(); i++) {
		// For each source server for this relocation, copy and modify its busyness to reflect work that WOULD be
		// cancelled
		auto busyCopy = busymap[relocation.src[i]];
		for (int j = 0; j < cancellableRelocations.size(); j++) {
			auto& servers = cancellableRelocations[j].src;
			if (std::count(servers.begin(), servers.end(), relocation.src[i]))
				busyCopy.removeWork(cancellableRelocations[j].priority, cancellableRelocations[j].workFactor);
		}
		// Use this modified busyness to check if this relocation could be launched
		if (busyCopy.canLaunch(relocation.priority, workFactor)) {
			--neededServers;
			if (neededServers == 0)
				return true;
		}
	}
	return false;
}

// candidateTeams is a vector containing one team per datacenter, the team(s) DD is planning on moving the shard to.
bool canLaunchDest(const std::vector<std::pair<Reference<IDataDistributionTeam>, bool>>& candidateTeams,
                   int priority,
                   std::map<UID, Busyness>& busymapDest) {
	// fail switch if this is causing issues
	if (SERVER_KNOBS->RELOCATION_PARALLELISM_PER_DEST_SERVER <= 0) {
		return true;
	}
	int workFactor = getDestWorkFactor();
	for (auto& [team, _] : candidateTeams) {
		for (UID id : team->getServerIDs()) {
			if (!busymapDest[id].canLaunch(priority, workFactor)) {
				return false;
			}
		}
	}
	return true;
}

// update busyness for each server
void launch(RelocateData& relocation, std::map<UID, Busyness>& busymap, int singleRegionTeamSize) {
	// if we are here this means that we can launch and should adjust all the work the servers can do
	relocation.workFactor = getSrcWorkFactor(relocation, singleRegionTeamSize);
	for (int i = 0; i < relocation.src.size(); i++)
		busymap[relocation.src[i]].addWork(relocation.priority, relocation.workFactor);
}

void launchDest(RelocateData& relocation,
                const std::vector<std::pair<Reference<IDataDistributionTeam>, bool>>& candidateTeams,
                std::map<UID, Busyness>& destBusymap) {
	ASSERT(relocation.completeDests.empty());
	int destWorkFactor = getDestWorkFactor();
	for (auto& [team, _] : candidateTeams) {
		for (UID id : team->getServerIDs()) {
			relocation.completeDests.push_back(id);
			destBusymap[id].addWork(relocation.priority, destWorkFactor);
		}
	}
}
void completeDest(RelocateData const& relocation, std::map<UID, Busyness>& destBusymap) {
	int destWorkFactor = getDestWorkFactor();
	for (UID id : relocation.completeDests) {
		destBusymap[id].removeWork(relocation.priority, destWorkFactor);
	}
}

void complete(RelocateData const& relocation, std::map<UID, Busyness>& busymap, std::map<UID, Busyness>& destBusymap) {
	ASSERT(relocation.workFactor > 0);
	for (int i = 0; i < relocation.src.size(); i++)
		busymap[relocation.src[i]].removeWork(relocation.priority, relocation.workFactor);

	completeDest(relocation, destBusymap);
}

// Cancells in-flight data moves intersecting with range.
ACTOR Future<Void> cancelDataMove(struct DDQueue* self, KeyRange range, const DDEnabledState* ddEnabledState);

ACTOR Future<Void> dataDistributionRelocator(struct DDQueue* self,
                                             RelocateData rd,
                                             Future<Void> prevCleanup,
                                             const DDEnabledState* ddEnabledState);

struct DDQueue : public IDDRelocationQueue {
	struct DDDataMove {
		DDDataMove() = default;
		explicit DDDataMove(UID id) : id(id) {}

		bool isValid() const { return id.isValid(); }

		UID id;
		Future<Void> cancel;
	};

	struct ServerCounter {
		enum CountType : uint8_t { ProposedSource = 0, QueuedSource, LaunchedSource, LaunchedDest, __COUNT };

	private:
		typedef std::array<int, (int)__COUNT> Item; // one for each CountType
		typedef std::array<Item, RelocateReason::typeCount()> ReasonItem; // one for each RelocateReason

		std::unordered_map<UID, ReasonItem> counter;

		std::string toString(const Item& item) const {
			return format("%d %d %d %d", item[0], item[1], item[2], item[3]);
		}

		void traceReasonItem(TraceEvent* event, const ReasonItem& item) const {
			for (int i = 0; i < item.size(); ++i) {
				if (std::accumulate(item[i].cbegin(), item[i].cend(), 0) > 0) {
					// "PQSD" corresponding to CounterType
					event->detail(RelocateReason(i).toString() + "PQSD", toString(item[i]));
				}
			}
		}

		bool countNonZero(const ReasonItem& item, CountType type) const {
			return std::any_of(item.cbegin(), item.cend(), [type](const Item& item) { return item[(int)type] > 0; });
		}

		void increase(const UID& id, RelocateReason reason, CountType type) {
			int idx = (int)(reason);
			// if (idx < 0 || idx >= RelocateReason::typeCount()) {
			// 	TraceEvent(SevWarnAlways, "ServerCounterDebug").detail("Reason", reason.toString());
			// }
			ASSERT(idx >= 0 && idx < RelocateReason::typeCount());
			counter[id][idx][(int)type] += 1;
		}

		void summarizeLaunchedServers(decltype(counter.cbegin()) begin,
		                              decltype(counter.cend()) end,
		                              TraceEvent* event) const {
			if (begin == end)
				return;

			std::string execSrc, execDest;
			for (; begin != end; ++begin) {
				if (countNonZero(begin->second, LaunchedSource)) {
					execSrc += begin->first.shortString() + ",";
				}
				if (countNonZero(begin->second, LaunchedDest)) {
					execDest += begin->first.shortString() + ",";
				}
			}
			event->detail("RemainedLaunchedSources", execSrc).detail("RemainedLaunchedDestinations", execDest);
		}

	public:
		void clear() { counter.clear(); }

		int get(const UID& id, RelocateReason reason, CountType type) const {
			return counter.at(id)[(int)reason][(int)type];
		}

		void increaseForTeam(const std::vector<UID>& ids, RelocateReason reason, CountType type) {
			for (auto& id : ids) {
				increase(id, reason, type);
			}
		}

		void traceAll(const UID& debugId = UID()) const {
			auto it = counter.cbegin();
			int count = 0;
			for (; count < SERVER_KNOBS->DD_QUEUE_COUNTER_MAX_LOG && it != counter.cend(); ++count, ++it) {
				TraceEvent event("DDQueueServerCounter", debugId);
				event.detail("ServerId", it->first);
				traceReasonItem(&event, it->second);
			}

			if (it != counter.cend()) {
				TraceEvent e(SevWarn, "DDQueueServerCounterTooMany", debugId);
				e.detail("Servers", size());
				if (SERVER_KNOBS->DD_QUEUE_COUNTER_SUMMARIZE) {
					summarizeLaunchedServers(it, counter.cend(), &e);
					return;
				}
			}
		}

		size_t size() const { return counter.size(); }

		// for random test
		static CountType randomCountType() {
			int i = deterministicRandom()->randomInt(0, (int)__COUNT);
			return (CountType)i;
		}
	};

	ActorCollectionNoErrors noErrorActors; // has to be the last one to be destroyed because other Actors may use it.
	UID distributorId;
	MoveKeysLock lock;
	Database cx;
	std::shared_ptr<IDDTxnProcessor> txnProcessor;

	std::vector<TeamCollectionInterface> teamCollections;
	Reference<ShardsAffectedByTeamFailure> shardsAffectedByTeamFailure;
	Reference<PhysicalShardCollection> physicalShardCollection;
	PromiseStream<Promise<int64_t>> getAverageShardBytes;

	FlowLock startMoveKeysParallelismLock;
	FlowLock finishMoveKeysParallelismLock;
	FlowLock cleanUpDataMoveParallelismLock;
	Reference<FlowLock> fetchSourceLock;

	int activeRelocations;
	int queuedRelocations;
	int64_t bytesWritten;
	int teamSize;
	int singleRegionTeamSize;

	std::map<UID, Busyness> busymap; // UID is serverID
	std::map<UID, Busyness> destBusymap; // UID is serverID

	KeyRangeMap<RelocateData> queueMap;
	std::set<RelocateData, std::greater<RelocateData>> fetchingSourcesQueue;
	std::set<RelocateData, std::greater<RelocateData>> fetchKeysComplete;
	KeyRangeActorMap getSourceActors;
	std::map<UID, std::set<RelocateData, std::greater<RelocateData>>>
	    queue; // Key UID is serverID, value is the serverID's set of RelocateData to relocate
	// The last time one server was selected as source team for read rebalance reason. We want to throttle read
	// rebalance on time bases because the read workload sample update has delay after the previous moving
	std::map<UID, double> lastAsSource;
	ServerCounter serverCounter;

	KeyRangeMap<RelocateData> inFlight;
	// Track all actors that relocates specified keys to a good place; Key: keyRange; Value: actor
	KeyRangeActorMap inFlightActors;
	KeyRangeMap<DDDataMove> dataMoves;

	Promise<Void> error;
	PromiseStream<RelocateData> dataTransferComplete;
	PromiseStream<RelocateData> relocationComplete;
	PromiseStream<RelocateData> fetchSourceServersComplete; // find source SSs for a relocate range

	PromiseStream<RelocateShard> output;
	FutureStream<RelocateShard> input;
	PromiseStream<GetMetricsRequest> getShardMetrics;
	PromiseStream<GetTopKMetricsRequest> getTopKMetrics;

	double lastInterval;
	int suppressIntervals;

	Reference<AsyncVar<bool>> rawProcessingUnhealthy; // many operations will remove relocations before adding a new
	                                                  // one, so delay a small time before settling on a new number.
	Reference<AsyncVar<bool>> rawProcessingWiggle;

	std::map<int, int> priority_relocations;
	int unhealthyRelocations;

	Reference<EventCacheHolder> movedKeyServersEventHolder;

	void startRelocation(int priority, int healthPriority) {
		// Although PRIORITY_TEAM_REDUNDANT has lower priority than split and merge shard movement,
		// we must count it into unhealthyRelocations; because team removers relies on unhealthyRelocations to
		// ensure a team remover will not start before the previous one finishes removing a team and move away data
		// NOTE: split and merge shard have higher priority. If they have to wait for unhealthyRelocations = 0,
		// deadlock may happen: split/merge shard waits for unhealthyRelocations, while blocks team_redundant.
		if (healthPriority == SERVER_KNOBS->PRIORITY_POPULATE_REGION ||
		    healthPriority == SERVER_KNOBS->PRIORITY_TEAM_UNHEALTHY ||
		    healthPriority == SERVER_KNOBS->PRIORITY_TEAM_2_LEFT ||
		    healthPriority == SERVER_KNOBS->PRIORITY_TEAM_1_LEFT ||
		    healthPriority == SERVER_KNOBS->PRIORITY_TEAM_0_LEFT ||
		    healthPriority == SERVER_KNOBS->PRIORITY_TEAM_REDUNDANT) {
			unhealthyRelocations++;
			rawProcessingUnhealthy->set(true);
		}
		if (healthPriority == SERVER_KNOBS->PRIORITY_PERPETUAL_STORAGE_WIGGLE) {
			rawProcessingWiggle->set(true);
		}
		priority_relocations[priority]++;
	}
	void finishRelocation(int priority, int healthPriority) {
		if (healthPriority == SERVER_KNOBS->PRIORITY_POPULATE_REGION ||
		    healthPriority == SERVER_KNOBS->PRIORITY_TEAM_UNHEALTHY ||
		    healthPriority == SERVER_KNOBS->PRIORITY_TEAM_2_LEFT ||
		    healthPriority == SERVER_KNOBS->PRIORITY_TEAM_1_LEFT ||
		    healthPriority == SERVER_KNOBS->PRIORITY_TEAM_0_LEFT ||
		    healthPriority == SERVER_KNOBS->PRIORITY_TEAM_REDUNDANT) {
			unhealthyRelocations--;
			ASSERT(unhealthyRelocations >= 0);
			if (unhealthyRelocations == 0) {
				rawProcessingUnhealthy->set(false);
			}
		}
		priority_relocations[priority]--;
		if (priority_relocations[SERVER_KNOBS->PRIORITY_PERPETUAL_STORAGE_WIGGLE] == 0) {
			rawProcessingWiggle->set(false);
		}
	}

	DDQueue(UID mid,
	        MoveKeysLock lock,
	        const std::shared_ptr<IDDTxnProcessor>& db,
	        std::vector<TeamCollectionInterface> teamCollections,
	        Reference<ShardsAffectedByTeamFailure> sABTF,
	        Reference<PhysicalShardCollection> physicalShardCollection,
	        PromiseStream<Promise<int64_t>> getAverageShardBytes,
	        int teamSize,
	        int singleRegionTeamSize,
	        PromiseStream<RelocateShard> output,
	        FutureStream<RelocateShard> input,
	        PromiseStream<GetMetricsRequest> getShardMetrics,
	        PromiseStream<GetTopKMetricsRequest> getTopKMetrics)
	  : IDDRelocationQueue(), distributorId(mid), lock(lock), cx(db->getDb()), txnProcessor(db),
	    teamCollections(teamCollections), shardsAffectedByTeamFailure(sABTF),
	    physicalShardCollection(physicalShardCollection), getAverageShardBytes(getAverageShardBytes),
	    startMoveKeysParallelismLock(SERVER_KNOBS->DD_MOVE_KEYS_PARALLELISM),
	    finishMoveKeysParallelismLock(SERVER_KNOBS->DD_MOVE_KEYS_PARALLELISM),
	    cleanUpDataMoveParallelismLock(SERVER_KNOBS->DD_MOVE_KEYS_PARALLELISM),
	    fetchSourceLock(new FlowLock(SERVER_KNOBS->DD_FETCH_SOURCE_PARALLELISM)), activeRelocations(0),
	    queuedRelocations(0), bytesWritten(0), teamSize(teamSize), singleRegionTeamSize(singleRegionTeamSize),
	    output(output), input(input), getShardMetrics(getShardMetrics), getTopKMetrics(getTopKMetrics), lastInterval(0),
	    suppressIntervals(0), rawProcessingUnhealthy(new AsyncVar<bool>(false)),
	    rawProcessingWiggle(new AsyncVar<bool>(false)), unhealthyRelocations(0),
	    movedKeyServersEventHolder(makeReference<EventCacheHolder>("MovedKeyServers")) {}
	DDQueue() = default;

	void validate() {
		if (EXPENSIVE_VALIDATION) {
			for (auto it = fetchingSourcesQueue.begin(); it != fetchingSourcesQueue.end(); ++it) {
				// relocates in the fetching queue do not have src servers yet.
				if (it->src.size())
					TraceEvent(SevError, "DDQueueValidateError1")
					    .detail("Problem", "relocates in the fetching queue do not have src servers yet");

				// relocates in the fetching queue do not have a work factor yet.
				if (it->workFactor != 0.0)
					TraceEvent(SevError, "DDQueueValidateError2")
					    .detail("Problem", "relocates in the fetching queue do not have a work factor yet");

				// relocates in the fetching queue are in the queueMap.
				auto range = queueMap.rangeContaining(it->keys.begin);
				if (range.value() != *it || range.range() != it->keys)
					TraceEvent(SevError, "DDQueueValidateError3")
					    .detail("Problem", "relocates in the fetching queue are in the queueMap");
			}

			/*
			for( auto it = queue.begin(); it != queue.end(); ++it ) {
			    for( auto rdit = it->second.begin(); rdit != it->second.end(); ++rdit ) {
			        // relocates in the queue are in the queueMap exactly.
			        auto range = queueMap.rangeContaining( rdit->keys.begin );
			        if( range.value() != *rdit || range.range() != rdit->keys )
			            TraceEvent(SevError, "DDQueueValidateError4").detail("Problem", "relocates in the queue are in the queueMap exactly")
			            .detail("RangeBegin", range.range().begin)
			            .detail("RangeEnd", range.range().end)
			            .detail("RelocateBegin2", range.value().keys.begin)
			            .detail("RelocateEnd2", range.value().keys.end)
			            .detail("RelocateStart", range.value().startTime)
			            .detail("MapStart", rdit->startTime)
			            .detail("RelocateWork", range.value().workFactor)
			            .detail("MapWork", rdit->workFactor)
			            .detail("RelocateSrc", range.value().src.size())
			            .detail("MapSrc", rdit->src.size())
			            .detail("RelocatePrio", range.value().priority)
			            .detail("MapPrio", rdit->priority);

			        // relocates in the queue have src servers
			        if( !rdit->src.size() )
			            TraceEvent(SevError, "DDQueueValidateError5").detail("Problem", "relocates in the queue have src servers");

			        // relocates in the queue do not have a work factor yet.
			        if( rdit->workFactor != 0.0 )
			            TraceEvent(SevError, "DDQueueValidateError6").detail("Problem", "relocates in the queue do not have a work factor yet");

			        bool contains = false;
			        for( int i = 0; i < rdit->src.size(); i++ ) {
			            if( rdit->src[i] == it->first ) {
			                contains = true;
			                break;
			            }
			        }
			        if( !contains )
			            TraceEvent(SevError, "DDQueueValidateError7").detail("Problem", "queued relocate data does not include ss under which its filed");
			    }
			}*/

			auto inFlightRanges = inFlight.ranges();
			for (auto it = inFlightRanges.begin(); it != inFlightRanges.end(); ++it) {
				for (int i = 0; i < it->value().src.size(); i++) {
					// each server in the inFlight map is in the busymap
					if (!busymap.count(it->value().src[i]))
						TraceEvent(SevError, "DDQueueValidateError8")
						    .detail("Problem", "each server in the inFlight map is in the busymap");

					// relocate data that is inFlight is not also in the queue
					if (queue[it->value().src[i]].count(it->value()))
						TraceEvent(SevError, "DDQueueValidateError9")
						    .detail("Problem", "relocate data that is inFlight is not also in the queue");
				}

				for (int i = 0; i < it->value().completeDests.size(); i++) {
					// each server in the inFlight map is in the dest busymap
					if (!destBusymap.count(it->value().completeDests[i]))
						TraceEvent(SevError, "DDQueueValidateError10")
						    .detail("Problem", "each server in the inFlight map is in the destBusymap");
				}

				// in flight relocates have source servers
				if (it->value().startTime != -1 && !it->value().src.size())
					TraceEvent(SevError, "DDQueueValidateError11")
					    .detail("Problem", "in flight relocates have source servers");

				if (inFlightActors.liveActorAt(it->range().begin)) {
					// the key range in the inFlight map matches the key range in the RelocateData message
					if (it->value().keys != it->range())
						TraceEvent(SevError, "DDQueueValidateError12")
						    .detail(
						        "Problem",
						        "the key range in the inFlight map matches the key range in the RelocateData message");
				} else if (it->value().cancellable) {
					TraceEvent(SevError, "DDQueueValidateError13")
					    .detail("Problem", "key range is cancellable but not in flight!")
					    .detail("Range", it->range());
				}
			}

			for (auto it = busymap.begin(); it != busymap.end(); ++it) {
				for (int i = 0; i < it->second.ledger.size() - 1; i++) {
					if (it->second.ledger[i] < it->second.ledger[i + 1])
						TraceEvent(SevError, "DDQueueValidateError14")
						    .detail("Problem", "ascending ledger problem")
						    .detail("LedgerLevel", i)
						    .detail("LedgerValueA", it->second.ledger[i])
						    .detail("LedgerValueB", it->second.ledger[i + 1]);
					if (it->second.ledger[i] < 0.0)
						TraceEvent(SevError, "DDQueueValidateError15")
						    .detail("Problem", "negative ascending problem")
						    .detail("LedgerLevel", i)
						    .detail("LedgerValue", it->second.ledger[i]);
				}
			}

			for (auto it = destBusymap.begin(); it != destBusymap.end(); ++it) {
				for (int i = 0; i < it->second.ledger.size() - 1; i++) {
					if (it->second.ledger[i] < it->second.ledger[i + 1])
						TraceEvent(SevError, "DDQueueValidateError16")
						    .detail("Problem", "ascending ledger problem")
						    .detail("LedgerLevel", i)
						    .detail("LedgerValueA", it->second.ledger[i])
						    .detail("LedgerValueB", it->second.ledger[i + 1]);
					if (it->second.ledger[i] < 0.0)
						TraceEvent(SevError, "DDQueueValidateError17")
						    .detail("Problem", "negative ascending problem")
						    .detail("LedgerLevel", i)
						    .detail("LedgerValue", it->second.ledger[i]);
				}
			}

			std::set<RelocateData, std::greater<RelocateData>> queuedRelocationsMatch;
			for (auto it = queue.begin(); it != queue.end(); ++it)
				queuedRelocationsMatch.insert(it->second.begin(), it->second.end());
			ASSERT(queuedRelocations == queuedRelocationsMatch.size() + fetchingSourcesQueue.size());

			int testActive = 0;
			for (auto it = priority_relocations.begin(); it != priority_relocations.end(); ++it)
				testActive += it->second;
			ASSERT(activeRelocations + queuedRelocations == testActive);
		}
	}

	ACTOR static Future<Void> getSourceServersForRange(DDQueue* self,
	                                                   RelocateData input,
	                                                   PromiseStream<RelocateData> output,
	                                                   Reference<FlowLock> fetchLock) {

		// FIXME: is the merge case needed
		if (input.priority == SERVER_KNOBS->PRIORITY_MERGE_SHARD) {
			wait(delay(0.5, TaskPriority::DataDistributionVeryLow));
		} else {
			wait(delay(0.0001, TaskPriority::DataDistributionLaunch));
		}

		wait(fetchLock->take(TaskPriority::DataDistributionLaunch));
		state FlowLock::Releaser releaser(*fetchLock);

		IDDTxnProcessor::SourceServers res = wait(self->txnProcessor->getSourceServersForRange(input.keys));
		input.src = std::move(res.srcServers);
		input.completeSources = std::move(res.completeSources);
		output.send(input);
		return Void();
	}

	// This function cannot handle relocation requests which split a shard into three pieces
	void queueRelocation(RelocateShard rs, std::set<UID>& serversToLaunchFrom) {
		//TraceEvent("QueueRelocationBegin").detail("Begin", rd.keys.begin).detail("End", rd.keys.end);

		// remove all items from both queues that are fully contained in the new relocation (i.e. will be overwritten)
		RelocateData rd(rs);
		bool hasHealthPriority = RelocateData::isHealthPriority(rd.priority);
		bool hasBoundaryPriority = RelocateData::isBoundaryPriority(rd.priority);

		auto ranges = queueMap.intersectingRanges(rd.keys);
		for (auto r = ranges.begin(); r != ranges.end(); ++r) {
			RelocateData& rrs = r->value();

			auto fetchingSourcesItr = fetchingSourcesQueue.find(rrs);
			bool foundActiveFetching = fetchingSourcesItr != fetchingSourcesQueue.end();
			std::set<RelocateData, std::greater<RelocateData>>* firstQueue;
			std::set<RelocateData, std::greater<RelocateData>>::iterator firstRelocationItr;
			bool foundActiveRelocation = false;

			if (!foundActiveFetching && rrs.src.size()) {
				firstQueue = &queue[rrs.src[0]];
				firstRelocationItr = firstQueue->find(rrs);
				foundActiveRelocation = firstRelocationItr != firstQueue->end();
			}

			// If there is a queued job that wants data relocation which we are about to cancel/modify,
			//  make sure that we keep the relocation intent for the job that we queue up
			if (foundActiveFetching || foundActiveRelocation) {
				rd.wantsNewServers |= rrs.wantsNewServers;
				rd.startTime = std::min(rd.startTime, rrs.startTime);
				if (!hasHealthPriority) {
					rd.healthPriority = std::max(rd.healthPriority, rrs.healthPriority);
				}
				if (!hasBoundaryPriority) {
					rd.boundaryPriority = std::max(rd.boundaryPriority, rrs.boundaryPriority);
				}
				rd.priority = std::max(rd.priority, std::max(rd.boundaryPriority, rd.healthPriority));
			}

			if (rd.keys.contains(rrs.keys)) {
				if (foundActiveFetching)
					fetchingSourcesQueue.erase(fetchingSourcesItr);
				else if (foundActiveRelocation) {
					firstQueue->erase(firstRelocationItr);
					for (int i = 1; i < rrs.src.size(); i++)
						queue[rrs.src[i]].erase(rrs);
				}
			}

			if (foundActiveFetching || foundActiveRelocation) {
				serversToLaunchFrom.insert(rrs.src.begin(), rrs.src.end());
				/*TraceEvent(rrs.interval.end(), mi.id()).detail("Result","Cancelled")
				    .detail("WasFetching", foundActiveFetching).detail("Contained", rd.keys.contains( rrs.keys ));*/
				queuedRelocations--;
				TraceEvent(SevVerbose, "QueuedRelocationsChanged")
				    .detail("DataMoveID", rrs.dataMoveId)
				    .detail("RandomID", rrs.randomId)
				    .detail("Total", queuedRelocations);
				finishRelocation(rrs.priority, rrs.healthPriority);
			}
		}

		// determine the final state of the relocations map
		auto affectedQueuedItems = queueMap.getAffectedRangesAfterInsertion(rd.keys, rd);

		// put the new request into the global map of requests (modifies the ranges already present)
		queueMap.insert(rd.keys, rd);

		// cancel all the getSourceServers actors that intersect the new range that we will be getting
		getSourceActors.cancel(KeyRangeRef(affectedQueuedItems.front().begin, affectedQueuedItems.back().end));

		// update fetchingSourcesQueue and the per-server queue based on truncated ranges after insertion, (re-)launch
		// getSourceServers
		auto queueMapItr = queueMap.rangeContaining(affectedQueuedItems[0].begin);
		for (int r = 0; r < affectedQueuedItems.size(); ++r, ++queueMapItr) {
			// ASSERT(queueMapItr->value() == queueMap.rangeContaining(affectedQueuedItems[r].begin)->value());
			RelocateData& rrs = queueMapItr->value();

			if (rrs.src.size() == 0 && (rrs.keys == rd.keys || fetchingSourcesQueue.erase(rrs) > 0)) {
				rrs.keys = affectedQueuedItems[r];
				rrs.interval = TraceInterval("QueuedRelocation", rrs.randomId); // inherit the old randomId

				DebugRelocationTraceEvent(rrs.interval.begin(), distributorId)
				    .detail("KeyBegin", rrs.keys.begin)
				    .detail("KeyEnd", rrs.keys.end)
				    .detail("Priority", rrs.priority)
				    .detail("WantsNewServers", rrs.wantsNewServers);

				queuedRelocations++;
				TraceEvent(SevVerbose, "QueuedRelocationsChanged")
				    .detail("DataMoveID", rrs.dataMoveId)
				    .detail("RandomID", rrs.randomId)
				    .detail("Total", queuedRelocations);
				startRelocation(rrs.priority, rrs.healthPriority);

				fetchingSourcesQueue.insert(rrs);
				getSourceActors.insert(
				    rrs.keys, getSourceServersForRange(this, rrs, fetchSourceServersComplete, fetchSourceLock));
			} else {
				RelocateData newData(rrs);
				newData.keys = affectedQueuedItems[r];
				ASSERT(rrs.src.size() || rrs.startTime == -1);

				bool foundActiveRelocation = false;
				for (int i = 0; i < rrs.src.size(); i++) {
					auto& serverQueue = queue[rrs.src[i]];

					if (serverQueue.erase(rrs) > 0) {
						if (!foundActiveRelocation) {
							newData.interval =
							    TraceInterval("QueuedRelocation", rrs.randomId); // inherit the old randomId

							DebugRelocationTraceEvent(newData.interval.begin(), distributorId)
							    .detail("KeyBegin", newData.keys.begin)
							    .detail("KeyEnd", newData.keys.end)
							    .detail("Priority", newData.priority)
							    .detail("WantsNewServers", newData.wantsNewServers);

							queuedRelocations++;
							TraceEvent(SevVerbose, "QueuedRelocationsChanged")
							    .detail("DataMoveID", newData.dataMoveId)
							    .detail("RandomID", newData.randomId)
							    .detail("Total", queuedRelocations);
							startRelocation(newData.priority, newData.healthPriority);
							foundActiveRelocation = true;
						}

						serverQueue.insert(newData);
					} else
						break;
				}

				// We update the keys of a relocation even if it is "dead" since it helps validate()
				rrs.keys = affectedQueuedItems[r];
				rrs.interval = newData.interval;
			}
		}

		DebugRelocationTraceEvent("ReceivedRelocateShard", distributorId)
		    .detail("KeyBegin", rd.keys.begin)
		    .detail("KeyEnd", rd.keys.end)
		    .detail("Priority", rd.priority)
		    .detail("AffectedRanges", affectedQueuedItems.size());
	}

	void completeSourceFetch(const RelocateData& results) {
		ASSERT(fetchingSourcesQueue.count(results));

		// logRelocation( results, "GotSourceServers" );

		fetchingSourcesQueue.erase(results);
		queueMap.insert(results.keys, results);
		for (int i = 0; i < results.src.size(); i++) {
			queue[results.src[i]].insert(results);
		}
		updateLastAsSource(results.src);
		serverCounter.increaseForTeam(results.src, results.reason, ServerCounter::CountType::QueuedSource);
	}

	void logRelocation(const RelocateData& rd, const char* title) {
		std::string busyString;
		for (int i = 0; i < rd.src.size() && i < teamSize * 2; i++)
			busyString += describe(rd.src[i]) + " - (" + busymap[rd.src[i]].toString() + "); ";

		TraceEvent(title, distributorId)
		    .detail("KeyBegin", rd.keys.begin)
		    .detail("KeyEnd", rd.keys.end)
		    .detail("Priority", rd.priority)
		    .detail("WorkFactor", rd.workFactor)
		    .detail("SourceServerCount", rd.src.size())
		    .detail("SourceServers", describe(rd.src, teamSize * 2))
		    .detail("SourceBusyness", busyString);
	}

	void launchQueuedWork(KeyRange keys, const DDEnabledState* ddEnabledState) {
		// combine all queued work in the key range and check to see if there is anything to launch
		std::set<RelocateData, std::greater<RelocateData>> combined;
		auto f = queueMap.intersectingRanges(keys);
		for (auto it = f.begin(); it != f.end(); ++it) {
			if (it->value().src.size() && queue[it->value().src[0]].count(it->value()))
				combined.insert(it->value());
		}
		launchQueuedWork(combined, ddEnabledState);
	}

	void launchQueuedWork(const std::set<UID>& serversToLaunchFrom, const DDEnabledState* ddEnabledState) {
		// combine all work from the source servers to see if there is anything new to launch
		std::set<RelocateData, std::greater<RelocateData>> combined;
		for (auto id : serversToLaunchFrom) {
			auto& queuedWork = queue[id];
			auto it = queuedWork.begin();
			for (int j = 0; j < teamSize && it != queuedWork.end(); j++) {
				combined.insert(*it);
				++it;
			}
		}
		launchQueuedWork(combined, ddEnabledState);
	}

	void launchQueuedWork(RelocateData launchData, const DDEnabledState* ddEnabledState) {
		// check a single RelocateData to see if it can be launched
		std::set<RelocateData, std::greater<RelocateData>> combined;
		combined.insert(launchData);
		launchQueuedWork(combined, ddEnabledState);
	}

	// For each relocateData rd in the queue, check if there exist inflight relocate data whose keyrange is overlapped
	// with rd. If there exist, cancel them by cancelling their actors and reducing the src servers' busyness of those
	// canceled inflight relocateData. Launch the relocation for the rd.
	void launchQueuedWork(std::set<RelocateData, std::greater<RelocateData>> combined,
	                      const DDEnabledState* ddEnabledState) {
		int startedHere = 0;
		double startTime = now();
		// kick off relocators from items in the queue as need be
		std::set<RelocateData, std::greater<RelocateData>>::iterator it = combined.begin();
		for (; it != combined.end(); it++) {
			RelocateData rd(*it);

			// Check if there is an inflight shard that is overlapped with the queued relocateShard (rd)
			bool overlappingInFlight = false;
			auto intersectingInFlight = inFlight.intersectingRanges(rd.keys);
			for (auto it = intersectingInFlight.begin(); it != intersectingInFlight.end(); ++it) {
				if (fetchKeysComplete.count(it->value()) && inFlightActors.liveActorAt(it->range().begin) &&
				    !rd.keys.contains(it->range()) && it->value().priority >= rd.priority &&
				    rd.healthPriority < SERVER_KNOBS->PRIORITY_TEAM_UNHEALTHY) {

					DebugRelocationTraceEvent("OverlappingInFlight", distributorId)
					    .detail("KeyBegin", it->value().keys.begin)
					    .detail("KeyEnd", it->value().keys.end)
					    .detail("Priority", it->value().priority);

					overlappingInFlight = true;
					break;
				}
			}

			if (overlappingInFlight) {
				ASSERT(!rd.isRestore());
				// logRelocation( rd, "SkippingOverlappingInFlight" );
				continue;
			}

			// Because the busyness of a server is decreased when a superseding relocation is issued, we
			//  need to consider what the busyness of a server WOULD be if
			auto containedRanges = inFlight.containedRanges(rd.keys);
			std::vector<RelocateData> cancellableRelocations;
			for (auto it = containedRanges.begin(); it != containedRanges.end(); ++it) {
				if (it.value().cancellable) {
					cancellableRelocations.push_back(it->value());
				}
			}

			// Data movement avoids overloading source servers in moving data.
			// SOMEDAY: the list of source servers may be outdated since they were fetched when the work was put in the
			// queue
			// FIXME: we need spare capacity even when we're just going to be cancelling work via TEAM_HEALTHY
			if (!rd.isRestore() && !canLaunchSrc(rd, teamSize, singleRegionTeamSize, busymap, cancellableRelocations)) {
				// logRelocation( rd, "SkippingQueuedRelocation" );
				continue;
			}

			// From now on, the source servers for the RelocateData rd have enough resource to move the data away,
			// because they do not have too much inflight data movement.

			// logRelocation( rd, "LaunchingRelocation" );
			DebugRelocationTraceEvent(rd.interval.end(), distributorId).detail("Result", "Success");

			if (!rd.isRestore()) {
				queuedRelocations--;
				TraceEvent(SevVerbose, "QueuedRelocationsChanged")
				    .detail("DataMoveID", rd.dataMoveId)
				    .detail("RandomID", rd.randomId)
				    .detail("Total", queuedRelocations);
				finishRelocation(rd.priority, rd.healthPriority);

				// now we are launching: remove this entry from the queue of all the src servers
				for (int i = 0; i < rd.src.size(); i++) {
					ASSERT(queue[rd.src[i]].erase(rd));
				}
			}

			Future<Void> fCleanup =
			    SERVER_KNOBS->SHARD_ENCODE_LOCATION_METADATA ? cancelDataMove(this, rd.keys, ddEnabledState) : Void();

			// If there is a job in flight that wants data relocation which we are about to cancel/modify,
			//     make sure that we keep the relocation intent for the job that we launch
			auto f = inFlight.intersectingRanges(rd.keys);
			for (auto it = f.begin(); it != f.end(); ++it) {
				if (inFlightActors.liveActorAt(it->range().begin)) {
					rd.wantsNewServers |= it->value().wantsNewServers;
				}
			}
			startedHere++;

			// update both inFlightActors and inFlight key range maps, cancelling deleted RelocateShards
			std::vector<KeyRange> ranges;
			inFlightActors.getRangesAffectedByInsertion(rd.keys, ranges);
			inFlightActors.cancel(KeyRangeRef(ranges.front().begin, ranges.back().end));
			inFlight.insert(rd.keys, rd);
			for (int r = 0; r < ranges.size(); r++) {
				RelocateData& rrs = inFlight.rangeContaining(ranges[r].begin)->value();
				rrs.keys = ranges[r];
				if (rd.keys == ranges[r] && rd.isRestore()) {
					ASSERT(rd.dataMove != nullptr);
					ASSERT(SERVER_KNOBS->SHARD_ENCODE_LOCATION_METADATA);
					rrs.dataMoveId = rd.dataMove->meta.id;
				} else {
					ASSERT_WE_THINK(!rd.isRestore()); // Restored data move should not overlap.
					// TODO(psm): The shard id is determined by DD.
					rrs.dataMove.reset();
					if (SERVER_KNOBS->SHARD_ENCODE_LOCATION_METADATA) {
						if (SERVER_KNOBS->ENABLE_DD_PHYSICAL_SHARD) {
							rrs.dataMoveId = UID();
						} else {
							rrs.dataMoveId = deterministicRandom()->randomUniqueID();
						}
					} else {
						rrs.dataMoveId = anonymousShardId;
					}
				}

				launch(rrs, busymap, singleRegionTeamSize);
				activeRelocations++;
				TraceEvent(SevVerbose, "InFlightRelocationChange")
				    .detail("Launch", rrs.dataMoveId)
				    .detail("Total", activeRelocations);
				startRelocation(rrs.priority, rrs.healthPriority);
				// Start the actor that relocates data in the rrs.keys
				inFlightActors.insert(rrs.keys, dataDistributionRelocator(this, rrs, fCleanup, ddEnabledState));
			}

			// logRelocation( rd, "LaunchedRelocation" );
		}
		if (now() - startTime > .001 && deterministicRandom()->random01() < 0.001)
			TraceEvent(SevWarnAlways, "LaunchingQueueSlowx1000").detail("Elapsed", now() - startTime);

		/*if( startedHere > 0 ) {
		    TraceEvent("StartedDDRelocators", distributorId)
		        .detail("QueueSize", queuedRelocations)
		        .detail("StartedHere", startedHere)
		        .detail("ActiveRelocations", activeRelocations);
		} */

		validate();
	}

	int getHighestPriorityRelocation() const {
		int highestPriority{ 0 };
		for (const auto& [priority, count] : priority_relocations) {
			if (count > 0) {
				highestPriority = std::max(highestPriority, priority);
			}
		}
		return highestPriority;
	}

	// return true if the servers are throttled as source for read rebalance
	bool timeThrottle(const std::vector<UID>& ids) const {
		return std::any_of(ids.begin(), ids.end(), [this](const UID& id) {
			if (this->lastAsSource.count(id)) {
				return (now() - this->lastAsSource.at(id)) * SERVER_KNOBS->READ_REBALANCE_SRC_PARALLELISM <
				       SERVER_KNOBS->STORAGE_METRICS_AVERAGE_INTERVAL;
			}
			return false;
		});
	}

	void updateLastAsSource(const std::vector<UID>& ids, double t = now()) {
		for (auto& id : ids)
			lastAsSource[id] = t;
	}

	// Schedules cancellation of a data move.
	void enqueueCancelledDataMove(UID dataMoveId, KeyRange range, const DDEnabledState* ddEnabledState) {
		ASSERT(!txnProcessor->isMocked()); // the mock implementation currently doesn't support data move
		std::vector<Future<Void>> cleanup;
		auto f = this->dataMoves.intersectingRanges(range);
		for (auto it = f.begin(); it != f.end(); ++it) {
			if (it->value().isValid()) {
				TraceEvent(SevError, "DDEnqueueCancelledDataMoveConflict", this->distributorId)
				    .detail("DataMoveID", dataMoveId)
				    .detail("CancelledRange", range)
				    .detail("ConflictingDataMoveID", it->value().id)
				    .detail("ConflictingRange", KeyRangeRef(it->range().begin, it->range().end));
				return;
			}
		}

		DDQueue::DDDataMove dataMove(dataMoveId);
		dataMove.cancel = cleanUpDataMove(
		    this->cx, dataMoveId, this->lock, &this->cleanUpDataMoveParallelismLock, range, ddEnabledState);
		this->dataMoves.insert(range, dataMove);
		TraceEvent(SevInfo, "DDEnqueuedCancelledDataMove", this->distributorId)
		    .detail("DataMoveID", dataMoveId)
		    .detail("Range", range);
	}

	Future<Void> periodicalRefreshCounter() {
		auto f = [this]() {
			serverCounter.traceAll(distributorId);
			serverCounter.clear();
		};
		return recurring(f, SERVER_KNOBS->DD_QUEUE_COUNTER_REFRESH_INTERVAL);
	}

	int getUnhealthyRelocationCount() override { return unhealthyRelocations; }

	Future<SrcDestTeamPair> getSrcDestTeams(const int& teamCollectionIndex,
	                                        const GetTeamRequest& srcReq,
	                                        const GetTeamRequest& destReq,
	                                        const int& priority,
	                                        TraceEvent* traceEvent);

	Future<bool> rebalanceReadLoad(DataMovementReason moveReason,
	                               Reference<IDataDistributionTeam> sourceTeam,
	                               Reference<IDataDistributionTeam> destTeam,
	                               bool primary,
	                               TraceEvent* traceEvent);

	Future<bool> rebalanceTeams(DataMovementReason moveReason,
	                            Reference<IDataDistributionTeam const> sourceTeam,
	                            Reference<IDataDistributionTeam const> destTeam,
	                            bool primary,
	                            TraceEvent* traceEvent);
};

ACTOR Future<Void> cancelDataMove(struct DDQueue* self, KeyRange range, const DDEnabledState* ddEnabledState) {
	std::vector<Future<Void>> cleanup;
	auto f = self->dataMoves.intersectingRanges(range);
	for (auto it = f.begin(); it != f.end(); ++it) {
		if (!it->value().isValid()) {
			continue;
		}
		KeyRange keys = KeyRangeRef(it->range().begin, it->range().end);
		TraceEvent(SevInfo, "DDQueueCancelDataMove", self->distributorId)
		    .detail("DataMoveID", it->value().id)
		    .detail("DataMoveRange", keys)
		    .detail("Range", range);
		if (!it->value().cancel.isValid()) {
			it->value().cancel = cleanUpDataMove(
			    self->cx, it->value().id, self->lock, &self->cleanUpDataMoveParallelismLock, keys, ddEnabledState);
		}
		cleanup.push_back(it->value().cancel);
	}
	wait(waitForAll(cleanup));
	auto ranges = self->dataMoves.getAffectedRangesAfterInsertion(range);
	if (!ranges.empty()) {
		self->dataMoves.insert(KeyRangeRef(ranges.front().begin, ranges.back().end), DDQueue::DDDataMove());
	}
	return Void();
}

static std::string destServersString(std::vector<std::pair<Reference<IDataDistributionTeam>, bool>> const& bestTeams) {
	std::stringstream ss;

	for (auto& tc : bestTeams) {
		for (const auto& id : tc.first->getServerIDs()) {
			ss << id.toString() << " ";
		}
	}

	return std::move(ss).str();
}

// This actor relocates the specified keys to a good place.
// The inFlightActor key range map stores the actor for each RelocateData
ACTOR Future<Void> dataDistributionRelocator(DDQueue* self,
                                             RelocateData rd,
                                             Future<Void> prevCleanup,
                                             const DDEnabledState* ddEnabledState) {
	state Promise<Void> errorOut(self->error);
	state TraceInterval relocateShardInterval("RelocateShard", rd.randomId);
	state PromiseStream<RelocateData> dataTransferComplete(self->dataTransferComplete);
	state PromiseStream<RelocateData> relocationComplete(self->relocationComplete);
	state bool signalledTransferComplete = false;
	state UID distributorId = self->distributorId;
	state ParallelTCInfo healthyDestinations;

	state bool anyHealthy = false;
	state bool allHealthy = true;
	state bool anyWithSource = false;
	state bool anyDestOverloaded = false;
	state int destOverloadedCount = 0;
	state int stuckCount = 0;
	state std::vector<std::pair<Reference<IDataDistributionTeam>, bool>> bestTeams;
	state double startTime = now();
	state std::vector<UID> destIds;
	state uint64_t debugID = deterministicRandom()->randomUInt64();

	try {
		if (now() - self->lastInterval < 1.0) {
			relocateShardInterval.severity = SevDebug;
			self->suppressIntervals++;
		}

		TraceEvent(relocateShardInterval.begin(), distributorId)
		    .detail("KeyBegin", rd.keys.begin)
		    .detail("KeyEnd", rd.keys.end)
		    .detail("Priority", rd.priority)
		    .detail("SuppressedEventCount", self->suppressIntervals);

		if (relocateShardInterval.severity != SevDebug) {
			self->lastInterval = now();
			self->suppressIntervals = 0;
		}

		if (SERVER_KNOBS->SHARD_ENCODE_LOCATION_METADATA) {
			auto inFlightRange = self->inFlight.rangeContaining(rd.keys.begin);
			ASSERT(inFlightRange.range() == rd.keys);
			ASSERT(inFlightRange.value().randomId == rd.randomId);
			ASSERT(inFlightRange.value().dataMoveId == rd.dataMoveId);
			inFlightRange.value().cancellable = false;

			wait(prevCleanup);

			auto f = self->dataMoves.intersectingRanges(rd.keys);
			for (auto it = f.begin(); it != f.end(); ++it) {
				KeyRangeRef kr(it->range().begin, it->range().end);
				const UID mId = it->value().id;
				if (mId.isValid() && mId != rd.dataMoveId) {
					TraceEvent("DDRelocatorConflictingDataMove", distributorId)
					    .detail("CurrentDataMoveID", rd.dataMoveId)
					    .detail("DataMoveID", mId)
					    .detail("Range", kr);
				}
			}
			if (rd.isRestore() || !SERVER_KNOBS->ENABLE_DD_PHYSICAL_SHARD) {
				if (SERVER_KNOBS->ENABLE_DD_PHYSICAL_SHARD) {
					ASSERT(rd.dataMoveId.isValid());
				}
				self->dataMoves.insert(rd.keys, DDQueue::DDDataMove(rd.dataMoveId));
			}
		}

		state StorageMetrics metrics =
		    wait(brokenPromiseToNever(self->getShardMetrics.getReply(GetMetricsRequest(rd.keys))));

		state uint64_t physicalShardIDCandidate = UID().first();
		state bool forceToUseNewPhysicalShard = false;

		ASSERT(rd.src.size());
		loop {
			destOverloadedCount = 0;
			stuckCount = 0;
			// state int bestTeamStuckThreshold = 50;
			loop {
				state int tciIndex = 0;
				state bool foundTeams = true;
				state int teamSetIndex = 0;
				state bool bestTeamReady = false;
				anyHealthy = false;
				allHealthy = true;
				anyWithSource = false;
				anyDestOverloaded = false;
				bestTeams.clear();
				// Get team from teamCollections in different DCs and find the best one
				while (tciIndex < self->teamCollections.size()) {
					if (SERVER_KNOBS->SHARD_ENCODE_LOCATION_METADATA && rd.isRestore()) {
						auto req = GetTeamRequest(tciIndex == 0 ? rd.dataMove->primaryDest : rd.dataMove->remoteDest);
						Future<std::pair<Optional<Reference<IDataDistributionTeam>>, bool>> fbestTeam =
						    brokenPromiseToNever(self->teamCollections[tciIndex].getTeam.getReply(req));
						bestTeamReady = fbestTeam.isReady();
						std::pair<Optional<Reference<IDataDistributionTeam>>, bool> bestTeam = wait(fbestTeam);
						if (tciIndex > 0 && !bestTeamReady) {
							// self->shardsAffectedByTeamFailure->moveShard must be called without any waits after
							// getting the destination team or we could miss failure notifications for the storage
							// servers in the destination team
							TraceEvent("BestTeamNotReady")
							    .detail("TeamCollectionIndex", tciIndex)
							    .detail("RestoreDataMoveForDest",
							            describe(tciIndex == 0 ? rd.dataMove->primaryDest : rd.dataMove->remoteDest));
							foundTeams = false;
							break;
						}
						if (!bestTeam.first.present() || !bestTeam.first.get()->isHealthy()) {
							foundTeams = false;
							break;
						}
						anyHealthy = true;
						bestTeams.emplace_back(bestTeam.first.get(), bestTeam.second);
					} else {
						double inflightPenalty = SERVER_KNOBS->INFLIGHT_PENALTY_HEALTHY;
						if (rd.healthPriority == SERVER_KNOBS->PRIORITY_TEAM_UNHEALTHY ||
						    rd.healthPriority == SERVER_KNOBS->PRIORITY_TEAM_2_LEFT)
							inflightPenalty = SERVER_KNOBS->INFLIGHT_PENALTY_UNHEALTHY;
						if (rd.healthPriority == SERVER_KNOBS->PRIORITY_POPULATE_REGION ||
						    rd.healthPriority == SERVER_KNOBS->PRIORITY_TEAM_1_LEFT ||
						    rd.healthPriority == SERVER_KNOBS->PRIORITY_TEAM_0_LEFT)
							inflightPenalty = SERVER_KNOBS->INFLIGHT_PENALTY_ONE_LEFT;

						auto req = GetTeamRequest(WantNewServers(rd.wantsNewServers),
						                          WantTrueBest(isValleyFillerPriority(rd.priority)),
						                          PreferLowerDiskUtil::True,
						                          TeamMustHaveShards::False,
						                          teamSetIndex,
						                          ForReadBalance(rd.reason == RelocateReason::REBALANCE_READ),
						                          PreferLowerReadUtil::True,
						                          inflightPenalty);

						req.src = rd.src;
						req.completeSources = rd.completeSources;

						if (SERVER_KNOBS->SHARD_ENCODE_LOCATION_METADATA && SERVER_KNOBS->ENABLE_DD_PHYSICAL_SHARD &&
						    tciIndex == 1) {
							ASSERT(physicalShardIDCandidate != UID().first() &&
							       physicalShardIDCandidate != anonymousShardId.first());
							Optional<ShardsAffectedByTeamFailure::Team> remoteTeamWithPhysicalShard =
							    self->physicalShardCollection->tryGetAvailableRemoteTeamWith(
							        physicalShardIDCandidate, metrics, debugID);
							if (remoteTeamWithPhysicalShard.present()) {
								// Exists a remoteTeam in the mapping that has the physicalShardIDCandidate
								// use the remoteTeam with the physicalShard as the bestTeam
								req = GetTeamRequest(remoteTeamWithPhysicalShard.get().servers);
							}
						}

						// bestTeam.second = false if the bestTeam in the teamCollection (in the DC) does not have any
						// server that hosts the relocateData. This is possible, for example, in a fearless
						// configuration when the remote DC is just brought up.
						Future<std::pair<Optional<Reference<IDataDistributionTeam>>, bool>> fbestTeam =
						    brokenPromiseToNever(self->teamCollections[tciIndex].getTeam.getReply(req));
						bestTeamReady = fbestTeam.isReady();
						std::pair<Optional<Reference<IDataDistributionTeam>>, bool> bestTeam = wait(fbestTeam);
						if (tciIndex > 0 && !bestTeamReady) {
							// self->shardsAffectedByTeamFailure->moveShard must be called without any waits after
							// getting the destination team or we could miss failure notifications for the storage
							// servers in the destination team
							TraceEvent("BestTeamNotReady");
							foundTeams = false;
							break;
						}
						// If a DC has no healthy team, we stop checking the other DCs until
						// the unhealthy DC is healthy again or is excluded.
						if (!bestTeam.first.present()) {
							foundTeams = false;
							break;
						}
						if (!bestTeam.first.get()->isHealthy()) {
							allHealthy = false;
						} else {
							anyHealthy = true;
						}

						if (bestTeam.second) {
							anyWithSource = true;
						}

						if (SERVER_KNOBS->SHARD_ENCODE_LOCATION_METADATA && SERVER_KNOBS->ENABLE_DD_PHYSICAL_SHARD) {
							// critical to the correctness of team selection by PhysicalShardCollection
							// tryGetAvailableRemoteTeamWith() enforce to select a remote team paired with a primary
							// team Thus, tryGetAvailableRemoteTeamWith() may select an almost full remote team In this
							// case, we must re-select a remote team We set foundTeams = false to avoid finishing team
							// selection Then, forceToUseNewPhysicalShard is set, which enforce to use getTeam to select
							// a remote team
							if (tciIndex == 1 && !forceToUseNewPhysicalShard) {
								bool minAvailableSpaceRatio = bestTeam.first.get()->getMinAvailableSpaceRatio(true);
								if (minAvailableSpaceRatio < SERVER_KNOBS->TARGET_AVAILABLE_SPACE_RATIO) {
									foundTeams = false;
									break;
								}
							}
						}

						if (SERVER_KNOBS->SHARD_ENCODE_LOCATION_METADATA && SERVER_KNOBS->ENABLE_DD_PHYSICAL_SHARD) {
							bestTeams.emplace_back(bestTeam.first.get(), true);
							// Always set bestTeams[i].second = true to disable optimization in data move between DCs
							// for the correctness of PhysicalShardCollection
							// Currently, enabling the optimization will break the invariant of PhysicalShardCollection
							// Invariant: once a physical shard is created with a specific set of SSes, this SS set will
							// never get changed.
						} else {
							bestTeams.emplace_back(bestTeam.first.get(), bestTeam.second);
						}

						// get physicalShardIDCandidate
						if (SERVER_KNOBS->SHARD_ENCODE_LOCATION_METADATA && SERVER_KNOBS->ENABLE_DD_PHYSICAL_SHARD &&
						    tciIndex == 0) {
							ASSERT(foundTeams);
							ShardsAffectedByTeamFailure::Team primaryTeam =
							    ShardsAffectedByTeamFailure::Team(bestTeams[0].first->getServerIDs(), true);
							physicalShardIDCandidate =
							    self->physicalShardCollection->determinePhysicalShardIDGivenPrimaryTeam(
							        primaryTeam, metrics, forceToUseNewPhysicalShard, debugID);
							ASSERT(physicalShardIDCandidate != UID().first() &&
							       physicalShardIDCandidate != anonymousShardId.first());
						}
					}
					tciIndex++;
				}

				// critical to the correctness of team selection by PhysicalShardCollection
				// tryGetAvailableRemoteTeamWith() enforce to select a remote team paired with a primary team
				// Thus, tryGetAvailableRemoteTeamWith() may select an unhealthy remote team
				// In this case, we must re-select a remote team
				// We set foundTeams = false to avoid finishing team selection
				// Then, forceToUseNewPhysicalShard is set, which enforce to use getTeam to select a remote team
				if (SERVER_KNOBS->SHARD_ENCODE_LOCATION_METADATA && SERVER_KNOBS->ENABLE_DD_PHYSICAL_SHARD &&
				    bestTeams.size() > 1 && !forceToUseNewPhysicalShard) {
					if (!bestTeams[1].first->isHealthy()) {
						foundTeams = false;
					}
				}

				// once we've found healthy candidate teams, make sure they're not overloaded with outstanding moves
				// already
				anyDestOverloaded = !canLaunchDest(bestTeams, rd.priority, self->destBusymap);

				if (foundTeams && anyHealthy && !anyDestOverloaded) {
					ASSERT(rd.completeDests.empty());
					break;
				}

				if (anyDestOverloaded) {
					CODE_PROBE(true, "Destination overloaded throttled move");
					destOverloadedCount++;
					TraceEvent(destOverloadedCount > 50 ? SevInfo : SevDebug, "DestSSBusy", distributorId)
					    .suppressFor(1.0)
					    .detail("StuckCount", stuckCount)
					    .detail("DestOverloadedCount", destOverloadedCount)
					    .detail("TeamCollectionId", tciIndex)
					    .detail("AnyDestOverloaded", anyDestOverloaded)
					    .detail("NumOfTeamCollections", self->teamCollections.size())
					    .detail("Servers", destServersString(bestTeams));
					if (SERVER_KNOBS->SHARD_ENCODE_LOCATION_METADATA && SERVER_KNOBS->ENABLE_DD_PHYSICAL_SHARD) {
						if (rd.isRestore() && destOverloadedCount > 50) {
							throw data_move_dest_team_not_found();
						}
					}
					wait(delay(SERVER_KNOBS->DEST_OVERLOADED_DELAY, TaskPriority::DataDistributionLaunch));
				} else {
					CODE_PROBE(true, "did not find a healthy destination team on the first attempt");
					stuckCount++;
					TraceEvent(stuckCount > 50 ? SevWarnAlways : SevWarn, "BestTeamStuck", distributorId)
					    .suppressFor(1.0)
					    .detail("StuckCount", stuckCount)
					    .detail("DestOverloadedCount", destOverloadedCount)
					    .detail("TeamCollectionId", tciIndex)
					    .detail("AnyDestOverloaded", anyDestOverloaded)
					    .detail("NumOfTeamCollections", self->teamCollections.size());
					if (rd.isRestore() && stuckCount > 50) {
						throw data_move_dest_team_not_found();
					}
					wait(delay(SERVER_KNOBS->BEST_TEAM_STUCK_DELAY, TaskPriority::DataDistributionLaunch));
				}
				// When forceToUseNewPhysicalShard = false, we get paired primary team and remote team
				// However, this may be failed
				// Any retry triggers to use new physicalShard which enters the normal routine
				if (SERVER_KNOBS->SHARD_ENCODE_LOCATION_METADATA && SERVER_KNOBS->ENABLE_DD_PHYSICAL_SHARD) {
					forceToUseNewPhysicalShard = true;
				}

				// TODO different trace event + knob for overloaded? Could wait on an async var for done moves
			}

			if (SERVER_KNOBS->SHARD_ENCODE_LOCATION_METADATA && SERVER_KNOBS->ENABLE_DD_PHYSICAL_SHARD) {
				if (!rd.isRestore()) {
					// when !rd.isRestore(), dataMoveId is just decided as physicalShardIDCandidate
					// thus, update the physicalShardIDCandidate to related data structures
					ASSERT(physicalShardIDCandidate != UID().first());
					rd.dataMoveId = newShardId(physicalShardIDCandidate, AssignEmptyRange::False);
					auto inFlightRange = self->inFlight.rangeContaining(rd.keys.begin);
					inFlightRange.value().dataMoveId = rd.dataMoveId;
					auto f = self->dataMoves.intersectingRanges(rd.keys);
					for (auto it = f.begin(); it != f.end(); ++it) {
						KeyRangeRef kr(it->range().begin, it->range().end);
						const UID mId = it->value().id;
						if (mId.isValid() && mId != rd.dataMoveId) {
							TraceEvent("DDRelocatorConflictingDataMoveAfterGetTeam", distributorId)
							    .detail("CurrentDataMoveID", rd.dataMoveId)
							    .detail("DataMoveID", mId)
							    .detail("Range", kr);
						}
					}
					self->dataMoves.insert(rd.keys, DDQueue::DDDataMove(rd.dataMoveId));
				}
				ASSERT(rd.dataMoveId.first() != UID().first());
				auto dataMoveRange = self->dataMoves.rangeContaining(rd.keys.begin);
				ASSERT(dataMoveRange.value().id == rd.dataMoveId);
			}

			// set cancellable to false on inFlight's entry for this key range
			auto inFlightRange = self->inFlight.rangeContaining(rd.keys.begin);
			ASSERT(inFlightRange.range() == rd.keys);
			ASSERT(inFlightRange.value().randomId == rd.randomId);
			inFlightRange.value().cancellable = false;

			destIds.clear();
			state std::vector<UID> healthyIds;
			state std::vector<UID> extraIds;
			state std::vector<ShardsAffectedByTeamFailure::Team> destinationTeams;

			for (int i = 0; i < bestTeams.size(); i++) {
				auto& serverIds = bestTeams[i].first->getServerIDs();
				destinationTeams.push_back(ShardsAffectedByTeamFailure::Team(serverIds, i == 0));

				// TODO(psm): Make DataMoveMetaData aware of the two-step data move optimization.
				if (allHealthy && anyWithSource && !bestTeams[i].second) {
					// When all servers in bestTeams[i] do not hold the shard (!bestTeams[i].second), it indicates
					// the bestTeams[i] is in a new DC where data has not been replicated to.
					// To move data (specified in RelocateShard) to bestTeams[i] in the new DC AND reduce data movement
					// across DC, we randomly choose a server in bestTeams[i] as the shard's destination, and
					// move the shard to the randomly chosen server (in the remote DC), which will later
					// propogate its data to the servers in the same team. This saves data movement bandwidth across DC
					int idx = deterministicRandom()->randomInt(0, serverIds.size());
					destIds.push_back(serverIds[idx]);
					healthyIds.push_back(serverIds[idx]);
					for (int j = 0; j < serverIds.size(); j++) {
						if (j != idx) {
							extraIds.push_back(serverIds[j]);
						}
					}
					healthyDestinations.addTeam(bestTeams[i].first);
				} else {
					destIds.insert(destIds.end(), serverIds.begin(), serverIds.end());
					if (bestTeams[i].first->isHealthy()) {
						healthyIds.insert(healthyIds.end(), serverIds.begin(), serverIds.end());
						healthyDestinations.addTeam(bestTeams[i].first);
					}
				}
			}

			// Sanity check
			state int totalIds = 0;
			for (auto& destTeam : destinationTeams) {
				totalIds += destTeam.servers.size();
			}
			if (totalIds != self->teamSize) {
				TraceEvent(SevWarn, "IncorrectDestTeamSize")
				    .suppressFor(1.0)
				    .detail("ExpectedTeamSize", self->teamSize)
				    .detail("DestTeamSize", totalIds);
			}

			if (!rd.isRestore()) {
				self->shardsAffectedByTeamFailure->moveShard(rd.keys, destinationTeams);
			}

			// FIXME: do not add data in flight to servers that were already in the src.
			healthyDestinations.addDataInFlightToTeam(+metrics.bytes);
			healthyDestinations.addReadInFlightToTeam(+metrics.bytesReadPerKSecond);

			launchDest(rd, bestTeams, self->destBusymap);

			if (SERVER_KNOBS->DD_ENABLE_VERBOSE_TRACING) {
				// StorageMetrics is the rd shard's metrics, e.g., bytes and write bandwidth
				TraceEvent(SevInfo, "RelocateShardDecision", distributorId)
				    .detail("PairId", relocateShardInterval.pairID)
				    .detail("Priority", rd.priority)
				    .detail("KeyBegin", rd.keys.begin)
				    .detail("KeyEnd", rd.keys.end)
				    .detail("StorageMetrics", metrics.toString())
				    .detail("SourceServers", describe(rd.src))
				    .detail("DestinationTeam", describe(destIds))
				    .detail("ExtraIds", describe(extraIds));
			} else {
				TraceEvent(relocateShardInterval.severity, "RelocateShardHasDestination", distributorId)
				    .detail("PairId", relocateShardInterval.pairID)
				    .detail("Priority", rd.priority)
				    .detail("KeyBegin", rd.keys.begin)
				    .detail("KeyEnd", rd.keys.end)
				    .detail("SourceServers", describe(rd.src))
				    .detail("DestinationTeam", describe(destIds))
				    .detail("ExtraIds", describe(extraIds));
			}

			self->serverCounter.increaseForTeam(rd.src, rd.reason, DDQueue::ServerCounter::LaunchedSource);
			self->serverCounter.increaseForTeam(destIds, rd.reason, DDQueue::ServerCounter::LaunchedDest);
			self->serverCounter.increaseForTeam(extraIds, rd.reason, DDQueue::ServerCounter::LaunchedDest);

			state Error error = success();
			state Promise<Void> dataMovementComplete;
			// Move keys from source to destination by changing the serverKeyList and keyServerList system keys
			state Future<Void> doMoveKeys =
			    self->txnProcessor->moveKeys(MoveKeysParams{ rd.dataMoveId,
			                                                 rd.keys,
			                                                 destIds,
			                                                 healthyIds,
			                                                 self->lock,
			                                                 dataMovementComplete,
			                                                 &self->startMoveKeysParallelismLock,
			                                                 &self->finishMoveKeysParallelismLock,
			                                                 self->teamCollections.size() > 1,
			                                                 relocateShardInterval.pairID,
			                                                 ddEnabledState,
			                                                 CancelConflictingDataMoves::False });
			state Future<Void> pollHealth =
			    signalledTransferComplete ? Never()
			                              : delay(SERVER_KNOBS->HEALTH_POLL_TIME, TaskPriority::DataDistributionLaunch);
			try {
				loop {
					choose {
						when(wait(doMoveKeys)) {
							if (extraIds.size()) {
								destIds.insert(destIds.end(), extraIds.begin(), extraIds.end());
								healthyIds.insert(healthyIds.end(), extraIds.begin(), extraIds.end());
								extraIds.clear();
								ASSERT(totalIds == destIds.size()); // Sanity check the destIDs before we move keys
								doMoveKeys =
								    self->txnProcessor->moveKeys(MoveKeysParams{ rd.dataMoveId,
								                                                 rd.keys,
								                                                 destIds,
								                                                 healthyIds,
								                                                 self->lock,
								                                                 Promise<Void>(),
								                                                 &self->startMoveKeysParallelismLock,
								                                                 &self->finishMoveKeysParallelismLock,
								                                                 self->teamCollections.size() > 1,
								                                                 relocateShardInterval.pairID,
								                                                 ddEnabledState,
								                                                 CancelConflictingDataMoves::False });
							} else {
								self->fetchKeysComplete.insert(rd);
								if (SERVER_KNOBS->SHARD_ENCODE_LOCATION_METADATA) {
									auto ranges = self->dataMoves.getAffectedRangesAfterInsertion(rd.keys);
									if (ranges.size() == 1 && static_cast<KeyRange>(ranges[0]) == rd.keys &&
									    ranges[0].value.id == rd.dataMoveId && !ranges[0].value.cancel.isValid()) {
										self->dataMoves.insert(rd.keys, DDQueue::DDDataMove());
										TraceEvent(SevVerbose, "DequeueDataMoveOnSuccess", self->distributorId)
										    .detail("DataMoveID", rd.dataMoveId)
										    .detail("DataMoveRange", rd.keys);
									}
								}
								break;
							}
						}
						when(wait(pollHealth)) {
							if (!healthyDestinations.isHealthy()) {
								if (!signalledTransferComplete) {
									signalledTransferComplete = true;
									self->dataTransferComplete.send(rd);
								}
							}
							pollHealth = signalledTransferComplete ? Never()
							                                       : delay(SERVER_KNOBS->HEALTH_POLL_TIME,
							                                               TaskPriority::DataDistributionLaunch);
						}
						when(wait(signalledTransferComplete ? Never() : dataMovementComplete.getFuture())) {
							self->fetchKeysComplete.insert(rd);
							if (!signalledTransferComplete) {
								signalledTransferComplete = true;
								self->dataTransferComplete.send(rd);
							}
						}
					}
				}
			} catch (Error& e) {
				error = e;
			}

			//TraceEvent("RelocateShardFinished", distributorId).detail("RelocateId", relocateShardInterval.pairID);

			if (error.code() != error_code_move_to_removed_server) {
				if (!error.code()) {
					try {
						wait(healthyDestinations
						         .updateStorageMetrics()); // prevent a gap between the polling for an increase in
						                                   // storage metrics and decrementing data in flight
					} catch (Error& e) {
						error = e;
					}
				}

				healthyDestinations.addDataInFlightToTeam(-metrics.bytes);
				auto readLoad = metrics.bytesReadPerKSecond;
				// Note: It’s equal to trigger([healthyDestinations, readLoad], which is a value capture of
				// healthyDestinations. Have to create a reference to healthyDestinations because in ACTOR the state
				// variable is actually a member variable, I can’t write trigger([healthyDestinations, readLoad]
				// directly.
				auto& destinationRef = healthyDestinations;
				self->noErrorActors.add(
				    trigger([destinationRef, readLoad]() mutable { destinationRef.addReadInFlightToTeam(-readLoad); },
				            delay(SERVER_KNOBS->STORAGE_METRICS_AVERAGE_INTERVAL)));

				// onFinished.send( rs );
				if (!error.code()) {
					TraceEvent(relocateShardInterval.end(), distributorId)
					    .detail("Duration", now() - startTime)
					    .detail("Result", "Success");
					if (now() - startTime > 600) {
						TraceEvent(SevWarnAlways, "RelocateShardTooLong")
						    .detail("Duration", now() - startTime)
						    .detail("Dest", describe(destIds))
						    .detail("Src", describe(rd.src));
					}
					if (rd.keys.begin == keyServersPrefix) {
						TraceEvent("MovedKeyServerKeys")
						    .detail("Dest", describe(destIds))
						    .trackLatest(self->movedKeyServersEventHolder->trackingKey);
					}

					if (!signalledTransferComplete) {
						signalledTransferComplete = true;
						dataTransferComplete.send(rd);
					}

					self->bytesWritten += metrics.bytes;
					self->shardsAffectedByTeamFailure->finishMove(rd.keys);
					relocationComplete.send(rd);

					if (SERVER_KNOBS->SHARD_ENCODE_LOCATION_METADATA && SERVER_KNOBS->ENABLE_DD_PHYSICAL_SHARD) {
						// update physical shard collection
						std::vector<ShardsAffectedByTeamFailure::Team> selectedTeams;
						for (int i = 0; i < bestTeams.size(); i++) {
							auto serverIds = bestTeams[i].first->getServerIDs();
							selectedTeams.push_back(ShardsAffectedByTeamFailure::Team(serverIds, i == 0));
						}
						// The update of PhysicalShardToTeams, PhysicalShardInstances, keyRangePhysicalShardIDMap should
						// be atomic
						self->physicalShardCollection->updatePhysicalShardCollection(
						    rd.keys, rd.isRestore(), selectedTeams, rd.dataMoveId.first(), metrics, debugID);
					}

					return Void();
				} else {
					throw error;
				}
			} else {
				CODE_PROBE(true, "move to removed server");
				healthyDestinations.addDataInFlightToTeam(-metrics.bytes);
				auto readLoad = metrics.bytesReadPerKSecond;
				auto& destinationRef = healthyDestinations;
				self->noErrorActors.add(
				    trigger([destinationRef, readLoad]() mutable { destinationRef.addReadInFlightToTeam(-readLoad); },
				            delay(SERVER_KNOBS->STORAGE_METRICS_AVERAGE_INTERVAL)));

				completeDest(rd, self->destBusymap);
				rd.completeDests.clear();

				wait(delay(SERVER_KNOBS->RETRY_RELOCATESHARD_DELAY, TaskPriority::DataDistributionLaunch));
			}
		}
	} catch (Error& e) {
		state Error err = e;
		TraceEvent(relocateShardInterval.end(), distributorId)
		    .errorUnsuppressed(err)
		    .detail("Duration", now() - startTime);
		if (now() - startTime > 600) {
			TraceEvent(SevWarnAlways, "RelocateShardTooLong")
			    .errorUnsuppressed(err)
			    .detail("Duration", now() - startTime)
			    .detail("Dest", describe(destIds))
			    .detail("Src", describe(rd.src));
		}
		if (!signalledTransferComplete)
			dataTransferComplete.send(rd);

		relocationComplete.send(rd);

		if (err.code() == error_code_data_move_dest_team_not_found) {
			wait(cancelDataMove(self, rd.keys, ddEnabledState));
		}

		if (err.code() != error_code_actor_cancelled && err.code() != error_code_data_move_cancelled) {
			if (errorOut.canBeSet()) {
				errorOut.sendError(err);
			}
		}
		throw err;
	}
}

inline double getWorstCpu(const HealthMetrics& metrics, const std::vector<UID>& ids) {
	double cpu = 0;
	for (auto& id : ids) {
		if (metrics.storageStats.count(id)) {
			cpu = std::max(cpu, metrics.storageStats.at(id).cpuUsage);
		} else {
			// assume the server is too busy to report its stats
			cpu = std::max(cpu, 100.0);
			break;
		}
	}
	return cpu;
}

// Move the shard with the top K highest read density of sourceTeam's to destTeam if sourceTeam has much more read load
// than destTeam
ACTOR Future<bool> rebalanceReadLoad(DDQueue* self,
                                     DataMovementReason moveReason,
                                     Reference<IDataDistributionTeam> sourceTeam,
                                     Reference<IDataDistributionTeam> destTeam,
                                     bool primary,
                                     TraceEvent* traceEvent) {
	if (g_network->isSimulated() && g_simulator->speedUpSimulation) {
		traceEvent->detail("CancelingDueToSimulationSpeedup", true);
		return false;
	}

	state std::vector<KeyRange> shards = self->shardsAffectedByTeamFailure->getShardsFor(
	    ShardsAffectedByTeamFailure::Team(sourceTeam->getServerIDs(), primary));
	traceEvent->detail("ShardsInSource", shards.size());
	// For read rebalance if there is just 1 hot shard remained, move this shard to another server won't solve the
	// problem.
	// TODO: This situation should be solved by split and merge
	if (shards.size() <= 1) {
		traceEvent->detail("SkipReason", "NoShardOnSource");
		return false;
	}

	// Check lastAsSource, at most SERVER_KNOBS->READ_REBALANCE_SRC_PARALLELISM shards can be moved within a sample
	// period. It takes time for the sampled metrics being updated after a shard is moved, so we should control the
	// cadence of movement here to avoid moving churn caused by making many decision based on out-of-date sampled
	// metrics.
	if (self->timeThrottle(sourceTeam->getServerIDs())) {
		traceEvent->detail("SkipReason", "SourceTeamThrottle");
		return false;
	}
	// check team difference
	auto srcLoad = sourceTeam->getLoadReadBandwidth(false), destLoad = destTeam->getLoadReadBandwidth();
	traceEvent->detail("SrcReadBandwidth", srcLoad).detail("DestReadBandwidth", destLoad);

	// read bandwidth difference is less than 30% of src load
	if ((1.0 - SERVER_KNOBS->READ_REBALANCE_DIFF_FRAC) * srcLoad <= destLoad) {
		traceEvent->detail("SkipReason", "TeamTooSimilar");
		return false;
	}
	// randomly choose topK shards
	int topK = std::max(1, std::min(int(0.1 * shards.size()), SERVER_KNOBS->READ_REBALANCE_SHARD_TOPK));
	state Future<HealthMetrics> healthMetrics = self->txnProcessor->getHealthMetrics(true);
	state GetTopKMetricsRequest req(
	    shards, topK, (srcLoad - destLoad) * SERVER_KNOBS->READ_REBALANCE_MAX_SHARD_FRAC, srcLoad / shards.size());
	state GetTopKMetricsReply reply = wait(brokenPromiseToNever(self->getTopKMetrics.getReply(req)));
	wait(ready(healthMetrics));
	auto cpu = getWorstCpu(healthMetrics.get(), sourceTeam->getServerIDs());
	if (cpu < SERVER_KNOBS->READ_REBALANCE_CPU_THRESHOLD) { // 15.0 +- (0.3 * 15) < 20.0
		traceEvent->detail("SkipReason", "LowReadLoad").detail("WorstSrcCpu", cpu);
		return false;
	}

	auto& metricsList = reply.shardMetrics;
	// NOTE: randomize is important here since we don't want to always push the same shard into the queue
	deterministicRandom()->randomShuffle(metricsList);
	traceEvent->detail("MinReadLoad", reply.minReadLoad).detail("MaxReadLoad", reply.maxReadLoad);

	if (metricsList.empty()) {
		traceEvent->detail("SkipReason", "NoEligibleShards");
		return false;
	}

	auto& [shard, metrics] = metricsList[0];
	traceEvent->detail("ShardReadBandwidth", metrics.bytesReadPerKSecond);
	//  Verify the shard is still in ShardsAffectedByTeamFailure
	shards = self->shardsAffectedByTeamFailure->getShardsFor(
	    ShardsAffectedByTeamFailure::Team(sourceTeam->getServerIDs(), primary));
	for (int i = 0; i < shards.size(); i++) {
		if (shard == shards[i]) {
			UID traceId = deterministicRandom()->randomUniqueID();
			self->output.send(RelocateShard(shard, moveReason, RelocateReason::REBALANCE_READ, traceId));
			traceEvent->detail("TraceId", traceId);

			auto serverIds = sourceTeam->getServerIDs();
			self->updateLastAsSource(serverIds);

			self->serverCounter.increaseForTeam(
			    serverIds, RelocateReason::REBALANCE_READ, DDQueue::ServerCounter::ProposedSource);
			return true;
		}
	}
	traceEvent->detail("SkipReason", "ShardNotPresent");
	return false;
}

// Move a random shard from sourceTeam if sourceTeam has much more data than provided destTeam
ACTOR static Future<bool> rebalanceTeams(DDQueue* self,
                                         DataMovementReason moveReason,
                                         Reference<IDataDistributionTeam const> sourceTeam,
                                         Reference<IDataDistributionTeam const> destTeam,
                                         bool primary,
                                         TraceEvent* traceEvent) {
	if (g_network->isSimulated() && g_simulator->speedUpSimulation) {
		traceEvent->detail("CancelingDueToSimulationSpeedup", true);
		return false;
	}

	Promise<int64_t> req;
	self->getAverageShardBytes.send(req);

	state int64_t averageShardBytes = wait(req.getFuture());
	state std::vector<KeyRange> shards = self->shardsAffectedByTeamFailure->getShardsFor(
	    ShardsAffectedByTeamFailure::Team(sourceTeam->getServerIDs(), primary));

	traceEvent->detail("AverageShardBytes", averageShardBytes).detail("ShardsInSource", shards.size());

	if (!shards.size()) {
		traceEvent->detail("SkipReason", "NoShardOnSource");
		return false;
	}

	state KeyRange moveShard;
	state StorageMetrics metrics;
	state int retries = 0;
	while (retries < SERVER_KNOBS->REBALANCE_MAX_RETRIES) {
		state KeyRange testShard = deterministicRandom()->randomChoice(shards);
		StorageMetrics testMetrics =
		    wait(brokenPromiseToNever(self->getShardMetrics.getReply(GetMetricsRequest(testShard))));
		if (testMetrics.bytes > metrics.bytes) {
			moveShard = testShard;
			metrics = testMetrics;
			if (metrics.bytes > averageShardBytes) {
				break;
			}
		}
		retries++;
	}

	int64_t sourceBytes = sourceTeam->getLoadBytes(false);
	int64_t destBytes = destTeam->getLoadBytes();

	bool sourceAndDestTooSimilar =
	    sourceBytes - destBytes <= 3 * std::max<int64_t>(SERVER_KNOBS->MIN_SHARD_BYTES, metrics.bytes);
	traceEvent->detail("SourceBytes", sourceBytes)
	    .detail("DestBytes", destBytes)
	    .detail("ShardBytes", metrics.bytes)
	    .detail("SourceAndDestTooSimilar", sourceAndDestTooSimilar);

	if (sourceAndDestTooSimilar || metrics.bytes == 0) {
		traceEvent->detail("SkipReason", sourceAndDestTooSimilar ? "TeamTooSimilar" : "ShardZeroSize");
		return false;
	}

	// Verify the shard is still in ShardsAffectedByTeamFailure
	shards = self->shardsAffectedByTeamFailure->getShardsFor(
	    ShardsAffectedByTeamFailure::Team(sourceTeam->getServerIDs(), primary));
	for (int i = 0; i < shards.size(); i++) {
		if (moveShard == shards[i]) {
			UID traceId = deterministicRandom()->randomUniqueID();
			self->output.send(RelocateShard(moveShard, moveReason, RelocateReason::REBALANCE_DISK, traceId));
			traceEvent->detail("TraceId", traceId);

			self->serverCounter.increaseForTeam(
			    sourceTeam->getServerIDs(), RelocateReason::REBALANCE_DISK, DDQueue::ServerCounter::ProposedSource);
			return true;
		}
	}

	traceEvent->detail("SkipReason", "ShardNotPresent");
	return false;
}

ACTOR Future<SrcDestTeamPair> getSrcDestTeams(DDQueue* self,
                                              int teamCollectionIndex,
                                              GetTeamRequest srcReq,
                                              GetTeamRequest destReq,
                                              int priority,
                                              TraceEvent* traceEvent) {

	state std::pair<Optional<ITeamRef>, bool> randomTeam =
	    wait(brokenPromiseToNever(self->teamCollections[teamCollectionIndex].getTeam.getReply(destReq)));
	traceEvent->detail(
	    "DestTeam", printable(randomTeam.first.map<std::string>([](const ITeamRef& team) { return team->getDesc(); })));

	if (randomTeam.first.present()) {
		state std::pair<Optional<ITeamRef>, bool> loadedTeam =
		    wait(brokenPromiseToNever(self->teamCollections[teamCollectionIndex].getTeam.getReply(srcReq)));

		traceEvent->detail("SourceTeam", printable(loadedTeam.first.map<std::string>([](const ITeamRef& team) {
			                   return team->getDesc();
		                   })));

		if (loadedTeam.first.present()) {
			return std::make_pair(loadedTeam.first.get(), randomTeam.first.get());
		}
	}
	return {};
}

Future<SrcDestTeamPair> DDQueue::getSrcDestTeams(const int& teamCollectionIndex,
                                                 const GetTeamRequest& srcReq,
                                                 const GetTeamRequest& destReq,
                                                 const int& priority,
                                                 TraceEvent* traceEvent) {
	return ::getSrcDestTeams(this, teamCollectionIndex, srcReq, destReq, priority, traceEvent);
}
Future<bool> DDQueue::rebalanceReadLoad(DataMovementReason moveReason,
                                        Reference<IDataDistributionTeam> sourceTeam,
                                        Reference<IDataDistributionTeam> destTeam,
                                        bool primary,
                                        TraceEvent* traceEvent) {
	return ::rebalanceReadLoad(this, moveReason, sourceTeam, destTeam, primary, traceEvent);
}

Future<bool> DDQueue::rebalanceTeams(DataMovementReason moveReason,
                                     Reference<const IDataDistributionTeam> sourceTeam,
                                     Reference<const IDataDistributionTeam> destTeam,
                                     bool primary,
                                     TraceEvent* traceEvent) {
	return ::rebalanceTeams(this, moveReason, sourceTeam, destTeam, primary, traceEvent);
}

ACTOR Future<bool> getSkipRebalanceValue(std::shared_ptr<IDDTxnProcessor> txnProcessor, bool readRebalance) {
	Optional<Value> val = wait(txnProcessor->readRebalanceDDIgnoreKey());

	if (!val.present())
		return false;

	bool skipCurrentLoop = false;
	// NOTE: check special value "" and "on" might written in old version < 7.2
	if (val.get().size() > 0 && val.get() != "on"_sr) {
		int ddIgnore = BinaryReader::fromStringRef<uint8_t>(val.get(), Unversioned());
		if (readRebalance) {
			skipCurrentLoop = (ddIgnore & DDIgnore::REBALANCE_READ) > 0;
		} else {
			skipCurrentLoop = (ddIgnore & DDIgnore::REBALANCE_DISK) > 0;
		}
	} else {
		skipCurrentLoop = true;
	}

	return skipCurrentLoop;
}

ACTOR Future<Void> BgDDLoadRebalance(DDQueue* self, int teamCollectionIndex, DataMovementReason reason) {
	state int resetCount = 0;
	state double lastRead = 0;
	state bool skipCurrentLoop = false;
<<<<<<< HEAD
	state Future<Void> delayF = Never();
	state int teamSetIndex = 0;
=======
>>>>>>> b7fc2f1e
	state const bool readRebalance = isDataMovementForReadBalancing(reason);
	state const char* eventName = isDataMovementForMountainChopper(reason) ? "BgDDMountainChopper" : "BgDDValleyFiller";
	state int ddPriority = dataMovementPriority(reason);
	state double rebalancePollingInterval = 0;

	loop {
		state bool moved = false;
		state Reference<IDataDistributionTeam> sourceTeam;
		state Reference<IDataDistributionTeam> destTeam;
		state GetTeamRequest srcReq;
		state GetTeamRequest destReq;
		state TraceEvent traceEvent(eventName, self->distributorId);
		traceEvent.suppressFor(5.0)
		    .detail("PollingInterval", rebalancePollingInterval)
		    .detail("Rebalance", readRebalance ? "Read" : "Disk");

		// NOTE: the DD throttling relies on DDQueue, so here just trigger the balancer periodically
		wait(delay(rebalancePollingInterval, TaskPriority::DataDistributionLaunch));
		try {
			if ((now() - lastRead) > SERVER_KNOBS->BG_REBALANCE_SWITCH_CHECK_INTERVAL) {
				wait(store(skipCurrentLoop, getSkipRebalanceValue(self->txnProcessor, readRebalance)));
				lastRead = now();
			}
			traceEvent.detail("Enabled", !skipCurrentLoop);

			if (skipCurrentLoop) {
				rebalancePollingInterval =
				    std::max(rebalancePollingInterval, SERVER_KNOBS->BG_REBALANCE_SWITCH_CHECK_INTERVAL);
				continue;
			} else {
				rebalancePollingInterval = SERVER_KNOBS->BG_REBALANCE_POLLING_INTERVAL;
			}

			traceEvent.detail("QueuedRelocations", self->priority_relocations[ddPriority]);

			if (self->priority_relocations[ddPriority] < SERVER_KNOBS->DD_REBALANCE_PARALLELISM) {
				bool mcMove = isDataMovementForMountainChopper(reason);
				srcReq = GetTeamRequest(WantNewServers::True,
				                        WantTrueBest(mcMove),
				                        PreferLowerDiskUtil::False,
				                        TeamMustHaveShards::True,
				                        teamSetIndex,
				                        ForReadBalance(readRebalance),
				                        PreferLowerReadUtil::False);
				destReq = GetTeamRequest(WantNewServers::True,
				                         WantTrueBest(!mcMove),
				                         PreferLowerDiskUtil::True,
				                         TeamMustHaveShards::False,
				                         teamSetIndex,
				                         ForReadBalance(readRebalance),
				                         PreferLowerReadUtil::True);

				state Future<SrcDestTeamPair> getTeamFuture =
				    self->getSrcDestTeams(teamCollectionIndex, srcReq, destReq, ddPriority, &traceEvent);
				wait(ready(getTeamFuture));
				sourceTeam = getTeamFuture.get().first;
				destTeam = getTeamFuture.get().second;

				// clang-format off
				if (sourceTeam.isValid() && destTeam.isValid()) {
					if (readRebalance) {
						wait(store(moved,self->rebalanceReadLoad( reason, sourceTeam, destTeam, teamCollectionIndex == 0, &traceEvent)));
					} else {
						wait(store(moved,self->rebalanceTeams( reason, sourceTeam, destTeam, teamCollectionIndex == 0, &traceEvent)));
					}
				}
				// clang-format on
				moved ? resetCount = 0 : resetCount++;
			}

			traceEvent.detail("ResetCount", resetCount);
<<<<<<< HEAD
			tr.reset();
		} catch (Error& e) {
			// Log actor_cancelled because it's not legal to suppress an event that's initialized
			traceEvent.errorUnsuppressed(e);
			wait(tr.onError(e));
		}

		traceEvent.detail("Moved", moved);
		traceEvent.log();
	}
}

ACTOR Future<Void> BgDDMountainChopper(DDQueue* self, int teamCollectionIndex) {
	state double rebalancePollingInterval = SERVER_KNOBS->BG_REBALANCE_POLLING_INTERVAL;
	state Transaction tr(self->cx);
	state double lastRead = 0;
	state bool skipCurrentLoop = false;
	state int teamSetIndex = 0;
	loop {
		state std::pair<Optional<Reference<IDataDistributionTeam>>, bool> randomTeam;
		state bool moved = false;
		state TraceEvent traceEvent("BgDDMountainChopper_Old", self->distributorId);
		traceEvent.suppressFor(5.0).detail("PollingInterval", rebalancePollingInterval).detail("Rebalance", "Disk");

		try {
			state Future<Void> delayF = delay(rebalancePollingInterval, TaskPriority::DataDistributionLaunch);
			if ((now() - lastRead) > SERVER_KNOBS->BG_REBALANCE_SWITCH_CHECK_INTERVAL) {
				tr.setOption(FDBTransactionOptions::LOCK_AWARE);
				tr.setOption(FDBTransactionOptions::READ_SYSTEM_KEYS);
				Optional<Value> val = wait(tr.get(rebalanceDDIgnoreKey));
				lastRead = now();
				if (!val.present()) {
					// reset loop interval
					if (skipCurrentLoop) {
						rebalancePollingInterval = SERVER_KNOBS->BG_REBALANCE_POLLING_INTERVAL;
					}
					skipCurrentLoop = false;
				} else {
					// NOTE: check special value "" and "on" might written in old version < 7.2
					if (val.get().size() > 0 && val.get() != "on"_sr) {
						int ddIgnore = BinaryReader::fromStringRef<uint8_t>(val.get(), Unversioned());
						skipCurrentLoop = (ddIgnore & DDIgnore::REBALANCE_DISK) > 0;
					} else {
						skipCurrentLoop = true;
					}
				}
			}

			traceEvent.detail("Enabled", !skipCurrentLoop);

			wait(delayF);
			if (skipCurrentLoop) {
				// set loop interval to avoid busy wait here.
				rebalancePollingInterval =
				    std::max(rebalancePollingInterval, SERVER_KNOBS->BG_REBALANCE_SWITCH_CHECK_INTERVAL);
				tr.reset();
				continue;
			}

			traceEvent.detail("QueuedRelocations",
			                  self->priority_relocations[SERVER_KNOBS->PRIORITY_REBALANCE_OVERUTILIZED_TEAM]);
			if (self->priority_relocations[SERVER_KNOBS->PRIORITY_REBALANCE_OVERUTILIZED_TEAM] <
			    SERVER_KNOBS->DD_REBALANCE_PARALLELISM) {
				std::pair<Optional<Reference<IDataDistributionTeam>>, bool> _randomTeam =
				    wait(brokenPromiseToNever(self->teamCollections[teamCollectionIndex].getTeam.getReply(
				        GetTeamRequest(WantNewServers::True,
				                       WantTrueBest::False,
				                       PreferLowerDiskUtil::True,
				                       TeamMustHaveShards::False,
				                       teamSetIndex))));
				randomTeam = _randomTeam;
				traceEvent.detail("DestTeam",
				                  printable(randomTeam.first.map<std::string>(
				                      [](const Reference<IDataDistributionTeam>& team) { return team->getDesc(); })));

				if (randomTeam.first.present()) {
					std::pair<Optional<Reference<IDataDistributionTeam>>, bool> loadedTeam =
					    wait(brokenPromiseToNever(self->teamCollections[teamCollectionIndex].getTeam.getReply(
					        GetTeamRequest(WantNewServers::True,
					                       WantTrueBest::True,
					                       PreferLowerDiskUtil::False,
					                       TeamMustHaveShards::True,
					                       teamSetIndex))));

					traceEvent.detail(
					    "SourceTeam",
					    printable(loadedTeam.first.map<std::string>(
					        [](const Reference<IDataDistributionTeam>& team) { return team->getDesc(); })));

					if (loadedTeam.first.present()) {
						bool _moved = wait(rebalanceTeams(self,
						                                  DataMovementReason::REBALANCE_OVERUTILIZED_TEAM,
						                                  loadedTeam.first.get(),
						                                  randomTeam.first.get(),
						                                  teamCollectionIndex == 0,
						                                  &traceEvent));
						moved = _moved;
					}
				}
			}

			tr.reset();
		} catch (Error& e) {
			// Log actor_cancelled because it's not legal to suppress an event that's initialized
			traceEvent.errorUnsuppressed(e);
			wait(tr.onError(e));
		}

		traceEvent.detail("Moved", moved);
		traceEvent.log();
	}
}

ACTOR Future<Void> BgDDValleyFiller(DDQueue* self, int teamCollectionIndex) {
	state double rebalancePollingInterval = SERVER_KNOBS->BG_REBALANCE_POLLING_INTERVAL;
	state Transaction tr(self->cx);
	state double lastRead = 0;
	state bool skipCurrentLoop = false;
	state int teamSetIndex = 0;

	loop {
		state std::pair<Optional<Reference<IDataDistributionTeam>>, bool> randomTeam;
		state bool moved = false;
		state TraceEvent traceEvent("BgDDValleyFiller_Old", self->distributorId);
		traceEvent.suppressFor(5.0).detail("PollingInterval", rebalancePollingInterval).detail("Rebalance", "Disk");

		try {
			state Future<Void> delayF = delay(rebalancePollingInterval, TaskPriority::DataDistributionLaunch);
			if ((now() - lastRead) > SERVER_KNOBS->BG_REBALANCE_SWITCH_CHECK_INTERVAL) {
				tr.setOption(FDBTransactionOptions::LOCK_AWARE);
				tr.setOption(FDBTransactionOptions::READ_SYSTEM_KEYS);
				Optional<Value> val = wait(tr.get(rebalanceDDIgnoreKey));
				lastRead = now();
				if (!val.present()) {
					// reset loop interval
					if (skipCurrentLoop) {
						rebalancePollingInterval = SERVER_KNOBS->BG_REBALANCE_POLLING_INTERVAL;
					}
					skipCurrentLoop = false;
				} else {
					// NOTE: check special value "" and "on" might written in old version < 7.2
					if (val.get().size() > 0 && val.get() != "on"_sr) {
						int ddIgnore = BinaryReader::fromStringRef<uint8_t>(val.get(), Unversioned());
						skipCurrentLoop = (ddIgnore & DDIgnore::REBALANCE_DISK) > 0;
					} else {
						skipCurrentLoop = true;
					}
				}
			}

			traceEvent.detail("Enabled", !skipCurrentLoop);

			wait(delayF);
			if (skipCurrentLoop) {
				// set loop interval to avoid busy wait here.
				rebalancePollingInterval =
				    std::max(rebalancePollingInterval, SERVER_KNOBS->BG_REBALANCE_SWITCH_CHECK_INTERVAL);
				tr.reset();
				continue;
			}

			traceEvent.detail("QueuedRelocations",
			                  self->priority_relocations[SERVER_KNOBS->PRIORITY_REBALANCE_UNDERUTILIZED_TEAM]);
			if (self->priority_relocations[SERVER_KNOBS->PRIORITY_REBALANCE_UNDERUTILIZED_TEAM] <
			    SERVER_KNOBS->DD_REBALANCE_PARALLELISM) {
				std::pair<Optional<Reference<IDataDistributionTeam>>, bool> _randomTeam =
				    wait(brokenPromiseToNever(self->teamCollections[teamCollectionIndex].getTeam.getReply(
				        GetTeamRequest(WantNewServers::True,
				                       WantTrueBest::False,
				                       PreferLowerDiskUtil::False,
				                       TeamMustHaveShards::True,
				                       teamSetIndex))));
				randomTeam = _randomTeam;
				traceEvent.detail("SourceTeam",
				                  printable(randomTeam.first.map<std::string>(
				                      [](const Reference<IDataDistributionTeam>& team) { return team->getDesc(); })));

				if (randomTeam.first.present()) {
					std::pair<Optional<Reference<IDataDistributionTeam>>, bool> unloadedTeam =
					    wait(brokenPromiseToNever(self->teamCollections[teamCollectionIndex].getTeam.getReply(
					        GetTeamRequest(WantNewServers::True,
					                       WantTrueBest::True,
					                       PreferLowerDiskUtil::True,
					                       TeamMustHaveShards::False,
					                       teamSetIndex))));

					traceEvent.detail(
					    "DestTeam",
					    printable(unloadedTeam.first.map<std::string>(
					        [](const Reference<IDataDistributionTeam>& team) { return team->getDesc(); })));

					if (unloadedTeam.first.present()) {
						bool _moved = wait(rebalanceTeams(self,
						                                  DataMovementReason::REBALANCE_UNDERUTILIZED_TEAM,
						                                  randomTeam.first.get(),
						                                  unloadedTeam.first.get(),
						                                  teamCollectionIndex == 0,
						                                  &traceEvent));
						moved = _moved;
					}
				}
			}

			tr.reset();
=======
>>>>>>> b7fc2f1e
		} catch (Error& e) {
			// Log actor_cancelled because it's not legal to suppress an event that's initialized
			traceEvent.errorUnsuppressed(e);
			throw;
		}

		traceEvent.detail("Moved", moved);
		traceEvent.log();
	}
}

ACTOR Future<Void> dataDistributionQueue(std::shared_ptr<IDDTxnProcessor> db,
                                         PromiseStream<RelocateShard> output,
                                         FutureStream<RelocateShard> input,
                                         PromiseStream<GetMetricsRequest> getShardMetrics,
                                         PromiseStream<GetTopKMetricsRequest> getTopKMetrics,
                                         Reference<AsyncVar<bool>> processingUnhealthy,
                                         Reference<AsyncVar<bool>> processingWiggle,
                                         std::vector<TeamCollectionInterface> teamCollections,
                                         Reference<ShardsAffectedByTeamFailure> shardsAffectedByTeamFailure,
                                         Reference<PhysicalShardCollection> physicalShardCollection,
                                         MoveKeysLock lock,
                                         PromiseStream<Promise<int64_t>> getAverageShardBytes,
                                         FutureStream<Promise<int>> getUnhealthyRelocationCount,
                                         UID distributorId,
                                         int teamSize,
                                         int singleRegionTeamSize,
                                         const DDEnabledState* ddEnabledState) {
	state DDQueue self(distributorId,
	                   lock,
	                   db,
	                   teamCollections,
	                   shardsAffectedByTeamFailure,
	                   physicalShardCollection,
	                   getAverageShardBytes,
	                   teamSize,
	                   singleRegionTeamSize,
	                   output,
	                   input,
	                   getShardMetrics,
	                   getTopKMetrics);
	state std::set<UID> serversToLaunchFrom;
	state KeyRange keysToLaunchFrom;
	state RelocateData launchData;
	state Future<Void> recordMetrics = delay(SERVER_KNOBS->DD_QUEUE_LOGGING_INTERVAL);

	state std::vector<Future<Void>> ddQueueFutures;

	state PromiseStream<KeyRange> rangesComplete;
	state Future<Void> launchQueuedWorkTimeout = Never();

	for (int i = 0; i < teamCollections.size(); i++) {
		ddQueueFutures.push_back(BgDDLoadRebalance(&self, i, DataMovementReason::REBALANCE_OVERUTILIZED_TEAM));
		ddQueueFutures.push_back(BgDDLoadRebalance(&self, i, DataMovementReason::REBALANCE_UNDERUTILIZED_TEAM));
		if (SERVER_KNOBS->READ_SAMPLING_ENABLED) {
			ddQueueFutures.push_back(BgDDLoadRebalance(&self, i, DataMovementReason::REBALANCE_READ_OVERUTIL_TEAM));
			ddQueueFutures.push_back(BgDDLoadRebalance(&self, i, DataMovementReason::REBALANCE_READ_UNDERUTIL_TEAM));
		}
	}
	ddQueueFutures.push_back(delayedAsyncVar(self.rawProcessingUnhealthy, processingUnhealthy, 0));
	ddQueueFutures.push_back(delayedAsyncVar(self.rawProcessingWiggle, processingWiggle, 0));
	ddQueueFutures.push_back(self.periodicalRefreshCounter());

	try {
		loop {
			self.validate();

			// For the given servers that caused us to go around the loop, find the next item(s) that can be
			// launched.
			if (launchData.startTime != -1) {
				// Launch dataDistributionRelocator actor to relocate the launchData
				self.launchQueuedWork(launchData, ddEnabledState);
				launchData = RelocateData();
			} else if (!keysToLaunchFrom.empty()) {
				self.launchQueuedWork(keysToLaunchFrom, ddEnabledState);
				keysToLaunchFrom = KeyRangeRef();
			}

			ASSERT(launchData.startTime == -1 && keysToLaunchFrom.empty());

			choose {
				when(RelocateShard rs = waitNext(self.input)) {
					if (rs.isRestore()) {
						ASSERT(rs.dataMove != nullptr);
						ASSERT(rs.dataMoveId.isValid());
						self.launchQueuedWork(RelocateData(rs), ddEnabledState);
					} else if (rs.cancelled) {
						self.enqueueCancelledDataMove(rs.dataMoveId, rs.keys, ddEnabledState);
					} else {
						bool wasEmpty = serversToLaunchFrom.empty();
						self.queueRelocation(rs, serversToLaunchFrom);
						if (wasEmpty && !serversToLaunchFrom.empty())
							launchQueuedWorkTimeout = delay(0, TaskPriority::DataDistributionLaunch);
					}
				}
				when(wait(launchQueuedWorkTimeout)) {
					self.launchQueuedWork(serversToLaunchFrom, ddEnabledState);
					serversToLaunchFrom = std::set<UID>();
					launchQueuedWorkTimeout = Never();
				}
				when(RelocateData results = waitNext(self.fetchSourceServersComplete.getFuture())) {
					// This when is triggered by queueRelocation() which is triggered by sending self.input
					self.completeSourceFetch(results);
					launchData = results;
				}
				when(RelocateData done = waitNext(self.dataTransferComplete.getFuture())) {
					complete(done, self.busymap, self.destBusymap);
					if (serversToLaunchFrom.empty() && !done.src.empty())
						launchQueuedWorkTimeout = delay(0, TaskPriority::DataDistributionLaunch);
					serversToLaunchFrom.insert(done.src.begin(), done.src.end());
				}
				when(RelocateData done = waitNext(self.relocationComplete.getFuture())) {
					self.activeRelocations--;
					TraceEvent(SevVerbose, "InFlightRelocationChange")
					    .detail("Complete", done.dataMoveId)
					    .detail("IsRestore", done.isRestore())
					    .detail("Total", self.activeRelocations);
					self.finishRelocation(done.priority, done.healthPriority);
					self.fetchKeysComplete.erase(done);
					// self.logRelocation( done, "ShardRelocatorDone" );
					self.noErrorActors.add(
					    tag(delay(0, TaskPriority::DataDistributionLaunch), done.keys, rangesComplete));
					if (g_network->isSimulated() && debug_isCheckRelocationDuration() && now() - done.startTime > 60) {
						TraceEvent(SevWarnAlways, "RelocationDurationTooLong")
						    .detail("Duration", now() - done.startTime);
						debug_setCheckRelocationDuration(false);
					}
				}
				when(KeyRange done = waitNext(rangesComplete.getFuture())) { keysToLaunchFrom = done; }
				when(wait(recordMetrics)) {
					Promise<int64_t> req;
					getAverageShardBytes.send(req);

					recordMetrics = delay(SERVER_KNOBS->DD_QUEUE_LOGGING_INTERVAL, TaskPriority::FlushTrace);

					auto const highestPriorityRelocation = self.getHighestPriorityRelocation();

					TraceEvent("MovingData", distributorId)
					    .detail("InFlight", self.activeRelocations)
					    .detail("InQueue", self.queuedRelocations)
					    .detail("AverageShardSize", req.getFuture().isReady() ? req.getFuture().get() : -1)
					    .detail("UnhealthyRelocations", self.unhealthyRelocations)
					    .detail("HighestPriority", highestPriorityRelocation)
					    .detail("BytesWritten", self.bytesWritten)
					    .detail("PriorityRecoverMove", self.priority_relocations[SERVER_KNOBS->PRIORITY_RECOVER_MOVE])
					    .detail("PriorityRebalanceUnderutilizedTeam",
					            self.priority_relocations[SERVER_KNOBS->PRIORITY_REBALANCE_UNDERUTILIZED_TEAM])
					    .detail("PriorityRebalanceOverutilizedTeam",
					            self.priority_relocations[SERVER_KNOBS->PRIORITY_REBALANCE_OVERUTILIZED_TEAM])
					    .detail("PriorityRebalanceReadUnderutilTeam",
					            self.priority_relocations[SERVER_KNOBS->PRIORITY_REBALANCE_READ_UNDERUTIL_TEAM])
					    .detail("PriorityRebalanceReadOverutilTeam",
					            self.priority_relocations[SERVER_KNOBS->PRIORITY_REBALANCE_READ_OVERUTIL_TEAM])
					    .detail("PriorityStorageWiggle",
					            self.priority_relocations[SERVER_KNOBS->PRIORITY_PERPETUAL_STORAGE_WIGGLE])
					    .detail("PriorityTeamHealthy", self.priority_relocations[SERVER_KNOBS->PRIORITY_TEAM_HEALTHY])
					    .detail("PriorityTeamContainsUndesiredServer",
					            self.priority_relocations[SERVER_KNOBS->PRIORITY_TEAM_CONTAINS_UNDESIRED_SERVER])
					    .detail("PriorityTeamRedundant",
					            self.priority_relocations[SERVER_KNOBS->PRIORITY_TEAM_REDUNDANT])
					    .detail("PriorityMergeShard", self.priority_relocations[SERVER_KNOBS->PRIORITY_MERGE_SHARD])
					    .detail("PriorityPopulateRegion",
					            self.priority_relocations[SERVER_KNOBS->PRIORITY_POPULATE_REGION])
					    .detail("PriorityTeamUnhealthy",
					            self.priority_relocations[SERVER_KNOBS->PRIORITY_TEAM_UNHEALTHY])
					    .detail("PriorityTeam2Left", self.priority_relocations[SERVER_KNOBS->PRIORITY_TEAM_2_LEFT])
					    .detail("PriorityTeam1Left", self.priority_relocations[SERVER_KNOBS->PRIORITY_TEAM_1_LEFT])
					    .detail("PriorityTeam0Left", self.priority_relocations[SERVER_KNOBS->PRIORITY_TEAM_0_LEFT])
					    .detail("PrioritySplitShard", self.priority_relocations[SERVER_KNOBS->PRIORITY_SPLIT_SHARD])
					    .trackLatest("MovingData"); // This trace event's trackLatest lifetime is controlled by
					                                // DataDistributor::movingDataEventHolder. The track latest
					                                // key we use here must match the key used in the holder.
				}
				when(wait(self.error.getFuture())) {} // Propagate errors from dataDistributionRelocator
				when(wait(waitForAll(ddQueueFutures))) {}
				when(Promise<int> r = waitNext(getUnhealthyRelocationCount)) {
					r.send(self.getUnhealthyRelocationCount());
				}
			}
		}
	} catch (Error& e) {
		if (e.code() != error_code_broken_promise && // FIXME: Get rid of these broken_promise errors every time we
		                                             // are killed by the master dying
		    e.code() != error_code_movekeys_conflict && e.code() != error_code_data_move_cancelled &&
		    e.code() != error_code_data_move_dest_team_not_found)
			TraceEvent(SevError, "DataDistributionQueueError", distributorId).error(e);
		throw e;
	}
}

ACTOR Future<Void> dataDistributionQueue(Reference<DDSharedContext> context, Database cx);

TEST_CASE("/DataDistribution/DDQueue/ServerCounterTrace") {
	state double duration = 2.5 * SERVER_KNOBS->DD_QUEUE_COUNTER_REFRESH_INTERVAL;
	state DDQueue self;
	state Future<Void> counterFuture = self.periodicalRefreshCounter();
	state Future<Void> finishFuture = delay(duration);
	std::cout << "Start trace counter unit test for " << duration << "s ...\n";
	loop choose {
		when(wait(counterFuture)) {}
		when(wait(finishFuture)) { break; }
		when(wait(delayJittered(2.0))) {
			std::vector<UID> team(3);
			for (int i = 0; i < team.size(); ++i) {
				team[i] = UID(deterministicRandom()->randomInt(1, 400), 0);
			}
			auto reason = RelocateReason(deterministicRandom()->randomInt(0, RelocateReason::typeCount()));
			auto countType = DDQueue::ServerCounter::randomCountType();
			self.serverCounter.increaseForTeam(team, reason, countType);
			ASSERT(self.serverCounter.get(team[0], reason, countType));
		}
	}
	std::cout << "Finished.";
	return Void();
}<|MERGE_RESOLUTION|>--- conflicted
+++ resolved
@@ -2234,11 +2234,6 @@
 	state int resetCount = 0;
 	state double lastRead = 0;
 	state bool skipCurrentLoop = false;
-<<<<<<< HEAD
-	state Future<Void> delayF = Never();
-	state int teamSetIndex = 0;
-=======
->>>>>>> b7fc2f1e
 	state const bool readRebalance = isDataMovementForReadBalancing(reason);
 	state const char* eventName = isDataMovementForMountainChopper(reason) ? "BgDDMountainChopper" : "BgDDValleyFiller";
 	state int ddPriority = dataMovementPriority(reason);
@@ -2310,213 +2305,6 @@
 			}
 
 			traceEvent.detail("ResetCount", resetCount);
-<<<<<<< HEAD
-			tr.reset();
-		} catch (Error& e) {
-			// Log actor_cancelled because it's not legal to suppress an event that's initialized
-			traceEvent.errorUnsuppressed(e);
-			wait(tr.onError(e));
-		}
-
-		traceEvent.detail("Moved", moved);
-		traceEvent.log();
-	}
-}
-
-ACTOR Future<Void> BgDDMountainChopper(DDQueue* self, int teamCollectionIndex) {
-	state double rebalancePollingInterval = SERVER_KNOBS->BG_REBALANCE_POLLING_INTERVAL;
-	state Transaction tr(self->cx);
-	state double lastRead = 0;
-	state bool skipCurrentLoop = false;
-	state int teamSetIndex = 0;
-	loop {
-		state std::pair<Optional<Reference<IDataDistributionTeam>>, bool> randomTeam;
-		state bool moved = false;
-		state TraceEvent traceEvent("BgDDMountainChopper_Old", self->distributorId);
-		traceEvent.suppressFor(5.0).detail("PollingInterval", rebalancePollingInterval).detail("Rebalance", "Disk");
-
-		try {
-			state Future<Void> delayF = delay(rebalancePollingInterval, TaskPriority::DataDistributionLaunch);
-			if ((now() - lastRead) > SERVER_KNOBS->BG_REBALANCE_SWITCH_CHECK_INTERVAL) {
-				tr.setOption(FDBTransactionOptions::LOCK_AWARE);
-				tr.setOption(FDBTransactionOptions::READ_SYSTEM_KEYS);
-				Optional<Value> val = wait(tr.get(rebalanceDDIgnoreKey));
-				lastRead = now();
-				if (!val.present()) {
-					// reset loop interval
-					if (skipCurrentLoop) {
-						rebalancePollingInterval = SERVER_KNOBS->BG_REBALANCE_POLLING_INTERVAL;
-					}
-					skipCurrentLoop = false;
-				} else {
-					// NOTE: check special value "" and "on" might written in old version < 7.2
-					if (val.get().size() > 0 && val.get() != "on"_sr) {
-						int ddIgnore = BinaryReader::fromStringRef<uint8_t>(val.get(), Unversioned());
-						skipCurrentLoop = (ddIgnore & DDIgnore::REBALANCE_DISK) > 0;
-					} else {
-						skipCurrentLoop = true;
-					}
-				}
-			}
-
-			traceEvent.detail("Enabled", !skipCurrentLoop);
-
-			wait(delayF);
-			if (skipCurrentLoop) {
-				// set loop interval to avoid busy wait here.
-				rebalancePollingInterval =
-				    std::max(rebalancePollingInterval, SERVER_KNOBS->BG_REBALANCE_SWITCH_CHECK_INTERVAL);
-				tr.reset();
-				continue;
-			}
-
-			traceEvent.detail("QueuedRelocations",
-			                  self->priority_relocations[SERVER_KNOBS->PRIORITY_REBALANCE_OVERUTILIZED_TEAM]);
-			if (self->priority_relocations[SERVER_KNOBS->PRIORITY_REBALANCE_OVERUTILIZED_TEAM] <
-			    SERVER_KNOBS->DD_REBALANCE_PARALLELISM) {
-				std::pair<Optional<Reference<IDataDistributionTeam>>, bool> _randomTeam =
-				    wait(brokenPromiseToNever(self->teamCollections[teamCollectionIndex].getTeam.getReply(
-				        GetTeamRequest(WantNewServers::True,
-				                       WantTrueBest::False,
-				                       PreferLowerDiskUtil::True,
-				                       TeamMustHaveShards::False,
-				                       teamSetIndex))));
-				randomTeam = _randomTeam;
-				traceEvent.detail("DestTeam",
-				                  printable(randomTeam.first.map<std::string>(
-				                      [](const Reference<IDataDistributionTeam>& team) { return team->getDesc(); })));
-
-				if (randomTeam.first.present()) {
-					std::pair<Optional<Reference<IDataDistributionTeam>>, bool> loadedTeam =
-					    wait(brokenPromiseToNever(self->teamCollections[teamCollectionIndex].getTeam.getReply(
-					        GetTeamRequest(WantNewServers::True,
-					                       WantTrueBest::True,
-					                       PreferLowerDiskUtil::False,
-					                       TeamMustHaveShards::True,
-					                       teamSetIndex))));
-
-					traceEvent.detail(
-					    "SourceTeam",
-					    printable(loadedTeam.first.map<std::string>(
-					        [](const Reference<IDataDistributionTeam>& team) { return team->getDesc(); })));
-
-					if (loadedTeam.first.present()) {
-						bool _moved = wait(rebalanceTeams(self,
-						                                  DataMovementReason::REBALANCE_OVERUTILIZED_TEAM,
-						                                  loadedTeam.first.get(),
-						                                  randomTeam.first.get(),
-						                                  teamCollectionIndex == 0,
-						                                  &traceEvent));
-						moved = _moved;
-					}
-				}
-			}
-
-			tr.reset();
-		} catch (Error& e) {
-			// Log actor_cancelled because it's not legal to suppress an event that's initialized
-			traceEvent.errorUnsuppressed(e);
-			wait(tr.onError(e));
-		}
-
-		traceEvent.detail("Moved", moved);
-		traceEvent.log();
-	}
-}
-
-ACTOR Future<Void> BgDDValleyFiller(DDQueue* self, int teamCollectionIndex) {
-	state double rebalancePollingInterval = SERVER_KNOBS->BG_REBALANCE_POLLING_INTERVAL;
-	state Transaction tr(self->cx);
-	state double lastRead = 0;
-	state bool skipCurrentLoop = false;
-	state int teamSetIndex = 0;
-
-	loop {
-		state std::pair<Optional<Reference<IDataDistributionTeam>>, bool> randomTeam;
-		state bool moved = false;
-		state TraceEvent traceEvent("BgDDValleyFiller_Old", self->distributorId);
-		traceEvent.suppressFor(5.0).detail("PollingInterval", rebalancePollingInterval).detail("Rebalance", "Disk");
-
-		try {
-			state Future<Void> delayF = delay(rebalancePollingInterval, TaskPriority::DataDistributionLaunch);
-			if ((now() - lastRead) > SERVER_KNOBS->BG_REBALANCE_SWITCH_CHECK_INTERVAL) {
-				tr.setOption(FDBTransactionOptions::LOCK_AWARE);
-				tr.setOption(FDBTransactionOptions::READ_SYSTEM_KEYS);
-				Optional<Value> val = wait(tr.get(rebalanceDDIgnoreKey));
-				lastRead = now();
-				if (!val.present()) {
-					// reset loop interval
-					if (skipCurrentLoop) {
-						rebalancePollingInterval = SERVER_KNOBS->BG_REBALANCE_POLLING_INTERVAL;
-					}
-					skipCurrentLoop = false;
-				} else {
-					// NOTE: check special value "" and "on" might written in old version < 7.2
-					if (val.get().size() > 0 && val.get() != "on"_sr) {
-						int ddIgnore = BinaryReader::fromStringRef<uint8_t>(val.get(), Unversioned());
-						skipCurrentLoop = (ddIgnore & DDIgnore::REBALANCE_DISK) > 0;
-					} else {
-						skipCurrentLoop = true;
-					}
-				}
-			}
-
-			traceEvent.detail("Enabled", !skipCurrentLoop);
-
-			wait(delayF);
-			if (skipCurrentLoop) {
-				// set loop interval to avoid busy wait here.
-				rebalancePollingInterval =
-				    std::max(rebalancePollingInterval, SERVER_KNOBS->BG_REBALANCE_SWITCH_CHECK_INTERVAL);
-				tr.reset();
-				continue;
-			}
-
-			traceEvent.detail("QueuedRelocations",
-			                  self->priority_relocations[SERVER_KNOBS->PRIORITY_REBALANCE_UNDERUTILIZED_TEAM]);
-			if (self->priority_relocations[SERVER_KNOBS->PRIORITY_REBALANCE_UNDERUTILIZED_TEAM] <
-			    SERVER_KNOBS->DD_REBALANCE_PARALLELISM) {
-				std::pair<Optional<Reference<IDataDistributionTeam>>, bool> _randomTeam =
-				    wait(brokenPromiseToNever(self->teamCollections[teamCollectionIndex].getTeam.getReply(
-				        GetTeamRequest(WantNewServers::True,
-				                       WantTrueBest::False,
-				                       PreferLowerDiskUtil::False,
-				                       TeamMustHaveShards::True,
-				                       teamSetIndex))));
-				randomTeam = _randomTeam;
-				traceEvent.detail("SourceTeam",
-				                  printable(randomTeam.first.map<std::string>(
-				                      [](const Reference<IDataDistributionTeam>& team) { return team->getDesc(); })));
-
-				if (randomTeam.first.present()) {
-					std::pair<Optional<Reference<IDataDistributionTeam>>, bool> unloadedTeam =
-					    wait(brokenPromiseToNever(self->teamCollections[teamCollectionIndex].getTeam.getReply(
-					        GetTeamRequest(WantNewServers::True,
-					                       WantTrueBest::True,
-					                       PreferLowerDiskUtil::True,
-					                       TeamMustHaveShards::False,
-					                       teamSetIndex))));
-
-					traceEvent.detail(
-					    "DestTeam",
-					    printable(unloadedTeam.first.map<std::string>(
-					        [](const Reference<IDataDistributionTeam>& team) { return team->getDesc(); })));
-
-					if (unloadedTeam.first.present()) {
-						bool _moved = wait(rebalanceTeams(self,
-						                                  DataMovementReason::REBALANCE_UNDERUTILIZED_TEAM,
-						                                  randomTeam.first.get(),
-						                                  unloadedTeam.first.get(),
-						                                  teamCollectionIndex == 0,
-						                                  &traceEvent));
-						moved = _moved;
-					}
-				}
-			}
-
-			tr.reset();
-=======
->>>>>>> b7fc2f1e
 		} catch (Error& e) {
 			// Log actor_cancelled because it's not legal to suppress an event that's initialized
 			traceEvent.errorUnsuppressed(e);
