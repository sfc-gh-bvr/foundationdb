--- conflicted
+++ resolved
@@ -347,17 +347,14 @@
 	init( ROCKSDB_PREFIX_LEN,                                      0 );
 	init( ROCKSDB_BLOCK_CACHE_SIZE,                                0 );
 	init( ROCKSDB_METRICS_DELAY,                                60.0 );
-<<<<<<< HEAD
 	init( ROCKSDB_READ_VALUE_TIMEOUT,                            5.0 );
 	init( ROCKSDB_READ_VALUE_PREFIX_TIMEOUT,                     5.0 );
 	init( ROCKSDB_READ_RANGE_TIMEOUT,                            5.0 );
-=======
 	init( ROCKSDB_READ_QUEUE_WAIT,                               1.0 );
 	init( ROCKSDB_READ_QUEUE_HARD_MAX,                          1000 );
 	init( ROCKSDB_READ_QUEUE_SOFT_MAX,                           500 );
 	init( ROCKSDB_FETCH_QUEUE_HARD_MAX,                          100 );
 	init( ROCKSDB_FETCH_QUEUE_SOFT_MAX,                           50 );
->>>>>>> 12ee38f1
 
 	// Leader election
 	bool longLeaderElection = randomize && BUGGIFY;
