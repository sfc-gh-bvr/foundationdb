--- conflicted
+++ resolved
@@ -261,20 +261,16 @@
 		when ( wait( nextRequestTimer ) ) {
 			nextRequestTimer = Never();
 			bool detailed = now() - lastDetailedReply > SERVER_KNOBS->DETAILED_METRIC_UPDATE_RATE;
-<<<<<<< HEAD
-			reply = brokenPromiseToNever(db->get().ratekeeper.get().getRateInfo.getReply(
-			    GetRateInfoRequest(myID, *inTransactionCount, *inBatchTransactionCount, *transactionTagCounter,
-			                       *transactionTagCommitCostEst, detailed)));
-=======
-			
+
 			TransactionTagMap<uint64_t> tagCounts;
 			for(auto itr : *throttledTags) {
 				for(auto priorityThrottles : itr.second) {
 					tagCounts[priorityThrottles.first] = (*transactionTagCounter)[priorityThrottles.first];
 				}
 			}
-			reply = brokenPromiseToNever(db->get().ratekeeper.get().getRateInfo.getReply(GetRateInfoRequest(myID, *inTransactionCount, *inBatchTransactionCount, tagCounts, detailed)));
->>>>>>> 29da8952
+			reply = brokenPromiseToNever(db->get().ratekeeper.get().getRateInfo.getReply(
+			    GetRateInfoRequest(myID, *inTransactionCount, *inBatchTransactionCount, *transactionTagCounter,
+			                       *transactionTagCommitCostEst, detailed)));
 			transactionTagCounter->clear();
 			transactionTagCommitCostEst->clear();
 			expectingDetailedReply = detailed;
@@ -2061,7 +2057,7 @@
 	state ProxyCommitData commitData(proxy.id(), master, proxy.getConsistentReadVersion, recoveryTransactionVersion, proxy.commit, db, firstProxy);
 
 	state Future<Sequence> sequenceFuture = (Sequence)0;
-	state PromiseStream< std::pair<vector<CommitTransactionRequest>, int> > batchedCommits; // pair.second => batchBytes
+	state PromiseStream< std::pair<vector<CommitTransactionRequest>, int> > batchedCommits;
 	state Future<Void> commitBatcherActor;
 	state Future<Void> lastCommitComplete = Void();
 
