--- conflicted
+++ resolved
@@ -700,14 +700,11 @@
 		for(int i= 0; i < workloads.size(); i++)
 			checks.push_back( workloads[i].check.template getReplyUnlessFailedFor<bool>(waitForFailureTime, 0) );
 		wait( waitForAll( checks ) );
-<<<<<<< HEAD
 
 		printf("checking tests DONE num_workloads:%d\n", workloads.size());
 		
-=======
 		throwIfError(checks, "CheckFailedForWorkload" + printable(spec.title));
 
->>>>>>> 7ccd6e78
 		for(int i = 0; i < checks.size(); i++) {
 			if(checks[i].get().get())
 				success++;
