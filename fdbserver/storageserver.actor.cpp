/*
 * storageserver.actor.cpp
 *
 * This source file is part of the FoundationDB open source project
 *
 * Copyright 2013-2018 Apple Inc. and the FoundationDB project authors
 *
 * Licensed under the Apache License, Version 2.0 (the "License");
 * you may not use this file except in compliance with the License.
 * You may obtain a copy of the License at
 *
 *     http://www.apache.org/licenses/LICENSE-2.0
 *
 * Unless required by applicable law or agreed to in writing, software
 * distributed under the License is distributed on an "AS IS" BASIS,
 * WITHOUT WARRANTIES OR CONDITIONS OF ANY KIND, either express or implied.
 * See the License for the specific language governing permissions and
 * limitations under the License.
 */


#include "fdbrpc/fdbrpc.h"
#include "fdbrpc/LoadBalance.h"
#include "flow/IndexedSet.h"
#include "flow/Hash3.h"
#include "flow/ActorCollection.h"
#include "flow/Util.h"
#include "fdbclient/Atomic.h"
#include "fdbclient/KeyRangeMap.h"
#include "fdbclient/SystemData.h"
#include "fdbclient/NativeAPI.h"
#include "fdbclient/Notified.h"
#include "fdbclient/MasterProxyInterface.h"
#include "fdbclient/DatabaseContext.h"
#include "WorkerInterface.h"
#include "TLogInterface.h"
#include "MoveKeys.h"
#include "Knobs.h"
#include "WaitFailure.h"
#include "IKeyValueStore.h"
#include "fdbclient/VersionedMap.h"
#include "StorageMetrics.h"
#include "fdbrpc/sim_validation.h"
#include "ServerDBInfo.h"
#include "fdbrpc/Smoother.h"
#include "flow/Stats.h"
#include "LogSystem.h"
#include "RecoveryState.h"
#include "LogProtocolMessage.h"
#include "flow/TDMetric.actor.h"
#include "flow/actorcompiler.h"  // This must be the last #include.

using std::make_pair;

#pragma region Data Structures

#define SHORT_CIRCUT_ACTUAL_STORAGE 0

struct StorageServer;
class ValueOrClearToRef {
public:
	static ValueOrClearToRef value(ValueRef const& v) { return ValueOrClearToRef(v, false); }
	static ValueOrClearToRef clearTo(KeyRef const& k) { return ValueOrClearToRef(k, true); }

	bool isValue() const { return !isClear; };
	bool isClearTo() const { return isClear; }

	ValueRef const& getValue() const { ASSERT( isValue() ); return item; };
	KeyRef const&  getEndKey() const { ASSERT(isClearTo()); return item; };

private:
	ValueOrClearToRef( StringRef item, bool isClear ) : item(item), isClear(isClear) {}

	StringRef item;
	bool isClear;
};

struct AddingShard : NonCopyable {
	KeyRange keys;
	Future<Void> fetchClient;			// holds FetchKeys() actor
	Promise<Void> fetchComplete;
	Promise<Void> readWrite;

	std::deque< Standalone<VerUpdateRef> > updates;  // during the Fetching phase, mutations with key in keys and version>=(fetchClient's) fetchVersion;

	struct StorageServer* server;
	Version transferredVersion;

	enum Phase { WaitPrevious, Fetching, Waiting };
	Phase phase;

	AddingShard( StorageServer* server, KeyRangeRef const& keys );

	// When fetchKeys "partially completes" (splits an adding shard in two), this is used to construct the left half
	AddingShard( AddingShard* prev, KeyRange const& keys )
		: keys(keys), fetchClient(prev->fetchClient), server(prev->server), transferredVersion(prev->transferredVersion), phase(prev->phase)
	{
	}
	~AddingShard() {
		if( !fetchComplete.isSet() )
			fetchComplete.send(Void());
		if( !readWrite.isSet() )
			readWrite.send(Void());
	}

	void addMutation( Version version, MutationRef const& mutation );

	bool isTransferred() const { return phase == Waiting; }
};

struct ShardInfo : ReferenceCounted<ShardInfo>, NonCopyable {
	AddingShard* adding;
	struct StorageServer* readWrite;
	KeyRange keys;
	uint64_t changeCounter;

	ShardInfo(KeyRange keys, AddingShard* adding, StorageServer* readWrite)
		: adding(adding), readWrite(readWrite), keys(keys)
	{
	}

	~ShardInfo() {
		delete adding;
	}

	static ShardInfo* newNotAssigned(KeyRange keys) { return new ShardInfo(keys, NULL, NULL); }
	static ShardInfo* newReadWrite(KeyRange keys, StorageServer* data) { return new ShardInfo(keys, NULL, data); }
	static ShardInfo* newAdding(StorageServer* data, KeyRange keys) { return new ShardInfo(keys, new AddingShard(data, keys), NULL); }
	static ShardInfo* addingSplitLeft( KeyRange keys, AddingShard* oldShard) { return new ShardInfo(keys, new AddingShard(oldShard, keys), NULL); }

	bool isReadable() const { return readWrite!=NULL; }
	bool notAssigned() const { return !readWrite && !adding; }
	bool assigned() const { return readWrite || adding; }
	bool isInVersionedData() const { return readWrite || (adding && adding->isTransferred()); }
	void addMutation( Version version, MutationRef const& mutation );
	bool isFetched() const { return readWrite || ( adding && adding->fetchComplete.isSet() ); }

	const char* debugDescribeState() const {
		if (notAssigned()) return "NotAssigned";
		else if (adding && !adding->isTransferred()) return "AddingFetching";
		else if (adding) return "AddingTransferred";
		else return "ReadWrite";
	}
};

struct StorageServerDisk {
	explicit StorageServerDisk( struct StorageServer* data, IKeyValueStore* storage ) : data(data), storage(storage) {}

	void makeNewStorageServerDurable();
	bool makeVersionMutationsDurable( Version& prevStorageVersion, Version newStorageVersion, int64_t& bytesLeft );
	void makeVersionDurable( Version version );
	Future<bool> restoreDurableState();

	void changeLogProtocol(Version version, uint64_t protocol);

	void writeMutation( MutationRef mutation );
	void writeKeyValue( KeyValueRef kv );
	void clearRange( KeyRangeRef keys );

	Future<Void> commit() { return storage->commit(); }

	// SOMEDAY: Put readNextKeyInclusive in IKeyValueStore
	Future<Key> readNextKeyInclusive( KeyRef key ) { return readFirstKey(storage, KeyRangeRef(key, allKeys.end)); }
	Future<Optional<Value>> readValue( KeyRef key, Optional<UID> debugID = Optional<UID>() ) { return storage->readValue(key, debugID); }
	Future<Optional<Value>> readValuePrefix( KeyRef key, int maxLength, Optional<UID> debugID = Optional<UID>() ) { return storage->readValuePrefix(key, maxLength, debugID); }
	Future<Standalone<VectorRef<KeyValueRef>>> readRange( KeyRangeRef keys, int rowLimit = 1<<30, int byteLimit = 1<<30 ) { return storage->readRange(keys, rowLimit, byteLimit); }

	KeyValueStoreType getKeyValueStoreType() { return storage->getType(); }
	StorageBytes getStorageBytes() { return storage->getStorageBytes(); }

private:
	struct StorageServer* data;
	IKeyValueStore* storage;

	void writeMutations( MutationListRef mutations, Version debugVersion, const char* debugContext );

	ACTOR static Future<Key> readFirstKey( IKeyValueStore* storage, KeyRangeRef range ) {
		Standalone<VectorRef<KeyValueRef>> r = wait( storage->readRange( range, 1 ) );
		if (r.size()) return r[0].key;
		else return range.end;
	}
};

struct UpdateEagerReadInfo {
	vector<KeyRef> keyBegin;
	vector<Key> keyEnd; // these are for ClearRange

	vector<pair<KeyRef, int>> keys;
	vector<Optional<Value>> value;

	void addMutations( VectorRef<MutationRef> const& mutations ) {
		for(auto& m : mutations)
			addMutation(m);
	}

	void addMutation( MutationRef const& m ) {
		// SOMEDAY: Theoretically we can avoid a read if there is an earlier overlapping ClearRange
		if (m.type == MutationRef::ClearRange && !m.param2.startsWith(systemKeys.end))
			keyBegin.push_back( m.param2 );
		else if ((m.type == MutationRef::AppendIfFits) || (m.type == MutationRef::ByteMin) || (m.type == MutationRef::ByteMax))
			keys.push_back(pair<KeyRef, int>(m.param1, CLIENT_KNOBS->VALUE_SIZE_LIMIT));
		else if (isAtomicOp((MutationRef::Type) m.type))
			keys.push_back(pair<KeyRef, int>(m.param1, m.param2.size()));
	}

	void finishKeyBegin() {
		std::sort(keyBegin.begin(), keyBegin.end());
		keyBegin.resize( std::unique(keyBegin.begin(), keyBegin.end()) - keyBegin.begin() );
		std::sort(keys.begin(), keys.end(), [](const pair<KeyRef, int>& lhs, const pair<KeyRef, int>& rhs) { return (lhs.first < rhs.first) || (lhs.first == rhs.first && lhs.second > rhs.second); } );
		keys.resize(std::unique(keys.begin(), keys.end(), [](const pair<KeyRef, int>& lhs, const pair<KeyRef, int>& rhs) { return lhs.first == rhs.first; } ) - keys.begin());
		//value gets populated in doEagerReads
	}

	Optional<Value>& getValue(KeyRef key) {
		int i = std::lower_bound(keys.begin(), keys.end(), pair<KeyRef, int>(key, 0), [](const pair<KeyRef, int>& lhs, const pair<KeyRef, int>& rhs) { return lhs.first < rhs.first; } ) - keys.begin();
		ASSERT( i < keys.size() && keys[i].first == key );
		return value[i];
	}

	KeyRef getKeyEnd( KeyRef key ) {
		int i = std::lower_bound(keyBegin.begin(), keyBegin.end(), key) - keyBegin.begin();
		ASSERT( i < keyBegin.size() && keyBegin[i] == key );
		return keyEnd[i];
	}
};

const int VERSION_OVERHEAD = 64 + sizeof(Version) + sizeof(Standalone<VersionUpdateRef>) + //mutationLog, 64b overhead for map
							 2 * (64 + sizeof(Version) + sizeof(Reference<VersionedMap<KeyRef, ValueOrClearToRef>::PTreeT>)); //versioned map [ x2 for createNewVersion(version+1) ], 64b overhead for map
static int mvccStorageBytes( MutationRef const& m ) { return VersionedMap<KeyRef, ValueOrClearToRef>::overheadPerItem * 2 + (MutationRef::OVERHEAD_BYTES + m.param1.size() + m.param2.size()) * 2; }

struct FetchInjectionInfo {
	Arena arena;
	vector<VerUpdateRef> changes;
};

struct StorageServer {
	typedef VersionedMap<KeyRef, ValueOrClearToRef> VersionedData;

private:
	// versionedData contains sets and clears.

	// * Nonoverlapping: No clear overlaps a set or another clear, or adjoins another clear.
	// ~ Clears are maximal: If versionedData.at(v) contains a clear [b,e) then
	//      there is a key data[e]@v, or e==allKeys.end, or a shard boundary or former boundary at e

	// * Reads are possible: When k is in a readable shard, for any v in [storageVersion, version.get()],
	//      storage[k] + versionedData.at(v)[k] = database[k] @ v    (storage[k] might be @ any version in [durableVersion, storageVersion])

	// * Transferred shards are partially readable: When k is in an adding, transferred shard, for any v in [transferredVersion, version.get()],
	//      storage[k] + versionedData.at(v)[k] = database[k] @ v

	// * versionedData contains versions [storageVersion(), version.get()].  It might also contain version (version.get()+1), in which changeDurableVersion may be deleting ghosts, and/or it might
	//      contain later versions if applyUpdate is on the stack.

	// * Old shards are erased: versionedData.atLatest() has entries (sets or intersecting clears) only for keys in readable or adding,transferred shards.
	//   Earlier versions may have extra entries for shards that *were* readable or adding,transferred when those versions were the latest, but they eventually are forgotten.

	// * Old mutations are erased: All items in versionedData.atLatest() have insertVersion() > durableVersion(), but views
	//   at older versions may contain older items which are also in storage (this is OK because of idempotency)

	VersionedData versionedData;
	std::map<Version, Standalone<VersionUpdateRef>> mutationLog; // versions (durableVersion, version]

public:
	Tag tag;
	vector<pair<Version,Tag>> history;
	vector<pair<Version,Tag>> allHistory;
	Version poppedAllAfter;
	std::map<Version, Arena> freeable;  // for each version, an Arena that must be held until that version is < oldestVersion
	Arena lastArena;

	std::map<Version, Standalone<VersionUpdateRef>> const & getMutationLog() { return mutationLog; }
	std::map<Version, Standalone<VersionUpdateRef>>& getMutableMutationLog() { return mutationLog; }
	VersionedData const& data() const { return versionedData; }
	VersionedData& mutableData() { return versionedData; }

	void addMutationToMutationLogOrStorage( Version ver, MutationRef m ); // Appends m to mutationLog@ver, or to storage if ver==invalidVersion

	// Update the byteSample, and write the updates to the mutation log@ver, or to storage if ver==invalidVersion
	void byteSampleApplyMutation( MutationRef const& m, Version ver );
	void byteSampleApplySet( KeyValueRef kv, Version ver );
	void byteSampleApplyClear( KeyRangeRef range, Version ver );

	void popVersion(Version v, bool popAllTags = false) {
		if(logSystem) {
			if(v > poppedAllAfter) {
				popAllTags = true;
				poppedAllAfter = std::numeric_limits<Version>::max();
			}

			vector<pair<Version,Tag>>* hist = &history;
			vector<pair<Version,Tag>> allHistoryCopy;
			if(popAllTags) {
				allHistoryCopy = allHistory;
				hist = &allHistoryCopy;
			}

			while(hist->size() && v > hist->back().first ) {
				logSystem->pop( v, hist->back().second );
				hist->pop_back();
			}
			if(hist->size()) {
				logSystem->pop( v, hist->back().second );
			} else {
				logSystem->pop( v, tag );
			}
		}
	}

	Standalone<VersionUpdateRef>& addVersionToMutationLog(Version v) {
		// return existing version...
		auto m = mutationLog.find(v);
		if (m != mutationLog.end())
			return m->second;

		// ...or create a new one
		auto& u = mutationLog[v];
		u.version = v;
		if (lastArena.getSize() >= 65536) lastArena = Arena(4096);
		u.arena() = lastArena;
		counters.bytesInput += VERSION_OVERHEAD;
		return u;
	}

	MutationRef addMutationToMutationLog(Standalone<VersionUpdateRef> &mLV, MutationRef const& m){
		byteSampleApplyMutation(m, mLV.version);
		counters.bytesInput += mvccStorageBytes(m);
		return mLV.mutations.push_back_deep( mLV.arena(), m );
	}

	StorageServerDisk storage;

	KeyRangeMap< Reference<ShardInfo> > shards;
	uint64_t shardChangeCounter;      // max( shards->changecounter )

	// newestAvailableVersion[k]
	//   == invalidVersion -> k is unavailable at all versions
	//   <= storageVersion -> k is unavailable at all versions (but might be read anyway from storage if we are in the process of committing makeShardDurable)
	//   == v              -> k is readable (from storage+versionedData) @ [storageVersion,v], and not being updated when version increases
	//   == latestVersion  -> k is readable (from storage+versionedData) @ [storageVersion,version.get()], and thus stays available when version increases
	CoalescedKeyRangeMap< Version > newestAvailableVersion;

	CoalescedKeyRangeMap< Version > newestDirtyVersion; // Similar to newestAvailableVersion, but includes (only) keys that were only partly available (due to cancelled fetchKeys)

	// The following are in rough order from newest to oldest
	Version lastTLogVersion, lastVersionWithData, restoredVersion;
	NotifiedVersion version;
	NotifiedVersion desiredOldestVersion;    // We can increase oldestVersion (and then durableVersion) to this version when the disk permits
	NotifiedVersion oldestVersion;           // See also storageVersion()
	NotifiedVersion durableVersion; 	     // At least this version will be readable from storage after a power failure

	int64_t versionLag; // An estimate for how many versions it takes for the data to move from the logs to this storage server

	uint64_t logProtocol;

	Reference<ILogSystem> logSystem;
	Reference<ILogSystem::IPeekCursor> logCursor;

	UID thisServerID;
	Key sk;
	Reference<AsyncVar<ServerDBInfo>> db;
	Database cx;

	StorageServerMetrics metrics;
	CoalescedKeyRangeMap<bool, int64_t, KeyBytesMetric<int64_t>> byteSampleClears;
	AsyncVar<bool> byteSampleClearsTooLarge;
	Future<Void> byteSampleRecovery;

	AsyncMap<Key,bool> watches;
	int64_t watchBytes;
	int64_t numWatches;
	AsyncVar<bool> noRecentUpdates;
	double lastUpdate;

	Int64MetricHandle readQueueSizeMetric;

	std::string folder;

	// defined only during splitMutations()/addMutation()
	UpdateEagerReadInfo *updateEagerReads;

	FlowLock durableVersionLock;
	FlowLock fetchKeysParallelismLock;
	vector< Promise<FetchInjectionInfo*> > readyFetchKeys;

	int64_t instanceID;

	Promise<Void> otherError;
	Promise<Void> coreStarted;
	bool shuttingDown;

	bool behind;

	bool debug_inApplyUpdate;
	double debug_lastValidateTime;

	int maxQueryQueue;
	int getAndResetMaxQueryQueueSize() {
		int val = maxQueryQueue;
		maxQueryQueue = 0;
		return val;
	}

	struct Counters {
		CounterCollection cc;
		Counter allQueries, getKeyQueries, getValueQueries, getRangeQueries, finishedQueries, rowsQueried, bytesQueried, watchQueries;
		Counter bytesInput, bytesDurable, bytesFetched,
			mutationBytes;  // Like bytesInput but without MVCC accounting
		Counter mutations, setMutations, clearRangeMutations, atomicMutations;
		Counter updateBatches, updateVersions;
		Counter loops;
		Counter fetchWaitingMS, fetchWaitingCount, fetchExecutingMS, fetchExecutingCount;

		Counters(StorageServer* self)
			: cc("StorageServer", self->thisServerID.toString()),
			getKeyQueries("GetKeyQueries", cc),
			getValueQueries("GetValueQueries",cc),
			getRangeQueries("GetRangeQueries", cc),
			allQueries("QueryQueue", cc),
			finishedQueries("FinishedQueries", cc),
			rowsQueried("RowsQueried", cc),
			bytesQueried("BytesQueried", cc),
			watchQueries("WatchQueries", cc),
			bytesInput("BytesInput", cc),
			bytesDurable("BytesDurable", cc),
			bytesFetched("BytesFetched", cc),
			mutationBytes("MutationBytes", cc),
			mutations("Mutations", cc),
			setMutations("SetMutations", cc),
			clearRangeMutations("ClearRangeMutations", cc),
			atomicMutations("AtomicMutations", cc),
			updateBatches("UpdateBatches", cc),
			updateVersions("UpdateVersions", cc),
			loops("Loops", cc),
			fetchWaitingMS("FetchWaitingMS", cc),
			fetchWaitingCount("FetchWaitingCount", cc),
			fetchExecutingMS("FetchExecutingMS", cc),
			fetchExecutingCount("FetchExecutingCount", cc)
		{
			specialCounter(cc, "LastTLogVersion", [self](){ return self->lastTLogVersion; });
			specialCounter(cc, "Version", [self](){ return self->version.get(); });
			specialCounter(cc, "StorageVersion", [self](){ return self->storageVersion(); });
			specialCounter(cc, "DurableVersion", [self](){ return self->durableVersion.get(); });
			specialCounter(cc, "DesiredOldestVersion", [self](){ return self->desiredOldestVersion.get(); });
			specialCounter(cc, "VersionLag", [self](){ return self->versionLag; });

			specialCounter(cc, "FetchKeysFetchActive", [self](){ return self->fetchKeysParallelismLock.activePermits(); });
			specialCounter(cc, "FetchKeysWaiting", [self](){ return self->fetchKeysParallelismLock.waiters(); });

			specialCounter(cc, "QueryQueueMax", [self](){ return self->getAndResetMaxQueryQueueSize(); });

			specialCounter(cc, "BytesStored", [self](){ return self->metrics.byteSample.getEstimate(allKeys); });
			specialCounter(cc, "ActiveWatches", [self](){ return self->numWatches; });
			specialCounter(cc, "WatchBytes", [self](){ return self->watchBytes; });

			specialCounter(cc, "KvstoreBytesUsed", [self](){ return self->storage.getStorageBytes().used; });
			specialCounter(cc, "KvstoreBytesFree", [self](){ return self->storage.getStorageBytes().free; });
			specialCounter(cc, "KvstoreBytesAvailable", [self](){ return self->storage.getStorageBytes().available; });
			specialCounter(cc, "KvstoreBytesTotal", [self](){ return self->storage.getStorageBytes().total; });
		}
	} counters;

	StorageServer(IKeyValueStore* storage, Reference<AsyncVar<ServerDBInfo>> const& db, StorageServerInterface const& ssi)
		:	instanceID(g_random->randomUniqueID().first()),
			storage(this, storage), db(db),
			lastTLogVersion(0), lastVersionWithData(0), restoredVersion(0),
			versionLag(0),
			updateEagerReads(0),
			shardChangeCounter(0),
			fetchKeysParallelismLock(SERVER_KNOBS->FETCH_KEYS_PARALLELISM_BYTES),
			shuttingDown(false), debug_inApplyUpdate(false), debug_lastValidateTime(0), watchBytes(0), numWatches(0),
			logProtocol(0), counters(this), tag(invalidTag), maxQueryQueue(0), thisServerID(ssi.id()),
			readQueueSizeMetric(LiteralStringRef("StorageServer.ReadQueueSize")),
			behind(false), byteSampleClears(false, LiteralStringRef("\xff\xff\xff")), noRecentUpdates(false),
			lastUpdate(now()), poppedAllAfter(std::numeric_limits<Version>::max())
	{
		version.initMetric(LiteralStringRef("StorageServer.Version"), counters.cc.id);
		oldestVersion.initMetric(LiteralStringRef("StorageServer.OldestVersion"), counters.cc.id);
		durableVersion.initMetric(LiteralStringRef("StorageServer.DurableVersion"), counters.cc.id);
		desiredOldestVersion.initMetric(LiteralStringRef("StorageServer.DesiredOldestVersion"), counters.cc.id);

		newestAvailableVersion.insert(allKeys, invalidVersion);
		newestDirtyVersion.insert(allKeys, invalidVersion);
		addShard( ShardInfo::newNotAssigned( allKeys ) );

		cx = openDBOnServer(db, TaskDefaultEndpoint, true, true);
	}
	//~StorageServer() { fclose(log); }

	// Puts the given shard into shards.  The caller is responsible for adding shards
	//   for all ranges in shards.getAffectedRangesAfterInsertion(newShard->keys)), because these
	//   shards are invalidated by the call.
	void addShard( ShardInfo* newShard ) {
		ASSERT( !newShard->keys.empty() );
		newShard->changeCounter = ++shardChangeCounter;
		//TraceEvent("AddShard", this->thisServerID).detail("KeyBegin", printable(newShard->keys.begin)).detail("KeyEnd", printable(newShard->keys.end)).detail("State", newShard->isReadable() ? "Readable" : newShard->notAssigned() ? "NotAssigned" : "Adding").detail("Version", this->version.get());
		/*auto affected = shards.getAffectedRangesAfterInsertion( newShard->keys, Reference<ShardInfo>() );
		for(auto i = affected.begin(); i != affected.end(); ++i)
			shards.insert( *i, Reference<ShardInfo>() );*/
		shards.insert( newShard->keys, Reference<ShardInfo>(newShard) );
	}
	void addMutation(Version version, MutationRef const& mutation, KeyRangeRef const& shard, UpdateEagerReadInfo* eagerReads );
	void setInitialVersion(Version ver) {
		version = ver;
		desiredOldestVersion = ver;
		oldestVersion = ver;
		durableVersion = ver;
		lastVersionWithData = ver;
		restoredVersion = ver;

		mutableData().createNewVersion(ver);
		mutableData().forgetVersionsBefore(ver);
	}

	// This is the maximum version that might be read from storage (the minimum version is durableVersion)
	Version storageVersion() const { return oldestVersion.get(); }

	bool isReadable( KeyRangeRef const& keys ) {
		auto sh = shards.intersectingRanges(keys);
		for(auto i = sh.begin(); i != sh.end(); ++i)
			if (!i->value()->isReadable())
				return false;
		return true;
	}

	void checkChangeCounter( uint64_t oldShardChangeCounter, KeyRef const& key ) {
		if (oldShardChangeCounter != shardChangeCounter &&
			shards[key]->changeCounter > oldShardChangeCounter)
		{
			TEST(true); // shard change during getValueQ
			throw wrong_shard_server();
		}
	}

	void checkChangeCounter( uint64_t oldShardChangeCounter, KeyRangeRef const& keys ) {
		if (oldShardChangeCounter != shardChangeCounter) {
			auto sh = shards.intersectingRanges(keys);
			for(auto i = sh.begin(); i != sh.end(); ++i)
				if (i->value()->changeCounter > oldShardChangeCounter) {
					TEST(true); // shard change during range operation
					throw wrong_shard_server();
				}
		}
	}

	Counter::Value queueSize() {
		return counters.bytesInput.getValue() - counters.bytesDurable.getValue();
	}

	double getPenalty() {
		 return std::max(1.0, (queueSize() - (SERVER_KNOBS->TARGET_BYTES_PER_STORAGE_SERVER - 2*SERVER_KNOBS->SPRING_BYTES_STORAGE_SERVER)) / SERVER_KNOBS->SPRING_BYTES_STORAGE_SERVER);
	}
};

// If and only if key:=value is in (storage+versionedData),    // NOT ACTUALLY: and key < allKeys.end,
//   and H(key) < |key+value|/bytesPerSample,
//     let sampledSize = max(|key+value|,bytesPerSample)
//     persistByteSampleKeys.begin()+key := sampledSize is in storage
//     (key,sampledSize) is in byteSample

// So P(key is sampled) * sampledSize == |key+value|

void StorageServer::byteSampleApplyMutation( MutationRef const& m, Version ver ){
	if (m.type == MutationRef::ClearRange)
		byteSampleApplyClear( KeyRangeRef(m.param1, m.param2), ver );
	else if (m.type == MutationRef::SetValue)
		byteSampleApplySet( KeyValueRef(m.param1, m.param2), ver );
	else
		ASSERT(false); // Mutation of unknown type modfying byte sample
}

#pragma endregion

/////////////////////////////////// Validation ///////////////////////////////////////
#pragma region Validation
bool validateRange( StorageServer::VersionedData::ViewAtVersion const& view, KeyRangeRef range, Version version, UID id, Version minInsertVersion ) {
	// * Nonoverlapping: No clear overlaps a set or another clear, or adjoins another clear.
	// * Old mutations are erased: All items in versionedData.atLatest() have insertVersion() > durableVersion()

	TraceEvent("ValidateRange", id).detail("KeyBegin", printable(range.begin)).detail("KeyEnd", printable(range.end)).detail("Version", version);
	KeyRef k;
	bool ok = true;
	bool kIsClear = false;
	auto i = view.lower_bound(range.begin);
	if (i != view.begin()) --i;
	for(; i != view.end() && i.key() < range.end; ++i) {
		ASSERT( i.insertVersion() > minInsertVersion );
		if (kIsClear && i->isClearTo() ? i.key() <= k : i.key() < k) {
			TraceEvent(SevError,"InvalidRange",id).detail("Key1", printable(k)).detail("Key2", printable(i.key())).detail("Version", version);
			ok = false;
		}
		//ASSERT( i.key() >= k );
		kIsClear = i->isClearTo();
		k = kIsClear ? i->getEndKey() : i.key();
	}
	return ok;
}

void validate(StorageServer* data, bool force = false) {
	try {
		if (force || (EXPENSIVE_VALIDATION)) {
			data->newestAvailableVersion.validateCoalesced();
			data->newestDirtyVersion.validateCoalesced();

			for(auto s = data->shards.ranges().begin(); s != data->shards.ranges().end(); ++s) {
				ASSERT( s->value()->keys == s->range() );
				ASSERT( !s->value()->keys.empty() );
			}

			for(auto s = data->shards.ranges().begin(); s != data->shards.ranges().end(); ++s)
				if (s->value()->isReadable()) {
					auto ar = data->newestAvailableVersion.intersectingRanges(s->range());
					for(auto a = ar.begin(); a != ar.end(); ++a)
						ASSERT( a->value() == latestVersion );
				}

			// * versionedData contains versions [storageVersion(), version.get()].  It might also contain version (version.get()+1), in which changeDurableVersion may be deleting ghosts, and/or it might
			//      contain later versions if applyUpdate is on the stack.
			ASSERT( data->data().getOldestVersion() == data->storageVersion() );
			ASSERT( data->data().getLatestVersion() == data->version.get() || data->data().getLatestVersion() == data->version.get()+1 || (data->debug_inApplyUpdate && data->data().getLatestVersion() > data->version.get()) );

			auto latest = data->data().atLatest();

			// * Old shards are erased: versionedData.atLatest() has entries (sets or clear *begins*) only for keys in readable or adding,transferred shards.
			for(auto s = data->shards.ranges().begin(); s != data->shards.ranges().end(); ++s) {
				ShardInfo* shard = s->value().getPtr();
				if (!shard->isInVersionedData()) {
					if (latest.lower_bound(s->begin()) != latest.lower_bound(s->end())) {
						TraceEvent(SevError, "VF", data->thisServerID).detail("LastValidTime", data->debug_lastValidateTime).detail("KeyBegin", printable(s->begin())).detail("KeyEnd", printable(s->end()))
							.detail("FirstKey", printable(latest.lower_bound(s->begin()).key())).detail("FirstInsertV", latest.lower_bound(s->begin()).insertVersion());
					}
					ASSERT( latest.lower_bound(s->begin()) == latest.lower_bound(s->end()) );
				}
			}

			latest.validate();
			validateRange(latest, allKeys, data->version.get(), data->thisServerID, data->durableVersion.get());

			data->debug_lastValidateTime = now();
		}
	} catch (...) {
		TraceEvent(SevError, "ValidationFailure", data->thisServerID).detail("LastValidTime", data->debug_lastValidateTime);
		throw;
	}
}
#pragma endregion

///////////////////////////////////// Queries /////////////////////////////////
#pragma region Queries
ACTOR Future<Version> waitForVersion( StorageServer* data, Version version ) {
	// This could become an Actor transparently, but for now it just does the lookup
	if (version == latestVersion)
		version = std::max(Version(1), data->version.get());
	if (version < data->oldestVersion.get() || version <= 0) throw transaction_too_old();
	else if (version <= data->version.get())
		return version;

	if(data->behind && version > data->version.get()) {
		throw process_behind();
	}

	if(g_random->random01() < 0.001)
		TraceEvent("WaitForVersion1000x");
	choose {
		when ( wait( data->version.whenAtLeast(version) ) ) {
			//FIXME: A bunch of these can block with or without the following delay 0.
			//wait( delay(0) );  // don't do a whole bunch of these at once
			if (version < data->oldestVersion.get()) throw transaction_too_old();  // just in case
			return version;
		}
		when ( wait( delay( SERVER_KNOBS->FUTURE_VERSION_DELAY ) ) ) {
			if(g_random->random01() < 0.001)
				TraceEvent(SevWarn, "ShardServerFutureVersion1000x", data->thisServerID)
					.detail("Version", version)
					.detail("MyVersion", data->version.get())
					.detail("ServerID", data->thisServerID);
			throw future_version();
		}
	}
}

ACTOR Future<Version> waitForVersionNoTooOld( StorageServer* data, Version version ) {
	// This could become an Actor transparently, but for now it just does the lookup
	if (version == latestVersion)
		version = std::max(Version(1), data->version.get());
	if (version <= data->version.get())
		return version;
	choose {
		when ( wait( data->version.whenAtLeast(version) ) ) {
			return version;
		}
		when ( wait( delay( SERVER_KNOBS->FUTURE_VERSION_DELAY ) ) ) {
			if(g_random->random01() < 0.001)
				TraceEvent(SevWarn, "ShardServerFutureVersion1000x", data->thisServerID)
					.detail("Version", version)
					.detail("MyVersion", data->version.get())
					.detail("ServerID", data->thisServerID);
			throw future_version();
		}
	}
}

ACTOR Future<Void> getValueQ( StorageServer* data, GetValueRequest req ) {
	state double startTime = timer();
	try {
		// Active load balancing runs at a very high priority (to obtain accurate queue lengths)
		// so we need to downgrade here
		++data->counters.getValueQueries;
		++data->counters.allQueries;
		++data->readQueueSizeMetric;
		data->maxQueryQueue = std::max<int>( data->maxQueryQueue, data->counters.allQueries.getValue() - data->counters.finishedQueries.getValue());

		wait( delay(0, TaskDefaultEndpoint) );

		if( req.debugID.present() )
			g_traceBatch.addEvent("GetValueDebug", req.debugID.get().first(), "getValueQ.DoRead"); //.detail("TaskID", g_network->getCurrentTask());

		state Optional<Value> v;
		state Version version = wait( waitForVersion( data, req.version ) );
		if( req.debugID.present() )
			g_traceBatch.addEvent("GetValueDebug", req.debugID.get().first(), "getValueQ.AfterVersion"); //.detail("TaskID", g_network->getCurrentTask());

		state uint64_t changeCounter = data->shardChangeCounter;

		if (!data->shards[req.key]->isReadable()) {
			//TraceEvent("WrongShardServer", data->thisServerID).detail("Key", printable(req.key)).detail("Version", version).detail("In", "getValueQ");
			throw wrong_shard_server();
		}

		state int path = 0;
		auto i = data->data().at(version).lastLessOrEqual(req.key);
		if (i && i->isValue() && i.key() == req.key) {
			v = (Value)i->getValue();
			path = 1;
		} else if (!i || !i->isClearTo() || i->getEndKey() <= req.key) {
			path = 2;
			Optional<Value> vv = wait( data->storage.readValue( req.key, req.debugID ) );
			// Validate that while we were reading the data we didn't lose the version or shard
			if (version < data->storageVersion()) {
				TEST(true); // transaction_too_old after readValue
				throw transaction_too_old();
			}
			data->checkChangeCounter(changeCounter, req.key);
			v = vv;
		}

		debugMutation("ShardGetValue", version, MutationRef(MutationRef::DebugKey, req.key, v.present()?v.get():LiteralStringRef("<null>")));
		debugMutation("ShardGetPath", version, MutationRef(MutationRef::DebugKey, req.key, path==0?LiteralStringRef("0"):path==1?LiteralStringRef("1"):LiteralStringRef("2")));

		/*
		StorageMetrics m;
		m.bytesPerKSecond = req.key.size() + (v.present() ? v.get().size() : 0);
		m.iosPerKSecond = 1;
		data->metrics.notify(req.key, m);
		*/

		if (v.present()) {
			++data->counters.rowsQueried;
			data->counters.bytesQueried += v.get().size();
		}

		if( req.debugID.present() )
			g_traceBatch.addEvent("GetValueDebug", req.debugID.get().first(), "getValueQ.AfterRead"); //.detail("TaskID", g_network->getCurrentTask());

		GetValueReply reply(v);
		reply.penalty = data->getPenalty();
		req.reply.send(reply);
	} catch (Error& e) {
		if (e.code() == error_code_internal_error || e.code() == error_code_actor_cancelled) throw;
		req.reply.sendError(e);
	}

	++data->counters.finishedQueries;
	--data->readQueueSizeMetric;

	return Void();
};

ACTOR Future<Void> watchValue_impl( StorageServer* data, WatchValueRequest req ) {
	try {
		++data->counters.watchQueries;

		if( req.debugID.present() )
			g_traceBatch.addEvent("WatchValueDebug", req.debugID.get().first(), "watchValueQ.Before"); //.detail("TaskID", g_network->getCurrentTask());

		Version version = wait( waitForVersionNoTooOld( data, req.version ) );
		if( req.debugID.present() )
			g_traceBatch.addEvent("WatchValueDebug", req.debugID.get().first(), "watchValueQ.AfterVersion"); //.detail("TaskID", g_network->getCurrentTask());

		loop {
			try {
				state Version latest = data->data().latestVersion;
				state Future<Void> watchFuture = data->watches.onChange(req.key);
				GetValueRequest getReq( req.key, latest, req.debugID );
				state Future<Void> getValue = getValueQ( data, getReq ); //we are relying on the delay zero at the top of getValueQ, if removed we need one here
				GetValueReply reply = wait( getReq.reply.getFuture() );
				//TraceEvent("WatcherCheckValue").detail("Key", printable( req.key ) ).detail("Value", printable( req.value ) ).detail("CurrentValue", printable( v ) ).detail("Ver", latest);

				debugMutation("ShardWatchValue", latest, MutationRef(MutationRef::DebugKey, req.key, reply.value.present() ? StringRef( reply.value.get() ) : LiteralStringRef("<null>") ) );

				if( req.debugID.present() )
					g_traceBatch.addEvent("WatchValueDebug", req.debugID.get().first(), "watchValueQ.AfterRead"); //.detail("TaskID", g_network->getCurrentTask());

				if( reply.value != req.value ) {
					req.reply.send( latest );
					return Void();
				}

				if( data->watchBytes > SERVER_KNOBS->MAX_STORAGE_SERVER_WATCH_BYTES ) {
					TEST(true); //Too many watches, reverting to polling
					req.reply.sendError( watch_cancelled() );
					return Void();
				}

				++data->numWatches;
				data->watchBytes += ( req.key.expectedSize() + req.value.expectedSize() + 1000 );
				try {
					wait( watchFuture );
					--data->numWatches;
					data->watchBytes -= ( req.key.expectedSize() + req.value.expectedSize() + 1000 );
				} catch( Error &e ) {
					--data->numWatches;
					data->watchBytes -= ( req.key.expectedSize() + req.value.expectedSize() + 1000 );
					throw;
				}
			} catch( Error &e ) {
				if( e.code() != error_code_transaction_too_old )
					throw;
			}
		}
	} catch (Error& e) {
		if( e.code() == error_code_internal_error || e.code() == error_code_actor_cancelled ) throw;
		req.reply.sendError(e);
	}
	return Void();
}

ACTOR Future<Void> watchValueQ( StorageServer* data, WatchValueRequest req ) {
	state Future<Void> watch = watchValue_impl( data, req );
	state double startTime = now();

	loop {
		double timeoutDelay = -1;
		if(data->noRecentUpdates.get()) {
			timeoutDelay = std::max(CLIENT_KNOBS->FAST_WATCH_TIMEOUT - (now() - startTime), 0.0);
		} else if(!BUGGIFY) {
			timeoutDelay = std::max(CLIENT_KNOBS->WATCH_TIMEOUT - (now() - startTime), 0.0);
		}
		choose {
			when( wait( watch ) ) {
				return Void();
			}
			when( wait( timeoutDelay < 0 ? Never() : delay(timeoutDelay) ) ) {
				req.reply.sendError( timed_out() );
				return Void();
			}
			when( wait( data->noRecentUpdates.onChange()) ) {}
		}
	}
}

ACTOR Future<Void> getShardState_impl( StorageServer* data, GetShardStateRequest req ) {
	ASSERT( req.mode != GetShardStateRequest::NO_WAIT );

	loop {
		std::vector<Future<Void>> onChange;

		for( auto t : data->shards.intersectingRanges( req.keys ) ) {
			if( !t.value()->assigned() ) {
				onChange.push_back( delay( SERVER_KNOBS->SHARD_READY_DELAY ) );
				break;
			}

			if( req.mode == GetShardStateRequest::READABLE && !t.value()->isReadable() )
				onChange.push_back( t.value()->adding->readWrite.getFuture() );

			if( req.mode == GetShardStateRequest::FETCHING && !t.value()->isFetched() )
				onChange.push_back( t.value()->adding->fetchComplete.getFuture() );
		}

		if( !onChange.size() ) {
			req.reply.send(std::make_pair(data->version.get(), data->durableVersion.get()));
			return Void();
		}

		wait( waitForAll( onChange ) );
		wait( delay(0) ); //onChange could have been triggered by cancellation, let things settle before rechecking
	}
}

ACTOR Future<Void> getShardStateQ( StorageServer* data, GetShardStateRequest req ) {
	choose {
		when( wait( getShardState_impl( data, req ) ) ) {}
		when( wait( delay( g_network->isSimulated() ? 10 : 60 ) ) ) {
			req.reply.sendError( timed_out() );
		}
	}
	return Void();
}

void merge( Arena& arena, VectorRef<KeyValueRef>& output, VectorRef<KeyValueRef> const& base,
	        StorageServer::VersionedData::iterator& start, StorageServer::VersionedData::iterator const& end,
			int versionedDataCount, int limit, bool stopAtEndOfBase, int limitBytes = 1<<30 )
// Combines data from base (at an older version) with sets from newer versions in [start, end) and appends the first (up to) |limit| rows to output
// If limit<0, base and output are in descending order, and start->key()>end->key(), but start is still inclusive and end is exclusive
{
	if (limit==0) return;
	int originalLimit = abs(limit) + output.size();
	bool forward = limit>0;
	if (!forward) limit = -limit;
	int accumulatedBytes = 0;

	KeyValueRef const* baseStart = base.begin();
	KeyValueRef const* baseEnd = base.end();
	while (baseStart!=baseEnd && start!=end && --limit>=0 && accumulatedBytes < limitBytes) {
		if (forward ? baseStart->key < start.key() : baseStart->key > start.key())
			output.push_back_deep( arena, *baseStart++ );
		else {
			output.push_back_deep( arena, KeyValueRef(start.key(), start->getValue()) );
			if (baseStart->key == start.key()) ++baseStart;
			if (forward) ++start; else --start;
		}
		accumulatedBytes += sizeof(KeyValueRef) + output.end()[-1].expectedSize();
	}
	while (baseStart!=baseEnd && --limit>=0 && accumulatedBytes < limitBytes) {
		output.push_back_deep( arena, *baseStart++ );
		accumulatedBytes += sizeof(KeyValueRef) + output.end()[-1].expectedSize();
	}
	if( !stopAtEndOfBase ) {
		while (start!=end && --limit>=0 && accumulatedBytes < limitBytes) {
			output.push_back_deep( arena, KeyValueRef(start.key(), start->getValue()) );
			accumulatedBytes += sizeof(KeyValueRef) + output.end()[-1].expectedSize();
			if (forward) ++start; else --start;
		}
	}
	ASSERT( output.size() <= originalLimit );
}

// readRange reads up to |limit| rows from the given range and version, combining data->storage and data->versionedData.
// If limit>=0, it returns the first rows in the range (sorted ascending), otherwise the last rows (sorted descending).
// readRange has O(|result|) + O(log |data|) cost
ACTOR Future<GetKeyValuesReply> readRange( StorageServer* data, Version version, KeyRange range, int limit, int* pLimitBytes ) {
	state GetKeyValuesReply result;
	state StorageServer::VersionedData::ViewAtVersion view = data->data().at(version);
	state StorageServer::VersionedData::iterator vStart = view.end();
	state StorageServer::VersionedData::iterator vEnd = view.end();
	state KeyRef readBegin;
	state KeyRef readEnd;
	state Key readBeginTemp;
	state int vCount;
	//state UID rrid = g_random->randomUniqueID();
	//state int originalLimit = limit;
	//state int originalLimitBytes = *pLimitBytes;
	//state bool track = rrid.first() == 0x1bc134c2f752187cLL;

	// FIXME: Review pLimitBytes behavior
	// if (limit >= 0) we are reading forward, else backward

	if (limit >= 0) {
		// We might care about a clear beginning before start that
		//  runs into range
		vStart = view.lastLessOrEqual(range.begin);
		if (vStart && vStart->isClearTo() && vStart->getEndKey() > range.begin)
			readBegin = vStart->getEndKey();
		else
			readBegin = range.begin;

		vStart = view.lower_bound(readBegin);

		/*if (track) {
			printf("readRange(%llx, @%lld, '%s'-'%s')\n", data->thisServerID.first(), version, printable(range.begin).c_str(), printable(range.end).c_str());
			printf("mvcc:\n");
			vEnd = view.upper_bound(range.end);
			for(auto r=vStart; r != vEnd; ++r) {
				if (r->isClearTo())
					printf("  '%s'-'%s' cleared\n", printable(r.key()).c_str(), printable(r->getEndKey()).c_str());
				else
					printf("  '%s' := '%s'\n", printable(r.key()).c_str(), printable(r->getValue()).c_str());
			}
		}*/

		while (limit>0 && *pLimitBytes>0 && readBegin < range.end) {
			// ASSERT( vStart == view.lower_bound(readBegin) );
			ASSERT( !vStart || vStart.key() >= readBegin );
			if (vStart) { auto b = vStart; --b; ASSERT( !b || b.key() < readBegin ); }
			ASSERT( data->storageVersion() <= version );

			// Read up to limit items from the view, stopping at the next clear (or the end of the range)
			vEnd = vStart;
			vCount = 0;
			int vSize = 0;
			while (vEnd && vEnd.key() < range.end && !vEnd->isClearTo() && vCount < limit && vSize < *pLimitBytes){
				vSize += sizeof(KeyValueRef) + vEnd->getValue().expectedSize() + vEnd.key().expectedSize();
				++vCount;
				++vEnd;
			}

			// Read the data on disk up to vEnd (or the end of the range)
			readEnd = vEnd ? std::min( vEnd.key(), range.end ) : range.end;
			Standalone<VectorRef<KeyValueRef>> atStorageVersion = wait(
					data->storage.readRange( KeyRangeRef(readBegin, readEnd), limit, *pLimitBytes ) );

			/*if (track) {
				printf("read [%s,%s): %d rows\n", printable(readBegin).c_str(), printable(readEnd).c_str(), atStorageVersion.size());
				for(auto r=atStorageVersion.begin(); r != atStorageVersion.end(); ++r)
					printf("  '%s' := '%s'\n", printable(r->key).c_str(), printable(r->value).c_str());
			}*/

			ASSERT( atStorageVersion.size() <= limit );
			if (data->storageVersion() > version) throw transaction_too_old();

			bool more = atStorageVersion.size()!=0;

			// merge the sets in [vStart,vEnd) with the sets on disk, stopping at the last key from disk if there is 'more'
			int prevSize = result.data.size();
			merge( result.arena, result.data, atStorageVersion, vStart, vEnd, vCount, limit, more, *pLimitBytes );
			limit -= result.data.size() - prevSize;

			for (auto i = &result.data[prevSize]; i != result.data.end(); i++)
				*pLimitBytes -= sizeof(KeyValueRef) + i->expectedSize();

			// Setup for the next iteration
			if (more) { // if there might be more data, begin reading right after what we already found to find out
				//if (track) printf("more\n");
				if (!(limit<=0 || *pLimitBytes<=0 || result.data.end()[-1].key == atStorageVersion.end()[-1].key))
					TraceEvent(SevError, "ReadRangeIssue", data->thisServerID).detail("ReadBegin", printable(readBegin)).detail("ReadEnd", printable(readEnd))
						.detail("VStart", vStart ? printable(vStart.key()) : "nil").detail("VEnd", vEnd ? printable(vEnd.key()) : "nil")
						.detail("AtStorageVersionBack", printable(atStorageVersion.end()[-1].key)).detail("ResultBack", printable(result.data.end()[-1].key))
						.detail("Limit", limit).detail("LimitBytes", *pLimitBytes).detail("ResultSize", result.data.size()).detail("PrevSize", prevSize);
				readBegin = readBeginTemp = keyAfter( result.data.end()[-1].key );
				ASSERT( limit<=0 || *pLimitBytes<=0 || result.data.end()[-1].key == atStorageVersion.end()[-1].key );
			} else if (vStart && vStart->isClearTo()){ // if vStart is a clear, skip it.
				//if (track) printf("skip clear\n");
				readBegin = vStart->getEndKey();  // next disk read should start at the end of the clear
				++vStart;
			} else { // Otherwise, continue at readEnd
				//if (track) printf("continue\n");
				readBegin = readEnd;
			}
		}
		// all but the last item are less than *pLimitBytes
		ASSERT( result.data.size() == 0 || *pLimitBytes + result.data.end()[-1].expectedSize() + sizeof(KeyValueRef) > 0 );
		/*if (*pLimitBytes <= 0)
			TraceEvent(SevWarn, "ReadRangeLimitExceeded")
				.detail("Version", version)
				.detail("Begin", printable(range.begin) )
				.detail("End", printable(range.end) )
				.detail("LimitReamin", limit)
				.detail("LimitBytesRemain", *pLimitBytes); */

		/*GetKeyValuesReply correct = wait( readRangeOld(data, version, range, originalLimit, originalLimitBytes) );
		bool prefix_equal = true;
		int totalsize = 0;
		int first_difference = -1;
		for(int i=0; i<result.data.size() && i<correct.data.size(); i++) {
			if (result.data[i] != correct.data[i]) {
				first_difference = i;
				prefix_equal = false;
				break;
			}
			totalsize += result.data[i].expectedSize() + sizeof(KeyValueRef);
		}

		// for the following check
		result.more = limit == 0 || *pLimitBytes<=0;  // FIXME: Does this have to be exact?
		result.version = version;
		if ( !(totalsize>originalLimitBytes ? prefix_equal : result.data==correct.data) || correct.more != result.more ) {
			TraceEvent(SevError, "IncorrectResult", rrid).detail("Server", data->thisServerID).detail("CorrectRows", correct.data.size())
				.detail("FirstDifference", first_difference).detail("OriginalLimit", originalLimit)
				.detail("ResultRows", result.data.size()).detail("Result0", printable(result.data[0].key)).detail("Correct0", printable(correct.data[0].key))
				.detail("ResultN", result.data.size() ? printable(result.data[std::min(correct.data.size(),result.data.size())-1].key) : "nil")
				.detail("CorrectN", correct.data.size() ? printable(correct.data[std::min(correct.data.size(),result.data.size())-1].key) : "nil");
		}*/
	} else {
		// Reverse read - abandon hope alle ye who enter here
		readEnd = range.end;

		vStart = view.lastLess(readEnd);

		// A clear might extend all the way to range.end
		if (vStart && vStart->isClearTo() && vStart->getEndKey() >= readEnd) {
			readEnd = vStart.key();
			--vStart;
		}

		while (limit < 0 && *pLimitBytes > 0 && readEnd > range.begin) {
			vEnd = vStart;
			vCount = 0;
			int vSize=0;
			while (vEnd && vEnd.key() >= range.begin && !vEnd->isClearTo() && vCount < -limit && vSize < *pLimitBytes){
				vSize += sizeof(KeyValueRef) + vEnd->getValue().expectedSize() + vEnd.key().expectedSize();
				++vCount;
				--vEnd;
			}

			readBegin = range.begin;
			if (vEnd)
				readBegin = std::max( readBegin, vEnd->isClearTo() ? vEnd->getEndKey() : vEnd.key() );

			Standalone<VectorRef<KeyValueRef>> atStorageVersion = wait( data->storage.readRange( KeyRangeRef(readBegin, readEnd), limit ) );
			if (data->storageVersion() > version) throw transaction_too_old();

			int prevSize = result.data.size();
			merge( result.arena, result.data, atStorageVersion, vStart, vEnd, vCount, limit, false, *pLimitBytes );
			limit += result.data.size() - prevSize;

			for (auto i = &result.data[prevSize]; i != result.data.end(); i++)
				*pLimitBytes -= sizeof(KeyValueRef) + i->expectedSize();

			vStart = vEnd;
			readEnd = readBegin;

			if (vStart && vStart->isClearTo()) {
				ASSERT( vStart.key() < readEnd );
				readEnd = vStart.key();
				--vStart;
			}
		}
	}
	result.more = limit == 0 || *pLimitBytes<=0;  // FIXME: Does this have to be exact?
	result.version = version;
	return result;
}

bool selectorInRange( KeySelectorRef const& sel, KeyRangeRef const& range ) {
	// Returns true if the given range suffices to at least begin to resolve the given KeySelectorRef
	return sel.getKey() >= range.begin && (sel.isBackward() ? sel.getKey() <= range.end : sel.getKey() < range.end);
}

ACTOR Future<Key> findKey( StorageServer* data, KeySelectorRef sel, Version version, KeyRange range, int* pOffset)
// Attempts to find the key indicated by sel in the data at version, within range.
// Precondition: selectorInRange(sel, range)
// If it is found, offset is set to 0 and a key is returned which falls inside range.
// If the search would depend on any key outside range OR if the key selector offset is too large (range read returns too many bytes), it returns either
//   a negative offset and a key in [range.begin, sel.getKey()], indicating the key is (the first key <= returned key) + offset, or
//   a positive offset and a key in (sel.getKey(), range.end], indicating the key is (the first key >= returned key) + offset-1
// The range passed in to this function should specify a shard.  If range.begin is repeatedly not the beginning of a shard, then it is possible to get stuck looping here
{
	ASSERT( version != latestVersion );
	ASSERT( selectorInRange(sel, range) && version >= data->oldestVersion.get() );

	// Count forward or backward distance items, skipping the first one if it == key and skipEqualKey
	state bool forward = sel.offset > 0;                  // If forward, result >= sel.getKey(); else result <= sel.getKey()
	state int sign = forward ? +1 : -1;
	state bool skipEqualKey = sel.orEqual == forward;
	state int distance = forward ? sel.offset : 1-sel.offset;

	//Don't limit the number of bytes if this is a trivial key selector (there will be at most two items returned from the read range in this case)
	state int maxBytes;
	if (sel.offset <= 1 && sel.offset >= 0)
		maxBytes = std::numeric_limits<int>::max();
	else
		maxBytes = BUGGIFY ? SERVER_KNOBS->BUGGIFY_LIMIT_BYTES : SERVER_KNOBS->STORAGE_LIMIT_BYTES;

	state GetKeyValuesReply rep = wait( readRange( data, version, forward ? KeyRangeRef(sel.getKey(), range.end) : KeyRangeRef(range.begin, keyAfter(sel.getKey())), (distance + skipEqualKey)*sign, &maxBytes ) );
	state bool more = rep.more && rep.data.size() != distance + skipEqualKey;

	//If we get only one result in the reverse direction as a result of the data being too large, we could get stuck in a loop
	if(more && !forward && rep.data.size() == 1) {
		TEST(true); //Reverse key selector returned only one result in range read
		maxBytes = std::numeric_limits<int>::max();
		GetKeyValuesReply rep2 = wait( readRange( data, version, KeyRangeRef(range.begin, keyAfter(sel.getKey())), -2, &maxBytes ) );
		rep = rep2;
		more = rep.more && rep.data.size() != distance + skipEqualKey;
		ASSERT(rep.data.size() == 2 || !more);
	}

	int index = distance-1;
	if (skipEqualKey && rep.data.size() && rep.data[0].key == sel.getKey() )
		++index;

	if (index < rep.data.size()) {
		*pOffset = 0;
		return rep.data[ index ].key;
	} else {
		// FIXME: If range.begin=="" && !forward, return success?
		*pOffset = index - rep.data.size() + 1;
		if (!forward) *pOffset = -*pOffset;

		if (more) {
			TEST(true); // Key selector read range had more results

			ASSERT(rep.data.size());
			Key returnKey = forward ? keyAfter(rep.data.back().key) : rep.data.back().key;

			//This is possible if key/value pairs are very large and only one result is returned on a last less than query
			//SOMEDAY: graceful handling of exceptionally sized values
			ASSERT(returnKey != sel.getKey());

			return returnKey;
		}
		else
			return forward ? range.end : range.begin;
	}
}

KeyRange getShardKeyRange( StorageServer* data, const KeySelectorRef& sel )
// Returns largest range such that the shard state isReadable and selectorInRange(sel, range) or wrong_shard_server if no such range exists
{
	auto i = sel.isBackward() ? data->shards.rangeContainingKeyBefore( sel.getKey() ) : data->shards.rangeContaining( sel.getKey() );
	if (!i->value()->isReadable()) throw wrong_shard_server();
	ASSERT( selectorInRange(sel, i->range()) );
	return i->range();
}

ACTOR Future<Void> getKeyValues( StorageServer* data, GetKeyValuesRequest req )
// Throws a wrong_shard_server if the keys in the request or result depend on data outside this server OR if a large selector offset prevents
// all data from being read in one range read
{
	++data->counters.getRangeQueries;
	++data->counters.allQueries;
	++data->readQueueSizeMetric;
	data->maxQueryQueue = std::max<int>( data->maxQueryQueue, data->counters.allQueries.getValue() - data->counters.finishedQueries.getValue());

	// Active load balancing runs at a very high priority (to obtain accurate queue lengths)
	// so we need to downgrade here
	wait( delay(0, TaskDefaultEndpoint) );

	try {
		if( req.debugID.present() )
			g_traceBatch.addEvent("TransactionDebug", req.debugID.get().first(), "storageserver.getKeyValues.Before");
		state Version version = wait( waitForVersion( data, req.version ) );

		state uint64_t changeCounter = data->shardChangeCounter;
//		try {
		state KeyRange shard = getShardKeyRange( data, req.begin );

		if( req.debugID.present() )
			g_traceBatch.addEvent("TransactionDebug", req.debugID.get().first(), "storageserver.getKeyValues.AfterVersion");
			//.detail("ShardBegin", printable(shard.begin)).detail("ShardEnd", printable(shard.end));
		//} catch (Error& e) { TraceEvent("WrongShardServer", data->thisServerID).detail("Begin", req.begin.toString()).detail("End", req.end.toString()).detail("Version", version).detail("Shard", "None").detail("In", "getKeyValues>getShardKeyRange"); throw e; }

		if ( !selectorInRange(req.end, shard) && !(req.end.isFirstGreaterOrEqual() && req.end.getKey() == shard.end) ) {
//			TraceEvent("WrongShardServer1", data->thisServerID).detail("Begin", req.begin.toString()).detail("End", req.end.toString()).detail("Version", version).detail("ShardBegin", printable(shard.begin)).detail("ShardEnd", printable(shard.end)).detail("In", "getKeyValues>checkShardExtents");
			throw wrong_shard_server();
		}

		state int offset1;
		state int offset2;
		state Future<Key> fBegin = req.begin.isFirstGreaterOrEqual() ? Future<Key>(req.begin.getKey()) : findKey( data, req.begin, version, shard, &offset1 );
		state Future<Key> fEnd = req.end.isFirstGreaterOrEqual() ? Future<Key>(req.end.getKey()) : findKey( data, req.end, version, shard, &offset2 );
		state Key begin = wait(fBegin);
		state Key end = wait(fEnd);
		if( req.debugID.present() )
			g_traceBatch.addEvent("TransactionDebug", req.debugID.get().first(), "storageserver.getKeyValues.AfterKeys");
			//.detail("Off1",offset1).detail("Off2",offset2).detail("ReqBegin",printable(req.begin.getKey())).detail("ReqEnd",printable(req.end.getKey()));

		// Offsets of zero indicate begin/end keys in this shard, which obviously means we can answer the query
		// An end offset of 1 is also OK because the end key is exclusive, so if the first key of the next shard is the end the last actual key returned must be from this shard.
		// A begin offset of 1 is also OK because then either begin is past end or equal to end (so the result is definitely empty)
		if ((offset1 && offset1!=1) || (offset2 && offset2!=1)) {
			TEST(true);  // wrong_shard_server due to offset
			// We could detect when offset1 takes us off the beginning of the database or offset2 takes us off the end, and return a clipped range rather
			// than an error (since that is what the NativeAPI.getRange will do anyway via its "slow path"), but we would have to add some flags to the response
			// to encode whether we went off the beginning and the end, since it needs that information.
			//TraceEvent("WrongShardServer2", data->thisServerID).detail("Begin", req.begin.toString()).detail("End", req.end.toString()).detail("Version", version).detail("ShardBegin", printable(shard.begin)).detail("ShardEnd", printable(shard.end)).detail("In", "getKeyValues>checkOffsets").detail("BeginKey", printable(begin)).detail("EndKey", printable(end)).detail("BeginOffset", offset1).detail("EndOffset", offset2);
			throw wrong_shard_server();
		}

		if (begin >= end) {
			if( req.debugID.present() )
				g_traceBatch.addEvent("TransactionDebug", req.debugID.get().first(), "storageserver.getKeyValues.Send");
				//.detail("Begin",printable(begin)).detail("End",printable(end));

			GetKeyValuesReply none;
			none.version = version;
			none.more = false;
			none.penalty = data->getPenalty();

			data->checkChangeCounter( changeCounter, KeyRangeRef( std::min<KeyRef>(req.begin.getKey(), req.end.getKey()), std::max<KeyRef>(req.begin.getKey(), req.end.getKey()) ) );
			req.reply.send( none );
		} else {
			state int remainingLimitBytes = req.limitBytes;

			GetKeyValuesReply _r = wait( readRange(data, version, KeyRangeRef(begin, end), req.limit, &remainingLimitBytes) );
			GetKeyValuesReply r = _r;

			if( req.debugID.present() )
				g_traceBatch.addEvent("TransactionDebug", req.debugID.get().first(), "storageserver.getKeyValues.AfterReadRange");
				//.detail("Begin",printable(begin)).detail("End",printable(end)).detail("SizeOf",r.data.size());
			data->checkChangeCounter( changeCounter, KeyRangeRef( std::min<KeyRef>(begin, std::min<KeyRef>(req.begin.getKey(), req.end.getKey())), std::max<KeyRef>(end, std::max<KeyRef>(req.begin.getKey(), req.end.getKey())) ) );
			if (EXPENSIVE_VALIDATION) {
				for (int i = 0; i < r.data.size(); i++)
					ASSERT(r.data[i].key >= begin && r.data[i].key < end);
				ASSERT(r.data.size() <= std::abs(req.limit));
			}

			/*for( int i = 0; i < r.data.size(); i++ ) {
				StorageMetrics m;
				m.bytesPerKSecond = r.data[i].expectedSize();
				m.iosPerKSecond = 1; //FIXME: this should be 1/r.data.size(), but we cannot do that because it is an int
				data->metrics.notify(r.data[i].key, m);
			}*/

			r.penalty = data->getPenalty();
			req.reply.send( r );

			data->counters.rowsQueried += r.data.size();
			data->counters.bytesQueried += req.limitBytes - remainingLimitBytes;
		}
	} catch (Error& e) {
		if (e.code() == error_code_internal_error || e.code() == error_code_actor_cancelled) throw;
		req.reply.sendError(e);
	}

	++data->counters.finishedQueries;
	--data->readQueueSizeMetric;

	return Void();
}

ACTOR Future<Void> getKey( StorageServer* data, GetKeyRequest req ) {
	++data->counters.getKeyQueries;
	++data->counters.allQueries;
	++data->readQueueSizeMetric;
	data->maxQueryQueue = std::max<int>( data->maxQueryQueue, data->counters.allQueries.getValue() - data->counters.finishedQueries.getValue());

	// Active load balancing runs at a very high priority (to obtain accurate queue lengths)
	// so we need to downgrade here
	wait( delay(0, TaskDefaultEndpoint) );

	try {
		state Version version = wait( waitForVersion( data, req.version ) );
		state uint64_t changeCounter = data->shardChangeCounter;
		state KeyRange shard = getShardKeyRange( data, req.sel );

		state int offset;
		Key k = wait( findKey( data, req.sel, version, shard, &offset ) );

		data->checkChangeCounter( changeCounter, KeyRangeRef( std::min<KeyRef>(req.sel.getKey(), k), std::max<KeyRef>(req.sel.getKey(), k) ) );

		KeySelector updated;
		if (offset < 0)
			updated = firstGreaterOrEqual(k)+offset;  // first thing on this shard OR (large offset case) smallest key retrieved in range read
		else if (offset > 0)
			updated = firstGreaterOrEqual(k)+offset-1;	// first thing on next shard OR (large offset case) keyAfter largest key retrieved in range read
		else
			updated = KeySelectorRef(k,true,0); //found
		++data->counters.rowsQueried;
		data->counters.bytesQueried += k.size();

		GetKeyReply reply(updated);
		reply.penalty = data->getPenalty();
		req.reply.send(reply);
	}
	catch (Error& e) {
		//if (e.code() == error_code_wrong_shard_server) TraceEvent("WrongShardServer").detail("In","getKey");
		if (e.code() == error_code_internal_error || e.code() == error_code_actor_cancelled) throw;
		req.reply.sendError(e);
	}

	++data->counters.finishedQueries;
	--data->readQueueSizeMetric;

	return Void();
}

void getQueuingMetrics( StorageServer* self, StorageQueuingMetricsRequest const& req ) {
	StorageQueuingMetricsReply reply;
	reply.localTime = now();
	reply.instanceID = self->instanceID;
	reply.bytesInput = self->counters.bytesInput.getValue();
	reply.bytesDurable = self->counters.bytesDurable.getValue();

	reply.storageBytes = self->storage.getStorageBytes();

	reply.v = self->version.get();
	req.reply.send( reply );
}

#pragma endregion

/////////////////////////// Updates ////////////////////////////////
#pragma region Updates

ACTOR Future<Void> doEagerReads( StorageServer* data, UpdateEagerReadInfo* eager ) {
	eager->finishKeyBegin();

	vector<Future<Key>> keyEnd( eager->keyBegin.size() );
	for(int i=0; i<keyEnd.size(); i++)
		keyEnd[i] = data->storage.readNextKeyInclusive( eager->keyBegin[i] );

	state Future<vector<Key>> futureKeyEnds = getAll(keyEnd);

	vector<Future<Optional<Value>>> value( eager->keys.size() );
	for(int i=0; i<value.size(); i++)
		value[i] = data->storage.readValuePrefix( eager->keys[i].first, eager->keys[i].second );

	state Future<vector<Optional<Value>>> futureValues = getAll(value);
	state vector<Key> keyEndVal = wait( futureKeyEnds );
	vector<Optional<Value>> optionalValues = wait ( futureValues);

	eager->keyEnd = keyEndVal;
	eager->value = optionalValues;

	return Void();
}

void singleEagerReadFromVector( UpdateEagerReadInfo& eager, KeyRef const& key, VectorRef<KeyValueRef> data ) {
	eager.keyBegin.clear(); eager.keyEnd.clear();
	eager.keyBegin.push_back( key );
	auto e = std::lower_bound( data.begin(), data.end(), key, KeyValueRef::OrderByKey() );
	eager.keyEnd.push_back( e != data.end() ? e->key : allKeys.end );
}

bool changeDurableVersion( StorageServer* data, Version desiredDurableVersion ) {
	// Remove entries from the latest version of data->versionedData that haven't changed since they were inserted
	//   before or at desiredDurableVersion, to maintain the invariants for versionedData.
	// Such entries remain in older versions of versionedData until they are forgotten, because it is expensive to dig them out.
	// We also remove everything up to and including newDurableVersion from mutationLog, and everything
	//   up to but excluding desiredDurableVersion from freeable
	// May return false if only part of the work has been done, in which case the caller must call again with the same parameters

	auto& verData = data->mutableData();
	ASSERT( verData.getLatestVersion() == data->version.get() || verData.getLatestVersion() == data->version.get()+1 );

	Version nextDurableVersion = desiredDurableVersion;

	auto mlv = data->getMutationLog().begin();
	if (mlv != data->getMutationLog().end() && mlv->second.version <= desiredDurableVersion) {
		auto& v = mlv->second;
		nextDurableVersion = v.version;
		data->freeable[ data->version.get() ].dependsOn( v.arena() );

		if (verData.getLatestVersion() <= data->version.get())
			verData.createNewVersion( data->version.get()+1 );

		int64_t bytesDurable = VERSION_OVERHEAD;
		for(auto m = v.mutations.begin(); m; ++m) {
			bytesDurable += mvccStorageBytes(*m);
			auto i = verData.atLatest().find(m->param1);
			if (i) {
				ASSERT( i.key() == m->param1 );
				ASSERT( i.insertVersion() >= nextDurableVersion );
				if (i.insertVersion() == nextDurableVersion)
					verData.erase(i);
			}
			if (m->type == MutationRef::SetValue) {
				// A set can split a clear, so there might be another entry immediately after this one that should also be cleaned up
				i = verData.atLatest().upper_bound(m->param1);
				if (i) {
					ASSERT( i.insertVersion() >= nextDurableVersion );
					if (i.insertVersion() == nextDurableVersion)
						verData.erase(i);
				}
			}
		}
		data->counters.bytesDurable += bytesDurable;
	}

	if (EXPENSIVE_VALIDATION) {
		// Check that the above loop did its job
		auto view = data->data().atLatest();
		for(auto i = view.begin(); i != view.end(); ++i)
			ASSERT( i.insertVersion() > nextDurableVersion );
	}
	data->getMutableMutationLog().erase(data->getMutationLog().begin(), data->getMutationLog().upper_bound(nextDurableVersion));
	data->freeable.erase( data->freeable.begin(), data->freeable.lower_bound(nextDurableVersion) );

	Future<Void> checkFatalError = data->otherError.getFuture();
	data->durableVersion.set( nextDurableVersion );
	if (checkFatalError.isReady()) checkFatalError.get();

	//TraceEvent("ForgotVersionsBefore", data->thisServerID).detail("Version", nextDurableVersion);
	validate(data);

	return nextDurableVersion == desiredDurableVersion;
}

Optional<MutationRef> clipMutation( MutationRef const& m, KeyRangeRef range ) {
	if (isSingleKeyMutation((MutationRef::Type) m.type)) {
		if (range.contains(m.param1)) return m;
	}
	else if (m.type == MutationRef::ClearRange) {
		KeyRangeRef i = range & KeyRangeRef(m.param1, m.param2);
		if (!i.empty())
			return MutationRef( (MutationRef::Type)m.type, i.begin, i.end );
	}
	else
		ASSERT(false);
	return Optional<MutationRef>();
}

bool expandMutation( MutationRef& m, StorageServer::VersionedData const& data, UpdateEagerReadInfo* eager, KeyRef eagerTrustedEnd, Arena& ar ) {
	// After this function call, m should be copied into an arena immediately (before modifying data, shards, or eager)
	if (m.type == MutationRef::ClearRange) {
		// Expand the clear
		const auto& d = data.atLatest();

		// Up through 2.0.3, when a clear of a single key is
		// translated to a single key range, if the key exceeded the
		// key size limit the begin and end of the range will be
		// equal. We need to be able to recover from a database that
		// was left in this state as long as we're supporting upgrades
		// from 2.0.3 or earlier.
		if ( (m.param1.size() == CLIENT_KNOBS->KEY_SIZE_LIMIT + 1) && (m.param2 == m.param1) ) {
			return false;
		}
		ASSERT( m.param2 > m.param1 );

		// If another clear overlaps the beginning of this one, engulf it
		auto i = d.lastLess(m.param1);
		if (i && i->isClearTo() && i->getEndKey() >= m.param1)
			m.param1 = i.key();

		// If another clear overlaps the end of this one, engulf it; otherwise expand
		i = d.lastLessOrEqual(m.param2);
		if (i && i->isClearTo() && i->getEndKey() >= m.param2) {
			m.param2 = i->getEndKey();
		} else {
			// Expand to the next set or clear (from storage or latestVersion), and if it
			// is a clear, engulf it as well
			i = d.lower_bound(m.param2);
			KeyRef endKeyAtStorageVersion = m.param2 == eagerTrustedEnd ? eagerTrustedEnd : std::min( eager->getKeyEnd( m.param2 ), eagerTrustedEnd );
			if (!i || endKeyAtStorageVersion < i.key())
				m.param2 = endKeyAtStorageVersion;
			else if (i->isClearTo())
				m.param2 = i->getEndKey();
			else
				m.param2 = i.key();
		}
		ASSERT( m.param2 > m.param1 );
	}
	else if (m.type != MutationRef::SetValue && (m.type)) {

		Optional<StringRef> oldVal;
		auto it = data.atLatest().lastLessOrEqual(m.param1);
		if (it != data.atLatest().end() && it->isValue() && it.key() == m.param1)
			oldVal = it->getValue();
		else if (it != data.atLatest().end() && it->isClearTo() && it->getEndKey() > m.param1) {
			TEST(true); // Atomic op right after a clear.
		}
		else {
			Optional<Value>& oldThing = eager->getValue(m.param1);
			if (oldThing.present())
				oldVal = oldThing.get();
		}

		switch(m.type) {
			case MutationRef::AddValue:
				m.param2 = doLittleEndianAdd(oldVal, m.param2, ar);
				break;
			case MutationRef::And:
				m.param2 = doAnd(oldVal, m.param2, ar);
				break;
			case MutationRef::Or:
				m.param2 = doOr(oldVal, m.param2, ar);
				break;
			case MutationRef::Xor:
				m.param2 = doXor(oldVal, m.param2, ar);
				break;
			case MutationRef::AppendIfFits:
				m.param2 = doAppendIfFits(oldVal, m.param2, ar);
				break;
			case MutationRef::Max:
				m.param2 = doMax(oldVal, m.param2, ar);
				break;
			case MutationRef::Min:
				m.param2 = doMin(oldVal, m.param2, ar);
				break;
			case MutationRef::ByteMin:
				m.param2 = doByteMin(oldVal, m.param2, ar);
				break;
			case MutationRef::ByteMax:
				m.param2 = doByteMax(oldVal, m.param2, ar);
				break;
			case MutationRef::MinV2:
				m.param2 = doMinV2(oldVal, m.param2, ar);
				break;
			case MutationRef::AndV2:
				m.param2 = doAndV2(oldVal, m.param2, ar);
				break;
		}
		m.type = MutationRef::SetValue;
	}

	return true;
}

bool isClearContaining( StorageServer::VersionedData::ViewAtVersion const& view, KeyRef key ) {
	auto i = view.lastLessOrEqual(key);
	return i && i->isClearTo() && i->getEndKey() > key;
}

void applyMutation( StorageServer *self, MutationRef const& m, Arena& arena, StorageServer::VersionedData &data ) {
	// m is expected to be in arena already
	// Clear split keys are added to arena
	StorageMetrics metrics;
	metrics.bytesPerKSecond = mvccStorageBytes( m ) / 2;
	metrics.iosPerKSecond = 1;
	self->metrics.notify(m.param1, metrics);

	if (m.type == MutationRef::SetValue) {
		auto prev = data.atLatest().lastLessOrEqual(m.param1);
		if (prev && prev->isClearTo() && prev->getEndKey() > m.param1) {
			ASSERT( prev.key() <= m.param1 );
			KeyRef end = prev->getEndKey();
			// the insert version of the previous clear is preserved for the "left half", because in changeDurableVersion() the previous clear is still responsible for removing it
			// insert() invalidates prev, so prev.key() is not safe to pass to it by reference
			data.insert( KeyRef(prev.key()), ValueOrClearToRef::clearTo( m.param1 ), prev.insertVersion() );  // overwritten by below insert if empty
			KeyRef nextKey = keyAfter(m.param1, arena);
			if ( end != nextKey ) {
				ASSERT( end > nextKey );
				// the insert version of the "right half" is not preserved, because in changeDurableVersion() this set is responsible for removing it
				// FIXME: This copy is technically an asymptotic problem, definitely a waste of memory (copy of keyAfter is a waste, but not asymptotic)
				data.insert( nextKey, ValueOrClearToRef::clearTo( KeyRef(arena, end) ) );
			}
		}
		data.insert( m.param1, ValueOrClearToRef::value(m.param2) );
		self->watches.trigger( m.param1 );
	} else if (m.type == MutationRef::ClearRange) {
		data.erase( m.param1, m.param2 );
		ASSERT( m.param2 > m.param1 );
		ASSERT( !isClearContaining( data.atLatest(), m.param1 ) );
		data.insert( m.param1, ValueOrClearToRef::clearTo(m.param2) );
		self->watches.triggerRange( m.param1, m.param2 );
	}

}

void removeDataRange( StorageServer *ss, Standalone<VersionUpdateRef> &mLV, KeyRangeMap<Reference<ShardInfo>>& shards, KeyRangeRef range ) {
	// modify the latest version of data to remove all sets and trim all clears to exclude range.
	// Add a clear to mLV (mutationLog[data.getLatestVersion()]) that ensures all keys in range are removed from the disk when this latest version becomes durable
	// mLV is also modified if necessary to ensure that split clears can be forgotten

	MutationRef clearRange( MutationRef::ClearRange, range.begin, range.end );
	clearRange = ss->addMutationToMutationLog( mLV, clearRange );

	auto& data = ss->mutableData();

	// Expand the range to the right to include other shards not in versionedData
	for( auto r = shards.rangeContaining(range.end); r != shards.ranges().end() && !r->value()->isInVersionedData(); ++r )
		range = KeyRangeRef(range.begin, r->end());

	auto endClear = data.atLatest().lastLess( range.end );
	if (endClear && endClear->isClearTo() && endClear->getEndKey() > range.end ) {
		// This clear has been bumped up to insertVersion==data.getLatestVersion and needs a corresponding mutation log entry to forget
		MutationRef m( MutationRef::ClearRange, range.end, endClear->getEndKey() );
		m = ss->addMutationToMutationLog( mLV, m );
		data.insert( m.param1, ValueOrClearToRef::clearTo( m.param2 ) );
	}

	auto beginClear = data.atLatest().lastLess( range.begin );
	if (beginClear && beginClear->isClearTo() && beginClear->getEndKey() > range.begin ) {
		// We don't need any special mutationLog entry - because the begin key and insert version are unchanged the original clear
		//   mutation works to forget this one - but we need range.begin in the right arena
		KeyRef rb(  mLV.arena(), range.begin );
		// insert() invalidates beginClear, so beginClear.key() is not safe to pass to it by reference
		data.insert( KeyRef(beginClear.key()), ValueOrClearToRef::clearTo( rb ), beginClear.insertVersion() );
	}

	data.erase( range.begin, range.end );
}

void setAvailableStatus( StorageServer* self, KeyRangeRef keys, bool available );
void setAssignedStatus( StorageServer* self, KeyRangeRef keys, bool nowAssigned );

void coalesceShards(StorageServer *data, KeyRangeRef keys) {
	auto shardRanges = data->shards.intersectingRanges(keys);
	auto fullRange = data->shards.ranges();

	auto iter = shardRanges.begin();
	if( iter != fullRange.begin() ) --iter;
	auto iterEnd = shardRanges.end();
	if( iterEnd != fullRange.end() ) ++iterEnd;

	bool lastReadable = false;
	bool lastNotAssigned = false;
	KeyRangeMap<Reference<ShardInfo>>::Iterator lastRange;

	for( ; iter != iterEnd; ++iter) {
		if( lastReadable && iter->value()->isReadable() ) {
			KeyRange range = KeyRangeRef( lastRange->begin(), iter->end() );
			data->addShard( ShardInfo::newReadWrite( range, data) );
			iter = data->shards.rangeContaining(range.begin);
		} else if( lastNotAssigned && iter->value()->notAssigned() ) {
			KeyRange range = KeyRangeRef( lastRange->begin(), iter->end() );
			data->addShard( ShardInfo::newNotAssigned( range) );
			iter = data->shards.rangeContaining(range.begin);
		}

		lastReadable = iter->value()->isReadable();
		lastNotAssigned = iter->value()->notAssigned();
		lastRange = iter;
	}
}

ACTOR Future<Standalone<RangeResultRef>> tryGetRange( Database cx, Version version, KeyRangeRef keys, GetRangeLimits limits, bool* isTooOld ) {
	state Transaction tr( cx );
	state Standalone<RangeResultRef> output;
	state KeySelectorRef begin = firstGreaterOrEqual( keys.begin );
	state KeySelectorRef end = firstGreaterOrEqual( keys.end );

	if( *isTooOld )
		throw transaction_too_old();

	tr.setVersion( version );
	limits.minRows = 0;

	try {
		loop {
			Standalone<RangeResultRef> rep = wait( tr.getRange( begin, end, limits, true ) );
			limits.decrement( rep );

			if( limits.isReached() || !rep.more ) {
				if( output.size() ) {
					output.arena().dependsOn( rep.arena() );
					output.append( output.arena(), rep.begin(), rep.size() );
					if( limits.isReached() && rep.readThrough.present() )
						output.readThrough = rep.readThrough.get();
				} else {
					output = rep;
				}

				output.more = limits.isReached();

				return output;
			} else if( rep.readThrough.present() ) {
				output.arena().dependsOn( rep.arena() );
				if( rep.size() ) {
					output.append( output.arena(), rep.begin(), rep.size() );
					ASSERT( rep.readThrough.get() > rep.end()[-1].key );
				} else {
					ASSERT( rep.readThrough.get() > keys.begin );
				}
				begin = firstGreaterOrEqual( rep.readThrough.get() );
			} else {
				output.arena().dependsOn( rep.arena() );
				output.append( output.arena(), rep.begin(), rep.size() );
				begin = firstGreaterThan( output.end()[-1].key );
			}
		}
	} catch( Error &e ) {
		if( begin.getKey() != keys.begin && ( e.code() == error_code_transaction_too_old || e.code() == error_code_future_version ) ) {
			if( e.code() == error_code_transaction_too_old )
				*isTooOld = true;
			output.more = true;
			if( begin.isFirstGreaterOrEqual() )
				output.readThrough = begin.getKey();
			return output;
		}
		throw;
	}
}

template <class T>
void addMutation( T& target, Version version, MutationRef const& mutation ) {
	target.addMutation( version, mutation );
}

template <class T>
void addMutation( Reference<T>& target, Version version, MutationRef const& mutation ) {
	addMutation(*target, version, mutation);
}

template <class T>
void splitMutations( KeyRangeMap<T>& map, VerUpdateRef const& update ) {
	for(auto& m : update.mutations) {
		splitMutation(map, m, update.version);
	}
}

template <class T>
void splitMutation( KeyRangeMap<T>& map, MutationRef const& m, Version ver ) {
	if(isSingleKeyMutation((MutationRef::Type) m.type)) {
		if ( !SHORT_CIRCUT_ACTUAL_STORAGE || !normalKeys.contains(m.param1) )
			addMutation( map.rangeContaining(m.param1)->value(), ver, m );
	}
	else if (m.type == MutationRef::ClearRange) {
		KeyRangeRef mKeys( m.param1, m.param2 );
		if ( !SHORT_CIRCUT_ACTUAL_STORAGE || !normalKeys.contains(mKeys) ){
			auto r = map.intersectingRanges( mKeys );
			for(auto i = r.begin(); i != r.end(); ++i) {
				KeyRangeRef k = mKeys & i->range();
				addMutation( i->value(), ver, MutationRef((MutationRef::Type)m.type, k.begin, k.end) );
			}
		}
	}
	else
		ASSERT(false);  // Unknown mutation type in splitMutations
}

ACTOR Future<Void> fetchKeys( StorageServer *data, AddingShard* shard ) {
	state TraceInterval interval("FetchKeys");
	state KeyRange keys = shard->keys;
	state double startt = now();
	state int fetchBlockBytes = BUGGIFY ? SERVER_KNOBS->BUGGIFY_BLOCK_BYTES : SERVER_KNOBS->FETCH_BLOCK_BYTES;

	// delay(0) to force a return to the run loop before the work of fetchKeys is started.
	//  This allows adding->start() to be called inline with CSK.
	wait( data->coreStarted.getFuture() && delay( 0 ) );

	try {
		debugKeyRange("fetchKeysBegin", data->version.get(), shard->keys);

		TraceEvent(SevDebug, interval.begin(), data->thisServerID)
			.detail("KeyBegin", printable(shard->keys.begin))
			.detail("KeyEnd",printable(shard->keys.end));

		validate(data);

		// Wait (if necessary) for the latest version at which any key in keys was previously available (+1) to be durable
		auto navr = data->newestAvailableVersion.intersectingRanges( keys );
		Version lastAvailable = invalidVersion;
		for(auto r=navr.begin(); r!=navr.end(); ++r) {
			ASSERT( r->value() != latestVersion );
			lastAvailable = std::max(lastAvailable, r->value());
		}
		auto ndvr = data->newestDirtyVersion.intersectingRanges( keys );
		for(auto r=ndvr.begin(); r!=ndvr.end(); ++r)
			lastAvailable = std::max(lastAvailable, r->value());

		if (lastAvailable != invalidVersion && lastAvailable >= data->durableVersion.get()) {
			TEST(true);  // FetchKeys waits for previous available version to be durable
			wait( data->durableVersion.whenAtLeast(lastAvailable+1) );
		}

		TraceEvent(SevDebug, "FetchKeysVersionSatisfied", data->thisServerID).detail("FKID", interval.pairID);

		wait( data->fetchKeysParallelismLock.take( TaskDefaultYield, fetchBlockBytes ) );
		state FlowLock::Releaser holdingFKPL( data->fetchKeysParallelismLock, fetchBlockBytes );

<<<<<<< HEAD
		wait(delay(0));
=======
		state double executeStart = now();
		++data->counters.fetchWaitingCount;
		data->counters.fetchWaitingMS += 1000*(executeStart - startt);

		Void _ = wait(delay(0));
>>>>>>> f87443a6

		shard->phase = AddingShard::Fetching;
		state Version fetchVersion = data->version.get();

		TraceEvent(SevDebug, "FetchKeysUnblocked", data->thisServerID).detail("FKID", interval.pairID).detail("Version", fetchVersion);

		// Get the history
		state int debug_getRangeRetries = 0;
		state int debug_nextRetryToLog = 1;
		state bool isTooOld = false;

		//FIXME: The client cache does not notice when servers are added to a team. To read from a local storage server we must refresh the cache manually.
		data->cx->invalidateCache(keys);

		loop {
			try {
				TEST(true);		// Fetching keys for transferred shard

				state Standalone<RangeResultRef> this_block = wait( tryGetRange( data->cx, fetchVersion, keys, GetRangeLimits( CLIENT_KNOBS->ROW_LIMIT_UNLIMITED, fetchBlockBytes ), &isTooOld ) );

				int expectedSize = (int)this_block.expectedSize() + (8-(int)sizeof(KeyValueRef))*this_block.size();

				TraceEvent(SevDebug, "FetchKeysBlock", data->thisServerID).detail("FKID", interval.pairID)
					.detail("BlockRows", this_block.size()).detail("BlockBytes", expectedSize)
					.detail("KeyBegin", printable(keys.begin)).detail("KeyEnd", printable(keys.end))
					.detail("Last", this_block.size() ? printable(this_block.end()[-1].key) : std::string())
					.detail("Version", fetchVersion).detail("More", this_block.more);
				debugKeyRange("fetchRange", fetchVersion, keys);
				for(auto k = this_block.begin(); k != this_block.end(); ++k) debugMutation("fetch", fetchVersion, MutationRef(MutationRef::SetValue, k->key, k->value));

				data->counters.bytesFetched += expectedSize;
				if( fetchBlockBytes > expectedSize ) {
					holdingFKPL.release( fetchBlockBytes - expectedSize );
				}

				// Wait for permission to proceed
				//wait( data->fetchKeysStorageWriteLock.take() );
				//state FlowLock::Releaser holdingFKSWL( data->fetchKeysStorageWriteLock );

				// Write this_block to storage
				state KeyValueRef *kvItr = this_block.begin();
				for(; kvItr != this_block.end(); ++kvItr) {
					data->storage.writeKeyValue( *kvItr );
					wait(yield());
				}

				kvItr = this_block.begin();
				for(; kvItr != this_block.end(); ++kvItr) {
					data->byteSampleApplySet( *kvItr, invalidVersion );
					wait(yield());
				}

				if (this_block.more) {
					Key nfk = this_block.readThrough.present() ? this_block.readThrough.get() : keyAfter( this_block.end()[-1].key );
					if (nfk != keys.end) {
						std::deque< Standalone<VerUpdateRef> > updatesToSplit = std::move( shard->updates );

						// This actor finishes committing the keys [keys.begin,nfk) that we already fetched.
						// The remaining unfetched keys [nfk,keys.end) will become a separate AddingShard with its own fetchKeys.
						shard->server->addShard( ShardInfo::addingSplitLeft( KeyRangeRef(keys.begin, nfk), shard ) );
						shard->server->addShard( ShardInfo::newAdding( data, KeyRangeRef(nfk, keys.end) ) );
						shard = data->shards.rangeContaining( keys.begin ).value()->adding;
						auto otherShard = data->shards.rangeContaining( nfk ).value()->adding;
						keys = shard->keys;

						// Split our prior updates.  The ones that apply to our new, restricted key range will go back into shard->updates,
						// and the ones delivered to the new shard will be discarded because it is in WaitPrevious phase (hasn't chosen a fetchVersion yet).
						// What we are doing here is expensive and could get more expensive if we started having many more blocks per shard. May need optimization in the future.
						for(auto u = updatesToSplit.begin(); u != updatesToSplit.end(); ++u)
							splitMutations( data->shards, *u );

						TEST( true );
						TEST( shard->updates.size() );
						ASSERT( otherShard->updates.empty() );
					}
				}

				this_block = Standalone<RangeResultRef>();

				if (BUGGIFY) wait( delay( 1 ) );

				break;
			} catch (Error& e) {
				TraceEvent("FKBlockFail", data->thisServerID).error(e,true).suppressFor(1.0).detail("FKID", interval.pairID);
				if (e.code() == error_code_transaction_too_old){
					TEST(true); // A storage server has forgotten the history data we are fetching
					Version lastFV = fetchVersion;
					fetchVersion = data->version.get();
					isTooOld = false;

					// Throw away deferred updates from before fetchVersion, since we don't need them to use blocks fetched at that version
					while (!shard->updates.empty() && shard->updates[0].version <= fetchVersion) shard->updates.pop_front();

					//FIXME: remove when we no longer support upgrades from 5.X
					if(debug_getRangeRetries >= 100) {
						data->cx->enableLocalityLoadBalance = false;
					}

					debug_getRangeRetries++;
					if (debug_nextRetryToLog==debug_getRangeRetries){
						debug_nextRetryToLog += std::min(debug_nextRetryToLog, 1024);
						TraceEvent(SevWarn, "FetchPast", data->thisServerID).detail("TotalAttempts", debug_getRangeRetries).detail("FKID", interval.pairID).detail("V", lastFV).detail("N", fetchVersion).detail("E", data->version.get());
					}
				} else if (e.code() == error_code_future_version) {
					TEST(true); // fetchKeys got future_version, so there must be a huge storage lag somewhere.  Keep trying.
				} else {
					throw;
				}
				wait( delayJittered( FLOW_KNOBS->PREVENT_FAST_SPIN_DELAY ) );
			}
		}

		//FIXME: remove when we no longer support upgrades from 5.X
		data->cx->enableLocalityLoadBalance = true;

		// We have completed the fetch and write of the data, now we wait for MVCC window to pass.
		//  As we have finished this work, we will allow more work to start...
		shard->fetchComplete.send(Void());

		TraceEvent(SevDebug, "FKBeforeFinalCommit", data->thisServerID).detail("FKID", interval.pairID).detail("SV", data->storageVersion()).detail("DV", data->durableVersion.get());
		// Directly commit()ing the IKVS would interfere with updateStorage, possibly resulting in an incomplete version being recovered.
		// Instead we wait for the updateStorage loop to commit something (and consequently also what we have written)

		wait( data->durableVersion.whenAtLeast( data->storageVersion()+1 ) );
		holdingFKPL.release();

		TraceEvent(SevDebug, "FKAfterFinalCommit", data->thisServerID).detail("FKID", interval.pairID).detail("SV", data->storageVersion()).detail("DV", data->durableVersion.get());

		// Wait to run during update(), after a new batch of versions is received from the tlog but before eager reads take place.
		Promise<FetchInjectionInfo*> p;
		data->readyFetchKeys.push_back( p );

		FetchInjectionInfo* batch = wait( p.getFuture() );
		TraceEvent(SevDebug, "FKUpdateBatch", data->thisServerID).detail("FKID", interval.pairID);

		shard->phase = AddingShard::Waiting;

		// Choose a transferredVersion.  This choice and timing ensure that
		//   * The transferredVersion can be mutated in versionedData
		//   * The transferredVersion isn't yet committed to storage (so we can write the availability status change)
		//   * The transferredVersion is <= the version of any of the updates in batch, and if there is an equal version
		//     its mutations haven't been processed yet
		shard->transferredVersion = data->version.get() + 1;
		//shard->transferredVersion = batch->changes[0].version;  //< FIXME: This obeys the documented properties, and seems "safer" because it never introduces extra versions into the data structure, but violates some ASSERTs currently
		data->mutableData().createNewVersion( shard->transferredVersion );
		ASSERT( shard->transferredVersion > data->storageVersion() );
		ASSERT( shard->transferredVersion == data->data().getLatestVersion() );

		TraceEvent(SevDebug, "FetchKeysHaveData", data->thisServerID).detail("FKID", interval.pairID)
			.detail("Version", shard->transferredVersion).detail("StorageVersion", data->storageVersion());
		validate(data);

		// Put the updates that were collected during the FinalCommit phase into the batch at the transferredVersion.  Eager reads will be done
		// for them by update(), and the mutations will come back through AddingShard::addMutations and be applied to versionedMap and mutationLog as normal.
		// The lie about their version is acceptable because this shard will never be read at versions < transferredVersion
		for(auto i=shard->updates.begin(); i!=shard->updates.end(); ++i) {
			i->version = shard->transferredVersion;
			batch->arena.dependsOn(i->arena());
		}

		int startSize = batch->changes.size();
		TEST(startSize); //Adding fetch data to a batch which already has changes
		batch->changes.resize( batch->changes.size()+shard->updates.size() );

		//FIXME: pass the deque back rather than copy the data
		std::copy( shard->updates.begin(), shard->updates.end(), batch->changes.begin()+startSize );
		Version checkv = shard->transferredVersion;

		for(auto b = batch->changes.begin()+startSize; b != batch->changes.end(); ++b ) {
			ASSERT( b->version >= checkv );
			checkv = b->version;
			for(auto& m : b->mutations)
				debugMutation("fetchKeysFinalCommitInject", batch->changes[0].version, m);
		}

		shard->updates.clear();

		setAvailableStatus(data, keys, true); // keys will be available when getLatestVersion()==transferredVersion is durable

		// Wait for the transferredVersion (and therefore the shard data) to be committed and durable.
		wait( data->durableVersion.whenAtLeast( shard->transferredVersion ) );

		ASSERT( data->shards[shard->keys.begin]->assigned() && data->shards[shard->keys.begin]->keys == shard->keys );  // We aren't changing whether the shard is assigned
		data->newestAvailableVersion.insert(shard->keys, latestVersion);
		shard->readWrite.send(Void());
		data->addShard( ShardInfo::newReadWrite(shard->keys, data) );   // invalidates shard!
		coalesceShards(data, keys);

		validate(data);

		++data->counters.fetchExecutingCount;
		data->counters.fetchExecutingMS += 1000*(now() - executeStart);

		TraceEvent(SevDebug, interval.end(), data->thisServerID);
	} catch (Error &e){
		TraceEvent(SevDebug, interval.end(), data->thisServerID).error(e, true).detail("Version", data->version.get());

		if (e.code() == error_code_actor_cancelled && !data->shuttingDown && shard->phase >= AddingShard::Fetching) {
			if (shard->phase < AddingShard::Waiting) {
				data->storage.clearRange( keys );
				data->byteSampleApplyClear( keys, invalidVersion );
			} else {
				ASSERT( data->data().getLatestVersion() > data->version.get() );
				removeDataRange( data, data->addVersionToMutationLog(data->data().getLatestVersion()), data->shards, keys );
				setAvailableStatus(data, keys, false);
				// Prevent another, overlapping fetchKeys from entering the Fetching phase until data->data().getLatestVersion() is durable
				data->newestDirtyVersion.insert( keys, data->data().getLatestVersion() );
			}
		}

		TraceEvent(SevError, "FetchKeysError", data->thisServerID)
			.error(e)
			.detail("Elapsed", now()-startt)
			.detail("KeyBegin", printable(keys.begin))
			.detail("KeyEnd",printable(keys.end));
		if (e.code() != error_code_actor_cancelled)
			data->otherError.sendError(e);  // Kill the storage server.  Are there any recoverable errors?
		throw; // goes nowhere
	}

	return Void();
};

AddingShard::AddingShard( StorageServer* server, KeyRangeRef const& keys )
	: server(server), keys(keys), transferredVersion(invalidVersion), phase(WaitPrevious)
{
	fetchClient = fetchKeys(server, this);
}

void AddingShard::addMutation( Version version, MutationRef const& mutation ){
	if (mutation.type == mutation.ClearRange) {
		ASSERT( keys.begin<=mutation.param1 && mutation.param2<=keys.end );
	}
	else if (isSingleKeyMutation((MutationRef::Type) mutation.type)) {
		ASSERT( keys.contains(mutation.param1) );
	}

	if (phase == WaitPrevious) {
		// Updates can be discarded
	} else if (phase == Fetching) {
		if (!updates.size() || version > updates.end()[-1].version) {
			VerUpdateRef v;
			v.version = version;
			v.isPrivateData = false;
			updates.push_back(v);
		} else {
			ASSERT( version == updates.end()[-1].version );
		}
		updates.back().mutations.push_back_deep( updates.back().arena(), mutation );
	} else if (phase == Waiting) {
		server->addMutation(version, mutation, keys, server->updateEagerReads);
	} else ASSERT(false);
}

void ShardInfo::addMutation(Version version, MutationRef const& mutation) {
	ASSERT( (void *)this);
	ASSERT( keys.contains( mutation.param1 ) );
	if (adding)
		adding->addMutation(version, mutation);
	else if (readWrite)
		readWrite->addMutation(version, mutation, this->keys, readWrite->updateEagerReads);
	else if (mutation.type != MutationRef::ClearRange) {
		TraceEvent(SevError, "DeliveredToNotAssigned").detail("Version", version).detail("Mutation", mutation.toString());
		ASSERT(false);  // Mutation delivered to notAssigned shard!
	}
}

enum ChangeServerKeysContext { CSK_UPDATE, CSK_RESTORE };
const char* changeServerKeysContextName[] = { "Update", "Restore" };

void changeServerKeys( StorageServer* data, const KeyRangeRef& keys, bool nowAssigned, Version version, ChangeServerKeysContext context ) {
	ASSERT( !keys.empty() );

	//TraceEvent("ChangeServerKeys", data->thisServerID)
	//	.detail("KeyBegin", printable(keys.begin))
	//	.detail("KeyEnd", printable(keys.end))
	//	.detail("NowAssigned", nowAssigned)
	//	.detail("Version", version)
	//	.detail("Context", changeServerKeysContextName[(int)context]);
	validate(data);

	debugKeyRange( nowAssigned ? "KeysAssigned" : "KeysUnassigned", version, keys );

	bool isDifferent = false;
	auto existingShards = data->shards.intersectingRanges(keys);
	for( auto it = existingShards.begin(); it != existingShards.end(); ++it ) {
		if( nowAssigned != it->value()->assigned() ) {
			isDifferent = true;
			/*TraceEvent("CSKRangeDifferent", data->thisServerID)
				.detail("KeyBegin", printable(it->range().begin))
				.detail("KeyEnd", printable(it->range().end));*/
			break;
		}
	}
	if( !isDifferent ) {
		//TraceEvent("CSKShortCircuit", data->thisServerID)
		//	.detail("KeyBegin", printable(keys.begin))
		//	.detail("KeyEnd", printable(keys.end));
		return;
	}

	// Save a backup of the ShardInfo references before we start messing with shards, in order to defer fetchKeys cancellation (and
	// its potential call to removeDataRange()) until shards is again valid
	vector< Reference<ShardInfo> > oldShards;
	auto os = data->shards.intersectingRanges(keys);
	for(auto r = os.begin(); r != os.end(); ++r)
		oldShards.push_back( r->value() );

	// As addShard (called below)'s documentation requires, reinitialize any overlapping range(s)
	auto ranges = data->shards.getAffectedRangesAfterInsertion( keys, Reference<ShardInfo>() );  // null reference indicates the range being changed
	for(int i=0; i<ranges.size(); i++) {
		if (!ranges[i].value) {
			ASSERT( (KeyRangeRef&)ranges[i] == keys ); // there shouldn't be any nulls except for the range being inserted
		} else if (ranges[i].value->notAssigned())
			data->addShard( ShardInfo::newNotAssigned(ranges[i]) );
		else if (ranges[i].value->isReadable())
			data->addShard( ShardInfo::newReadWrite(ranges[i], data) );
		else {
			ASSERT( ranges[i].value->adding );
			data->addShard( ShardInfo::newAdding( data, ranges[i] ) );
			TEST( true );	// ChangeServerKeys reFetchKeys
		}
	}

	// Shard state depends on nowAssigned and whether the data is available (actually assigned in memory or on the disk) up to the given
	// version.  The latter depends on data->newestAvailableVersion, so loop over the ranges of that.
	// SOMEDAY: Could this just use shards?  Then we could explicitly do the removeDataRange here when an adding/transferred shard is cancelled
	auto vr = data->newestAvailableVersion.intersectingRanges(keys);
	vector<std::pair<KeyRange,Version>> changeNewestAvailable;
	vector<KeyRange> removeRanges;
	for (auto r = vr.begin(); r != vr.end(); ++r) {
		KeyRangeRef range = keys & r->range();
		bool dataAvailable = r->value()==latestVersion || r->value() >= version;
		/*TraceEvent("CSKRange", data->thisServerID)
			.detail("KeyBegin", printable(range.begin))
			.detail("KeyEnd", printable(range.end))
			.detail("Available", dataAvailable)
			.detail("NowAssigned", nowAssigned)
			.detail("NewestAvailable", r->value())
			.detail("ShardState0", data->shards[range.begin]->debugDescribeState());*/
		if (!nowAssigned) {
			if (dataAvailable) {
				ASSERT( r->value() == latestVersion);  // Not that we care, but this used to be checked instead of dataAvailable
				ASSERT( data->mutableData().getLatestVersion() > version || context == CSK_RESTORE );
				changeNewestAvailable.push_back(make_pair(range, version));
				removeRanges.push_back( range );
			}
			data->addShard( ShardInfo::newNotAssigned(range) );
			data->watches.triggerRange( range.begin, range.end );
		} else if (!dataAvailable) {
			// SOMEDAY: Avoid restarting adding/transferred shards
			if (version==0){ // bypass fetchkeys; shard is known empty at version 0
				changeNewestAvailable.push_back(make_pair(range, latestVersion));
				data->addShard( ShardInfo::newReadWrite(range, data) );
				setAvailableStatus(data, range, true);
			} else {
				auto& shard = data->shards[range.begin];
				if( !shard->assigned() || shard->keys != range )
					data->addShard( ShardInfo::newAdding(data, range) );
			}
		} else {
			changeNewestAvailable.push_back(make_pair(range, latestVersion));
			data->addShard( ShardInfo::newReadWrite(range, data) );
		}
	}
	// Update newestAvailableVersion when a shard becomes (un)available (in a separate loop to avoid invalidating vr above)
	for(auto r = changeNewestAvailable.begin(); r != changeNewestAvailable.end(); ++r)
		data->newestAvailableVersion.insert( r->first, r->second );

	if (!nowAssigned)
		data->metrics.notifyNotReadable( keys );

	coalesceShards( data, KeyRangeRef(ranges[0].begin, ranges[ranges.size()-1].end) );

	// Now it is OK to do removeDataRanges, directly and through fetchKeys cancellation (and we have to do so before validate())
	oldShards.clear();
	ranges.clear();
	for(auto r=removeRanges.begin(); r!=removeRanges.end(); ++r) {
		removeDataRange( data, data->addVersionToMutationLog(data->data().getLatestVersion()), data->shards, *r );
		setAvailableStatus(data, *r, false);
	}
	validate(data);
}

void rollback( StorageServer* data, Version rollbackVersion, Version nextVersion ) {
	TEST(true); // call to shard rollback
	debugKeyRange("Rollback", rollbackVersion, allKeys);

	// We used to do a complicated dance to roll back in MVCC history.  It's much simpler, and more testable,
	// to simply restart the storage server actor and restore from the persistent disk state, and then roll
	// forward from the TLog's history.  It's not quite as efficient, but we rarely have to do this in practice.

	// FIXME: This code is relying for liveness on an undocumented property of the log system implementation: that after a rollback the rolled back versions will
	// eventually be missing from the peeked log.  A more sophisticated approach would be to make the rollback range durable and, after reboot, skip over
	// those versions if they appear in peek results.

	throw please_reboot();
}

void StorageServer::addMutation(Version version, MutationRef const& mutation, KeyRangeRef const& shard, UpdateEagerReadInfo* eagerReads ) {
	MutationRef expanded = mutation;
	auto& mLog = addVersionToMutationLog(version);

	if ( !expandMutation( expanded, data(), eagerReads, shard.end, mLog.arena()) ) {
		return;
	}
	expanded = addMutationToMutationLog(mLog, expanded);
	if (debugMutation("expandedMutation", version, expanded)) {
		const char* type =
			mutation.type == MutationRef::SetValue ? "SetValue" :
			mutation.type == MutationRef::ClearRange ? "ClearRange" :
			mutation.type == MutationRef::DebugKeyRange ? "DebugKeyRange" :
			mutation.type == MutationRef::DebugKey ? "DebugKey" :
			"UnknownMutation";
		printf("DEBUGMUTATION:\t%.6f\t%s\t%s\t%lld\t%s\t%s\t%s\n", now(), g_network->getLocalAddress().toString().c_str(), "originalMutation", version, type, printable(mutation.param1).c_str(), printable(mutation.param2).c_str());
		printf("  shard: %s - %s\n", printable(shard.begin).c_str(), printable(shard.end).c_str());
		if (mutation.type == MutationRef::ClearRange && mutation.param2 != shard.end)
			printf("  eager: %s\n", printable( eagerReads->getKeyEnd( mutation.param2 ) ).c_str() );
	}
	applyMutation( this, expanded, mLog.arena(), mutableData() );
}

struct OrderByVersion {
	bool operator()( const VersionUpdateRef& a, const VersionUpdateRef& b ) {
		if (a.version != b.version) return a.version < b.version;
		if (a.isPrivateData != b.isPrivateData) return a.isPrivateData;
		return false;
	}
};

bool containsRollback( VersionUpdateRef const& changes, Version& rollbackVersion ) {
	for(auto it = changes.mutations.begin(); it; ++it)
		if (it->type == it->SetValue && it->param1 == lastEpochEndKey) {
			BinaryReader br(it->param2, Unversioned());
			br >> rollbackVersion;
			return true;
		}
	return false;
}

class StorageUpdater {
public:
	StorageUpdater(Version fromVersion, Version newOldestVersion, Version restoredVersion) : fromVersion(fromVersion), newOldestVersion(newOldestVersion), currentVersion(fromVersion), restoredVersion(restoredVersion), processedStartKey(false) {}

	void applyMutation(StorageServer* data, MutationRef const& m, Version ver) {
		//TraceEvent("SSNewVersion", data->thisServerID).detail("VerWas", data->mutableData().latestVersion).detail("ChVer", ver);

		if(currentVersion != ver) {
			fromVersion = currentVersion;
			currentVersion = ver;
			data->mutableData().createNewVersion(ver);
		}

		if (m.param1.startsWith( systemKeys.end )) {
			//TraceEvent("PrivateData", data->thisServerID).detail("Mutation", m.toString()).detail("Version", ver);
			applyPrivateData( data, m );
		} else {
			// FIXME: enable when debugMutation is active
			//for(auto m = changes[c].mutations.begin(); m; ++m) {
			//	debugMutation("SSUpdateMutation", changes[c].version, *m);
			//}

			splitMutation( data->shards, m, ver );
		}

		if (data->otherError.getFuture().isReady()) data->otherError.getFuture().get();
	}

	Version newOldestVersion;
	Version currentVersion;
private:
	Version fromVersion;
	Version restoredVersion;

	KeyRef startKey;
	bool nowAssigned;
	bool processedStartKey;

	void applyPrivateData( StorageServer* data, MutationRef const& m ) {
		TraceEvent(SevDebug, "SSPrivateMutation", data->thisServerID).detail("Mutation", m.toString());

		if (processedStartKey) {
			// Because of the implementation of the krm* functions, we expect changes in pairs, [begin,end)
			// We can also ignore clearRanges, because they are always accompanied by such a pair of sets with the same keys
			ASSERT (m.type == MutationRef::SetValue && m.param1.startsWith(data->sk));
			KeyRangeRef keys( startKey.removePrefix( data->sk ), m.param1.removePrefix( data->sk ));

			// add changes in shard assignment to the mutation log
			setAssignedStatus( data, keys, nowAssigned );

			// The changes for version have already been received (and are being processed now).  We need
			// to fetch the data for change.version-1 (changes from versions < change.version)
			changeServerKeys( data, keys, nowAssigned, currentVersion-1, CSK_UPDATE );
			processedStartKey = false;
		} else if (m.type == MutationRef::SetValue && m.param1.startsWith( data->sk )) {
			// Because of the implementation of the krm* functions, we expect changes in pairs, [begin,end)
			// We can also ignore clearRanges, because they are always accompanied by such a pair of sets with the same keys
			startKey = m.param1;
			nowAssigned = m.param2 != serverKeysFalse;
			processedStartKey = true;
		} else if (m.type == MutationRef::SetValue && m.param1 == lastEpochEndPrivateKey) {
			// lastEpochEnd transactions are guaranteed by the master to be alone in their own batch (version)
			// That means we don't have to worry about the impact on changeServerKeys
			//ASSERT( /*isFirstVersionUpdateFromTLog && */!std::next(it) );

			Version rollbackVersion;
			BinaryReader br(m.param2, Unversioned());
			br >> rollbackVersion;

			if ( rollbackVersion < fromVersion && rollbackVersion > restoredVersion) {
				TEST( true );  // ShardApplyPrivateData shard rollback
				TraceEvent(SevWarn, "Rollback", data->thisServerID)
					.detail("FromVersion", fromVersion)
					.detail("ToVersion", rollbackVersion)
					.detail("AtVersion", currentVersion)
					.detail("StorageVersion", data->storageVersion());
				ASSERT( rollbackVersion >= data->storageVersion() );
			}
			// Don't let oldestVersion (and thus storageVersion) go into the rolled back range of versions
			// Since we currently don't read from uncommitted log systems, seeing the lastEpochEnd implies that currentVersion is fully committed, so we can safely make it durable
			newOldestVersion = currentVersion;
			if ( rollbackVersion < fromVersion )
				rollback( data, rollbackVersion, currentVersion );
		} else if ((m.type == MutationRef::SetValue || m.type == MutationRef::ClearRange) && m.param1.substr(1).startsWith(serverTagPrefix)) {
			bool matchesThisServer = decodeServerTagKey(m.param1.substr(1)) == data->thisServerID;
			if( (m.type == MutationRef::SetValue && !matchesThisServer) || (m.type == MutationRef::ClearRange && matchesThisServer) )
				throw worker_removed();
		} else {
			ASSERT(false);  // Unknown private mutation
		}
	}
};

ACTOR Future<Void> update( StorageServer* data, bool* pReceivedUpdate )
{
	state double start;
	try {
		// If we are disk bound and durableVersion is very old, we need to block updates or we could run out of memory
		// This is often referred to as the storage server e-brake (emergency brake)
		state double waitStartT = 0;
		while ( data->queueSize() >= SERVER_KNOBS->STORAGE_HARD_LIMIT_BYTES && data->durableVersion.get() < data->desiredOldestVersion.get() ) {
			if (now() - waitStartT >= 1) {
				TraceEvent(SevWarn, "StorageServerUpdateLag", data->thisServerID)
					.detail("Version", data->version.get())
					.detail("DurableVersion", data->durableVersion.get());
				waitStartT = now();
			}

			data->behind = true;
			wait( delayJittered(.005, TaskTLogPeekReply) );
		}

		while( data->byteSampleClearsTooLarge.get() ) {
			wait( data->byteSampleClearsTooLarge.onChange() );
		}

		state Reference<ILogSystem::IPeekCursor> cursor = data->logCursor;
		//TraceEvent("SSUpdatePeeking", data->thisServerID).detail("MyVer", data->version.get()).detail("Epoch", data->updateEpoch).detail("Seq", data->updateSequence);

		loop {
			wait( cursor->getMore() );
			if(!cursor->isExhausted()) {
				break;
			}
		}
		if(cursor->popped() > 0)
			throw worker_removed();

		++data->counters.updateBatches;
		data->lastTLogVersion = cursor->getMaxKnownVersion();
		data->versionLag = std::max<int64_t>(0, data->lastTLogVersion - data->version.get());

		ASSERT(*pReceivedUpdate == false);
		*pReceivedUpdate = true;

		start = now();
		wait( data->durableVersionLock.take(TaskTLogPeekReply,1) );
		state FlowLock::Releaser holdingDVL( data->durableVersionLock );
		if(now() - start > 0.1)
			TraceEvent("SSSlowTakeLock1", data->thisServerID).detailf("From", "%016llx", debug_lastLoadBalanceResultEndpointToken).detail("Duration", now() - start).detail("Version", data->version.get());

		start = now();
		state UpdateEagerReadInfo eager;
		state FetchInjectionInfo fii;
		state Reference<ILogSystem::IPeekCursor> cloneCursor2;

		loop{
			state uint64_t changeCounter = data->shardChangeCounter;
			bool epochEnd = false;
			bool hasPrivateData = false;
			bool firstMutation = true;
			bool dbgLastMessageWasProtocol = false;

			Reference<ILogSystem::IPeekCursor> cloneCursor1 = cursor->cloneNoMore();
			cloneCursor2 = cursor->cloneNoMore();

			cloneCursor1->setProtocolVersion(data->logProtocol);

			for (; cloneCursor1->hasMessage(); cloneCursor1->nextMessage()) {
				ArenaReader& cloneReader = *cloneCursor1->reader();

				if (LogProtocolMessage::isNextIn(cloneReader)) {
					LogProtocolMessage lpm;
					cloneReader >> lpm;
					dbgLastMessageWasProtocol = true;
					cloneCursor1->setProtocolVersion(cloneReader.protocolVersion());
				}
				else {
					MutationRef msg;
					cloneReader >> msg;

					if (firstMutation && msg.param1.startsWith(systemKeys.end))
						hasPrivateData = true;
					firstMutation = false;

					if (msg.param1 == lastEpochEndPrivateKey) {
						epochEnd = true;
						ASSERT(dbgLastMessageWasProtocol);
					}

					eager.addMutation(msg);
					dbgLastMessageWasProtocol = false;
				}
			}

			// Any fetchKeys which are ready to transition their shards to the adding,transferred state do so now.
			// If there is an epoch end we skip this step, to increase testability and to prevent inserting a version in the middle of a rolled back version range.
			while(!hasPrivateData && !epochEnd && !data->readyFetchKeys.empty()) {
				auto fk = data->readyFetchKeys.back();
				data->readyFetchKeys.pop_back();
				fk.send( &fii );
			}

			for(auto& c : fii.changes)
				eager.addMutations(c.mutations);

			wait( doEagerReads( data, &eager ) );
			if (data->shardChangeCounter == changeCounter) break;
			TEST(true); // A fetchKeys completed while we were doing this, so eager might be outdated.  Read it again.
			// SOMEDAY: Theoretically we could check the change counters of individual shards and retry the reads only selectively
			eager = UpdateEagerReadInfo();
		}

		if(now() - start > 0.1)
			TraceEvent("SSSlowTakeLock2", data->thisServerID).detailf("From", "%016llx", debug_lastLoadBalanceResultEndpointToken).detail("Duration", now() - start).detail("Version", data->version.get());

		data->updateEagerReads = &eager;
		data->debug_inApplyUpdate = true;

		StorageUpdater updater(data->lastVersionWithData, std::max(data->desiredOldestVersion.get(), data->oldestVersion.get()), data->restoredVersion);

		if (EXPENSIVE_VALIDATION) data->data().atLatest().validate();
		validate(data);

		state bool injectedChanges = false;
		for(auto& c : fii.changes) {
			for(auto& m : c.mutations) {
				updater.applyMutation(data, m, c.version);
				injectedChanges = true;
			}
		}

		Version ver = invalidVersion;
		cloneCursor2->setProtocolVersion(data->logProtocol);
		//TraceEvent("SSUpdatePeeked", data->thisServerID).detail("FromEpoch", data->updateEpoch).detail("FromSeq", data->updateSequence).detail("ToEpoch", results.end_epoch).detail("ToSeq", results.end_seq).detail("MsgSize", results.messages.size());
		for (;cloneCursor2->hasMessage(); cloneCursor2->nextMessage()) {
			auto &rd = *cloneCursor2->reader();

			if (cloneCursor2->version().version > ver) ASSERT(cloneCursor2->version().version > data->version.get());

			if (cloneCursor2->version().version > ver && cloneCursor2->version().version > data->version.get()) {
				++data->counters.updateVersions;
				ver = cloneCursor2->version().version;
			}

			if (LogProtocolMessage::isNextIn(rd)) {
				LogProtocolMessage lpm;
				rd >> lpm;

				data->logProtocol = rd.protocolVersion();
				data->storage.changeLogProtocol(ver, data->logProtocol);
				cloneCursor2->setProtocolVersion(rd.protocolVersion());
			}
			else {
				MutationRef msg;
				rd >> msg;

				if (ver != invalidVersion) {  // This change belongs to a version < minVersion
					if (debugMutation("SSPeek", ver, msg) || ver == 1)
						TraceEvent("SSPeekMutation", data->thisServerID).detail("Mutation", msg.toString()).detail("Version", cloneCursor2->version().toString());

					updater.applyMutation(data, msg, ver);

					data->counters.mutationBytes += msg.totalSize();
					++data->counters.mutations;
					switch(msg.type) {
						case MutationRef::SetValue:
							++data->counters.setMutations;
							break;
						case MutationRef::ClearRange:
							++data->counters.clearRangeMutations;
							break;
						case MutationRef::AddValue:
						case MutationRef::And:
						case MutationRef::AndV2:
						case MutationRef::AppendIfFits:
						case MutationRef::ByteMax:
						case MutationRef::ByteMin:
						case MutationRef::Max:
						case MutationRef::Min:
						case MutationRef::MinV2:
						case MutationRef::Or:
						case MutationRef::Xor:
							++data->counters.atomicMutations;
							break;
					}
				}
				else
					TraceEvent(SevError, "DiscardingPeekedData", data->thisServerID).detail("Mutation", msg.toString()).detail("Version", cloneCursor2->version().toString());
			}
		}

		if(ver != invalidVersion) {
			data->lastVersionWithData = ver;
		} else {
			ver = cloneCursor2->version().version - 1;
		}
		if(injectedChanges) data->lastVersionWithData = ver;

		data->updateEagerReads = NULL;
		data->debug_inApplyUpdate = false;

		if(ver == invalidVersion && !fii.changes.empty() ) {
			ver = updater.currentVersion;
		}

		if(ver != invalidVersion) {
			debugKeyRange("SSUpdate", ver, allKeys);

			data->mutableData().createNewVersion(ver);
			if (data->otherError.getFuture().isReady()) data->otherError.getFuture().get();

			data->noRecentUpdates.set(false);
			data->lastUpdate = now();
			data->version.set( ver );		// Triggers replies to waiting gets for new version(s)
			if (data->otherError.getFuture().isReady()) data->otherError.getFuture().get();

			//TraceEvent("StorageServerUpdated", data->thisServerID).detail("Ver", ver).detail("DataVersion", data->version.get())
			//	.detail("LastTLogVersion", data->lastTLogVersion).detail("NewOldest", updater.newOldestVersion).detail("DesiredOldest",data->desiredOldestVersion.get())
			//	.detail("MaxReadTransactionLifeVersions", SERVER_KNOBS->MAX_READ_TRANSACTION_LIFE_VERSIONS);

			// Trigger updateStorage if necessary
			ASSERT(updater.newOldestVersion <= data->version.get());
			Version proposedOldestVersion = std::max(data->version.get(), data->lastTLogVersion) - SERVER_KNOBS->MAX_READ_TRANSACTION_LIFE_VERSIONS;
			proposedOldestVersion = std::min(proposedOldestVersion, data->version.get()-1);
			proposedOldestVersion = std::max(proposedOldestVersion, updater.newOldestVersion);
			proposedOldestVersion = std::max(proposedOldestVersion, data->desiredOldestVersion.get());
			data->desiredOldestVersion.set(proposedOldestVersion);
		}

		validate(data);

		data->logCursor->advanceTo( cloneCursor2->version() );
		if(cursor->version().version >= data->lastTLogVersion) {
			if(data->behind) {
				TraceEvent("StorageServerNoLongerBehind", data->thisServerID).detail("CursorVersion", cursor->version().version).detail("TLogVersion", data->lastTLogVersion);
			}
			data->behind = false;
		}

		return Void();  // update will get called again ASAP
	} catch (Error& e) {
		if (e.code() != error_code_worker_removed && e.code() != error_code_please_reboot)
			TraceEvent(SevError, "SSUpdateError", data->thisServerID).error(e).backtrace();
		throw;
	}
}

ACTOR Future<Void> updateStorage(StorageServer* data) {
	loop {
		ASSERT( data->durableVersion.get() == data->storageVersion() );
		wait( data->desiredOldestVersion.whenAtLeast( data->storageVersion()+1 ) );
		wait( delay(0, TaskUpdateStorage) );

		state Version startOldestVersion = data->storageVersion();
		state Version newOldestVersion = data->storageVersion();
		state Version desiredVersion = data->desiredOldestVersion.get();
		state int64_t bytesLeft = SERVER_KNOBS->STORAGE_COMMIT_BYTES;
		loop {
			state bool done = data->storage.makeVersionMutationsDurable(newOldestVersion, desiredVersion, bytesLeft);
			// We want to forget things from these data structures atomically with changing oldestVersion (and "before", since oldestVersion.set() may trigger waiting actors)
			// forgetVersionsBeforeAsync visibly forgets immediately (without waiting) but asynchronously frees memory.
			Future<Void> finishedForgetting = data->mutableData().forgetVersionsBeforeAsync( newOldestVersion, TaskUpdateStorage );
			data->oldestVersion.set( newOldestVersion );
			wait( finishedForgetting );
			wait( yield(TaskUpdateStorage) );
			if (done) break;
		}

		if (startOldestVersion != newOldestVersion)
			data->storage.makeVersionDurable( newOldestVersion );

		debug_advanceMaxCommittedVersion( data->thisServerID, newOldestVersion );
		state Future<Void> durable = data->storage.commit();
		state Future<Void> durableDelay = Void();

		if (bytesLeft > 0)
			durableDelay = delay(SERVER_KNOBS->STORAGE_COMMIT_INTERVAL);

		wait( durable );

		debug_advanceMinCommittedVersion( data->thisServerID, newOldestVersion );

		// Taking and releasing the durableVersionLock ensures that no eager reads both begin before the commit was effective and
		// are applied after we change the durable version.
		wait( data->durableVersionLock.take() );
		data->durableVersionLock.release();

		wait( delay(0, TaskUpdateStorage) );

		data->popVersion( data->durableVersion.get() + 1 );

		while (!changeDurableVersion( data, newOldestVersion )) {
			wait( yield(TaskUpdateStorage) );
		}

		//TraceEvent("StorageServerDurable", data->thisServerID).detail("Version", newOldestVersion);

		wait( durableDelay );
	}
}

#pragma endregion

////////////////////////////////// StorageServerDisk ///////////////////////////////////////
#pragma region StorageServerDisk

#define PERSIST_PREFIX "\xff\xff"

// Immutable
static const KeyValueRef persistFormat( LiteralStringRef( PERSIST_PREFIX "Format" ), LiteralStringRef("FoundationDB/StorageServer/1/4") );
static const KeyRangeRef persistFormatReadableRange( LiteralStringRef("FoundationDB/StorageServer/1/2"), LiteralStringRef("FoundationDB/StorageServer/1/5") );
static const KeyRef persistID = LiteralStringRef( PERSIST_PREFIX "ID" );

// (Potentially) change with the durable version or when fetchKeys completes
static const KeyRef persistVersion = LiteralStringRef( PERSIST_PREFIX "Version" );
static const KeyRangeRef persistShardAssignedKeys = KeyRangeRef( LiteralStringRef( PERSIST_PREFIX "ShardAssigned/" ), LiteralStringRef( PERSIST_PREFIX "ShardAssigned0" ) );
static const KeyRangeRef persistShardAvailableKeys = KeyRangeRef( LiteralStringRef( PERSIST_PREFIX "ShardAvailable/" ), LiteralStringRef( PERSIST_PREFIX "ShardAvailable0" ) );
static const KeyRangeRef persistByteSampleKeys = KeyRangeRef( LiteralStringRef( PERSIST_PREFIX "BS/" ), LiteralStringRef( PERSIST_PREFIX "BS0" ) );
static const KeyRangeRef persistByteSampleSampleKeys = KeyRangeRef( LiteralStringRef( PERSIST_PREFIX "BS/" PERSIST_PREFIX "BS/" ), LiteralStringRef( PERSIST_PREFIX "BS/" PERSIST_PREFIX "BS0" ) );
static const KeyRef persistLogProtocol = LiteralStringRef(PERSIST_PREFIX "LogProtocol");
// data keys are unmangled (but never start with PERSIST_PREFIX because they are always in allKeys)

void StorageServerDisk::makeNewStorageServerDurable() {
	storage->set( persistFormat );
	storage->set( KeyValueRef(persistID, BinaryWriter::toValue(data->thisServerID, Unversioned())) );
	storage->set( KeyValueRef(persistVersion, BinaryWriter::toValue(data->version.get(), Unversioned())) );
	storage->set( KeyValueRef(persistShardAssignedKeys.begin.toString(), LiteralStringRef("0")) );
	storage->set( KeyValueRef(persistShardAvailableKeys.begin.toString(), LiteralStringRef("0")) );
}

void setAvailableStatus( StorageServer* self, KeyRangeRef keys, bool available ) {
	//ASSERT( self->debug_inApplyUpdate );
	ASSERT( !keys.empty() );

	auto& mLV = self->addVersionToMutationLog( self->data().getLatestVersion() );

	KeyRange availableKeys = KeyRangeRef( persistShardAvailableKeys.begin.toString() + keys.begin.toString(), persistShardAvailableKeys.begin.toString() + keys.end.toString() );
	//TraceEvent("SetAvailableStatus", self->thisServerID).detail("Version", mLV.version).detail("RangeBegin", printable(availableKeys.begin)).detail("RangeEnd", printable(availableKeys.end));

	self->addMutationToMutationLog( mLV, MutationRef( MutationRef::ClearRange, availableKeys.begin, availableKeys.end ) );
	self->addMutationToMutationLog( mLV, MutationRef( MutationRef::SetValue, availableKeys.begin, available ? LiteralStringRef("1") : LiteralStringRef("0") ) );
	if (keys.end != allKeys.end) {
		bool endAvailable = self->shards.rangeContaining( keys.end )->value()->isInVersionedData();
		self->addMutationToMutationLog( mLV, MutationRef( MutationRef::SetValue, availableKeys.end, endAvailable ? LiteralStringRef("1") : LiteralStringRef("0") ) );
	}

}

void setAssignedStatus( StorageServer* self, KeyRangeRef keys, bool nowAssigned ) {
	ASSERT( !keys.empty() );
	auto& mLV = self->addVersionToMutationLog( self->data().getLatestVersion() );
	KeyRange assignedKeys = KeyRangeRef(
		persistShardAssignedKeys.begin.toString() + keys.begin.toString(),
		persistShardAssignedKeys.begin.toString() + keys.end.toString() );
	//TraceEvent("SetAssignedStatus", self->thisServerID).detail("Version", mLV.version).detail("RangeBegin", printable(assignedKeys.begin)).detail("RangeEnd", printable(assignedKeys.end));
	self->addMutationToMutationLog( mLV, MutationRef( MutationRef::ClearRange, assignedKeys.begin, assignedKeys.end ) );
	self->addMutationToMutationLog( mLV, MutationRef( MutationRef::SetValue, assignedKeys.begin,
			nowAssigned ? LiteralStringRef("1") : LiteralStringRef("0") ) );
	if (keys.end != allKeys.end) {
		bool endAssigned = self->shards.rangeContaining( keys.end )->value()->assigned();
		self->addMutationToMutationLog( mLV, MutationRef( MutationRef::SetValue, assignedKeys.end, endAssigned ? LiteralStringRef("1") : LiteralStringRef("0") ) );
	}
}

void StorageServerDisk::clearRange( KeyRangeRef keys ) {
	storage->clear(keys);
}

void StorageServerDisk::writeKeyValue( KeyValueRef kv ) {
	storage->set( kv );
}

void StorageServerDisk::writeMutation( MutationRef mutation ) {
	// FIXME: debugMutation(debugContext, debugVersion, *m);
	if (mutation.type == MutationRef::SetValue) {
		storage->set( KeyValueRef(mutation.param1, mutation.param2) );
	} else if (mutation.type == MutationRef::ClearRange) {
		storage->clear( KeyRangeRef(mutation.param1, mutation.param2) );
	} else
		ASSERT(false);
}

void StorageServerDisk::writeMutations( MutationListRef mutations, Version debugVersion, const char* debugContext ) {
	for(auto m = mutations.begin(); m; ++m) {
		debugMutation(debugContext, debugVersion, *m);
		if (m->type == MutationRef::SetValue) {
			storage->set( KeyValueRef(m->param1, m->param2) );
		} else if (m->type == MutationRef::ClearRange) {
			storage->clear( KeyRangeRef(m->param1, m->param2) );
		}
	}
}

bool StorageServerDisk::makeVersionMutationsDurable( Version& prevStorageVersion, Version newStorageVersion, int64_t& bytesLeft ) {
	if (bytesLeft <= 0) return true;

	// Apply mutations from the mutationLog
	auto u = data->getMutationLog().upper_bound(prevStorageVersion);
	if (u != data->getMutationLog().end() && u->first <= newStorageVersion) {
		VersionUpdateRef const& v = u->second;
		ASSERT( v.version > prevStorageVersion && v.version <= newStorageVersion );
		debugKeyRange("makeVersionMutationsDurable", v.version, allKeys);
		writeMutations(v.mutations, v.version, "makeVersionDurable");
		for(auto m=v.mutations.begin(); m; ++m)
			bytesLeft -= mvccStorageBytes(*m);
		prevStorageVersion = v.version;
		return false;
	} else {
		prevStorageVersion = newStorageVersion;
		return true;
	}
}

// Update data->storage to persist the changes from (data->storageVersion(),version]
void StorageServerDisk::makeVersionDurable( Version version ) {
	storage->set( KeyValueRef(persistVersion, BinaryWriter::toValue(version, Unversioned())) );

	//TraceEvent("MakeDurable", data->thisServerID).detail("FromVersion", prevStorageVersion).detail("ToVersion", version);
}

void StorageServerDisk::changeLogProtocol(Version version, uint64_t protocol) {
	data->addMutationToMutationLogOrStorage(version, MutationRef(MutationRef::SetValue, persistLogProtocol, BinaryWriter::toValue(protocol, Unversioned())));
}

ACTOR Future<Void> applyByteSampleResult( StorageServer* data, KeyRange range, Future<Standalone<VectorRef<KeyValueRef>>> result) {
	Standalone<VectorRef<KeyValueRef>> bs = wait( result );
	for( int j = 0; j < bs.size(); j++ ) {
		KeyRef key = bs[j].key.removePrefix(persistByteSampleKeys.begin);
		if(!data->byteSampleClears.rangeContaining(key).value()) {
			data->metrics.byteSample.sample.insert( key, BinaryReader::fromStringRef<int32_t>(bs[j].value, Unversioned()), false );
		}
	}
	data->byteSampleClears.insert(range, true);
	data->byteSampleClearsTooLarge.set(data->byteSampleClears.size() > SERVER_KNOBS->MAX_BYTE_SAMPLE_CLEAR_MAP_SIZE);

	return Void();
}

ACTOR Future<Void> restoreByteSample(StorageServer* data, IKeyValueStore* storage, Standalone<VectorRef<KeyValueRef>> bsSample) {
	wait( delay( BUGGIFY ? g_random->random01() * 2.0 : 0.0001 ) );

	TraceEvent("RecoveredByteSampleSample", data->thisServerID).detail("Keys", bsSample.size()).detail("ReadBytes", bsSample.expectedSize());

	size_t bytes_per_fetch = 0;
	// Since the expected size also includes (as of now) the space overhead of the container, we calculate our own number here
	for( int i = 0; i < bsSample.size(); i++ )
		bytes_per_fetch += BinaryReader::fromStringRef<int32_t>(bsSample[i].value, Unversioned());
	bytes_per_fetch /= 32;

	state std::vector<Future<Void>> sampleRanges;
	int accumulatedSize = 0;
	std::string prefix = PERSIST_PREFIX "BS/";
	Key lastStart = LiteralStringRef( PERSIST_PREFIX "BS/" ); // make sure the first range starts at the absolute beginning of the byte sample
	for( auto it = bsSample.begin(); it != bsSample.end(); ++it ) {
		if( accumulatedSize >= bytes_per_fetch ) {
			accumulatedSize = 0;
			Key realKey = it->key.removePrefix( prefix );
			KeyRange sampleRange = KeyRangeRef( lastStart, realKey );
			sampleRanges.push_back( applyByteSampleResult(data, sampleRange.removePrefix(persistByteSampleKeys.begin), storage->readRange( sampleRange )) );
			lastStart = realKey;
		}
		accumulatedSize += BinaryReader::fromStringRef<int32_t>(it->value, Unversioned());
	}
	// make sure that the last range goes all the way to the end of the byte sample
	KeyRange sampleRange = KeyRangeRef( lastStart, LiteralStringRef( PERSIST_PREFIX "BS0" ));
	sampleRanges.push_back( applyByteSampleResult(data, KeyRangeRef(lastStart.removePrefix(persistByteSampleKeys.begin), LiteralStringRef("\xff\xff\xff")), storage->readRange( sampleRange )) );

	wait( waitForAll( sampleRanges ) );
	TraceEvent("RecoveredByteSampleChunkedRead", data->thisServerID).detail("Ranges",sampleRanges.size());

	if( BUGGIFY )
		wait( delay( g_random->random01() * 10.0 ) );

	return Void();
}

ACTOR Future<bool> restoreDurableState( StorageServer* data, IKeyValueStore* storage ) {
	state Future<Optional<Value>> fFormat = storage->readValue(persistFormat.key);
	state Future<Optional<Value>> fID = storage->readValue(persistID);
	state Future<Optional<Value>> fVersion = storage->readValue(persistVersion);
	state Future<Optional<Value>> fLogProtocol = storage->readValue(persistLogProtocol);
	state Future<Standalone<VectorRef<KeyValueRef>>> fShardAssigned = storage->readRange(persistShardAssignedKeys);
	state Future<Standalone<VectorRef<KeyValueRef>>> fShardAvailable = storage->readRange(persistShardAvailableKeys);
	state Future<Standalone<VectorRef<KeyValueRef>>> fByteSampleSample = storage->readRange(persistByteSampleSampleKeys);

	TraceEvent("ReadingDurableState", data->thisServerID);
	wait( waitForAll( (vector<Future<Optional<Value>>>(), fFormat, fID, fVersion, fLogProtocol) ) );
	wait( waitForAll( (vector<Future<Standalone<VectorRef<KeyValueRef>>>>(), fShardAssigned, fShardAvailable, fByteSampleSample) ) );
	TraceEvent("RestoringDurableState", data->thisServerID);

	if (!fFormat.get().present()) {
		// The DB was never initialized
		TraceEvent("DBNeverInitialized", data->thisServerID);
		storage->dispose();
		data->thisServerID = UID();
		data->sk = Key();
		return false;
	}
	if (!persistFormatReadableRange.contains( fFormat.get().get() )) {
		TraceEvent(SevError, "UnsupportedDBFormat").detail("Format", fFormat.get().get().toString()).detail("Expected", persistFormat.value.toString());
		throw worker_recovery_failed();
	}
	data->thisServerID = BinaryReader::fromStringRef<UID>(fID.get().get(), Unversioned());
	data->sk = serverKeysPrefixFor( data->thisServerID ).withPrefix(systemKeys.begin);  // FFFF/serverKeys/[this server]/

	if (fLogProtocol.get().present())
		data->logProtocol = BinaryReader::fromStringRef<uint64_t>(fLogProtocol.get().get(), Unversioned());

	state Version version = BinaryReader::fromStringRef<Version>( fVersion.get().get(), Unversioned() );
	debug_checkRestoredVersion( data->thisServerID, version, "StorageServer" );
	data->setInitialVersion( version );

	state Standalone<VectorRef<KeyValueRef>> available = fShardAvailable.get();
	state int availableLoc;
	for(availableLoc=0; availableLoc<available.size(); availableLoc++) {
		KeyRangeRef keys(
			available[availableLoc].key.removePrefix(persistShardAvailableKeys.begin),
			availableLoc+1==available.size() ? allKeys.end : available[availableLoc+1].key.removePrefix(persistShardAvailableKeys.begin));
		ASSERT( !keys.empty() );
		bool nowAvailable = available[availableLoc].value!=LiteralStringRef("0");
		/*if(nowAvailable)
			TraceEvent("AvailableShard", data->thisServerID).detail("RangeBegin", printable(keys.begin)).detail("RangeEnd", printable(keys.end));*/
		data->newestAvailableVersion.insert( keys, nowAvailable ? latestVersion : invalidVersion );
		wait(yield());
	}

	state Standalone<VectorRef<KeyValueRef>> assigned = fShardAssigned.get();
	state int assignedLoc;
	for(assignedLoc=0; assignedLoc<assigned.size(); assignedLoc++) {
		KeyRangeRef keys(
			assigned[assignedLoc].key.removePrefix(persistShardAssignedKeys.begin),
			assignedLoc+1==assigned.size() ? allKeys.end : assigned[assignedLoc+1].key.removePrefix(persistShardAssignedKeys.begin));
		ASSERT( !keys.empty() );
		bool nowAssigned = assigned[assignedLoc].value!=LiteralStringRef("0");
		/*if(nowAssigned)
			TraceEvent("AssignedShard", data->thisServerID).detail("RangeBegin", printable(keys.begin)).detail("RangeEnd", printable(keys.end));*/
		changeServerKeys(data, keys, nowAssigned, version, CSK_RESTORE);

		if (!nowAssigned) ASSERT( data->newestAvailableVersion.allEqual(keys, invalidVersion) );
		wait(yield());
	}

	wait( applyByteSampleResult(data, persistByteSampleSampleKeys.removePrefix(persistByteSampleKeys.begin), fByteSampleSample) );
	data->byteSampleRecovery = restoreByteSample(data, storage, fByteSampleSample.get());

	wait( delay( 0.0001 ) );

	{
		// Erase data which isn't available (it is from some fetch at a later version)
		// SOMEDAY: Keep track of keys that might be fetching, make sure we don't have any data elsewhere?
		for(auto it = data->newestAvailableVersion.ranges().begin(); it != data->newestAvailableVersion.ranges().end(); ++it) {
			if (it->value() == invalidVersion) {
				KeyRangeRef clearRange(it->begin(), it->end());
				debugKeyRange("clearInvalidVersion", invalidVersion, clearRange);
				storage->clear( clearRange );
				data->byteSampleApplyClear( clearRange, invalidVersion );
			}
		}
	}

	validate(data, true);

	return true;
}

Future<bool> StorageServerDisk::restoreDurableState() {
	return ::restoreDurableState(data, storage);
}

//Determines whether a key-value pair should be included in a byte sample
//Also returns size information about the sample
ByteSampleInfo isKeyValueInSample(KeyValueRef keyValue) {
	ByteSampleInfo info;

	const KeyRef key = keyValue.key;
	info.size = key.size() + keyValue.value.size();

	uint32_t a = 0;
	uint32_t b = 0;
	hashlittle2( key.begin(), key.size(), &a, &b );

	double probability = (double)info.size / (key.size() + SERVER_KNOBS->BYTE_SAMPLING_OVERHEAD) / SERVER_KNOBS->BYTE_SAMPLING_FACTOR;
	info.inSample = a / ((1 << 30) * 4.0) < probability;
	info.sampledSize = info.size / std::min(1.0, probability);

	return info;
}

void StorageServer::addMutationToMutationLogOrStorage( Version ver, MutationRef m ) {
	if (ver != invalidVersion) {
		addMutationToMutationLog( addVersionToMutationLog(ver), m );
	} else {
		storage.writeMutation( m );
		byteSampleApplyMutation( m, ver );
	}
}

void StorageServer::byteSampleApplySet( KeyValueRef kv, Version ver ) {
	// Update byteSample in memory and (eventually) on disk and notify waiting metrics

	ByteSampleInfo sampleInfo = isKeyValueInSample(kv);
	auto& byteSample = metrics.byteSample.sample;

	int64_t delta = 0;
	const KeyRef key = kv.key;

	auto old = byteSample.find(key);
	if (old != byteSample.end()) delta = -byteSample.getMetric(old);
	if (sampleInfo.inSample) {
		delta += sampleInfo.sampledSize;
		byteSample.insert( key, sampleInfo.sampledSize );
		addMutationToMutationLogOrStorage( ver, MutationRef(MutationRef::SetValue, key.withPrefix(persistByteSampleKeys.begin), BinaryWriter::toValue( sampleInfo.sampledSize, Unversioned() )) );
	} else {
		bool any = old != byteSample.end();
		if(!byteSampleRecovery.isReady() ) {
			if(!byteSampleClears.rangeContaining(key).value()) {
				byteSampleClears.insert(key, true);
				byteSampleClearsTooLarge.set(byteSampleClears.size() > SERVER_KNOBS->MAX_BYTE_SAMPLE_CLEAR_MAP_SIZE);
				any = true;
			}
		}
		if (any) {
			byteSample.erase(old);
			auto diskRange = singleKeyRange(key.withPrefix(persistByteSampleKeys.begin));
			addMutationToMutationLogOrStorage( ver, MutationRef(MutationRef::ClearRange, diskRange.begin, diskRange.end) );
		}
	}

	if (delta) metrics.notifyBytes( key, delta );
}

void StorageServer::byteSampleApplyClear( KeyRangeRef range, Version ver ) {
	// Update byteSample in memory and (eventually) on disk via the mutationLog and notify waiting metrics

	auto& byteSample = metrics.byteSample.sample;
	bool any = false;

	if(range.begin < allKeys.end) {
		//NotifyBytes should not be called for keys past allKeys.end
		KeyRangeRef searchRange = KeyRangeRef(range.begin, std::min(range.end, allKeys.end));
		auto r = metrics.waitMetricsMap.intersectingRanges(searchRange);
		for(auto shard = r.begin(); shard != r.end(); ++shard) {
			KeyRangeRef intersectingRange = shard.range() & range;
			int64_t bytes = byteSample.sumRange(intersectingRange.begin, intersectingRange.end);
			metrics.notifyBytes(shard, -bytes);
			any = any || bytes > 0;
		}
	}

	if(range.end > allKeys.end && byteSample.sumRange(std::max(allKeys.end, range.begin), range.end) > 0)
		any = true;

	if(!byteSampleRecovery.isReady()) {
		auto clearRanges = byteSampleClears.intersectingRanges(range);
		for(auto it : clearRanges) {
			if(!it.value()) {
				byteSampleClears.insert(range, true);
				byteSampleClearsTooLarge.set(byteSampleClears.size() > SERVER_KNOBS->MAX_BYTE_SAMPLE_CLEAR_MAP_SIZE);
				any = true;
				break;
			}
		}
	}

	if (any) {
		byteSample.eraseAsync( range.begin, range.end );
		auto diskRange = range.withPrefix( persistByteSampleKeys.begin );
		addMutationToMutationLogOrStorage( ver, MutationRef(MutationRef::ClearRange, diskRange.begin, diskRange.end) );
	}
}

ACTOR Future<Void> waitMetrics( StorageServerMetrics* self, WaitMetricsRequest req, Future<Void> timeout ) {
	state PromiseStream< StorageMetrics > change;
	state StorageMetrics metrics = self->getMetrics( req.keys );
	state Error error = success();
	state bool timedout = false;

	if ( !req.min.allLessOrEqual( metrics ) || !metrics.allLessOrEqual( req.max ) ) {
		TEST( true ); // ShardWaitMetrics return case 1 (quickly)
		req.reply.send( metrics );
		return Void();
	}

	auto rs = self->waitMetricsMap.modify( req.keys );
	for(auto r = rs.begin(); r != rs.end(); ++r)
		r->value().push_back( change );
	loop {
		try {
			choose {
				when( StorageMetrics c = waitNext( change.getFuture() ) ) {
					metrics += c;

					// SOMEDAY: validation! The changes here are possibly partial changes (we recieve multiple messages per
					//  update to our requested range). This means that the validation would have to occur after all
					//  the messages for one clear or set have been dispatched.

					/*StorageMetrics m = getMetrics( data, req.keys );
					bool b = ( m.bytes != metrics.bytes || m.bytesPerKSecond != metrics.bytesPerKSecond || m.iosPerKSecond != metrics.iosPerKSecond );
					if (b) {
						printf("keys: '%s' - '%s' @%p\n", printable(req.keys.begin).c_str(), printable(req.keys.end).c_str(), this);
						printf("waitMetrics: desync %d (%lld %lld %lld) != (%lld %lld %lld); +(%lld %lld %lld)\n", b, m.bytes, m.bytesPerKSecond, m.iosPerKSecond, metrics.bytes, metrics.bytesPerKSecond, metrics.iosPerKSecond, c.bytes, c.bytesPerKSecond, c.iosPerKSecond);

					}*/
				}
				when( wait( timeout ) ) {
					timedout = true;
				}
			}
		} catch (Error& e) {
			if( e.code() == error_code_actor_cancelled ) throw; // This is only cancelled when the main loop had exited...no need in this case to clean up self
			error = e;
			break;
		}

		if ( timedout || !req.min.allLessOrEqual( metrics ) || !metrics.allLessOrEqual( req.max ) ) {
			TEST( !timedout ); // ShardWaitMetrics return case 2 (delayed)
			TEST( timedout ); // ShardWaitMetrics return on timeout
			req.reply.send( metrics );
			break;
		}
	}

	wait( delay(0) ); //prevent iterator invalidation of functions sending changes

	auto rs = self->waitMetricsMap.modify( req.keys );
	for(auto i = rs.begin(); i != rs.end(); ++i) {
		auto &x = i->value();
		for( int j = 0; j < x.size(); j++ ) {
			if( x[j] == change ) {
				swapAndPop(&x, j);
				break;
			}
		}
	}
	self->waitMetricsMap.coalesce( req.keys );

	if (error.code() != error_code_success ) {
		if (error.code() != error_code_wrong_shard_server) throw error;
		TEST( true );	// ShardWaitMetrics delayed wrong_shard_server()
		req.reply.sendError(error);
	}

	return Void();
}

Future<Void> StorageServerMetrics::waitMetrics(WaitMetricsRequest req, Future<Void> delay) {
	return ::waitMetrics(this, req, delay);
}

#pragma endregion

/////////////////////////////// Core //////////////////////////////////////
#pragma region Core

ACTOR Future<Void> metricsCore( StorageServer* self, StorageServerInterface ssi ) {
	state Future<Void> doPollMetrics = Void();
	state ActorCollection actors(false);

	wait( self->byteSampleRecovery );

	actors.add(traceCounters("StorageMetrics", self->thisServerID, SERVER_KNOBS->STORAGE_LOGGING_DELAY, &self->counters.cc, self->thisServerID.toString() + "/StorageMetrics"));

	loop {
		choose {
			when (WaitMetricsRequest req = waitNext(ssi.waitMetrics.getFuture())) {
				if (!self->isReadable( req.keys )) {
					TEST( true );	// waitMetrics immediate wrong_shard_server()
					req.reply.sendError(wrong_shard_server());
				} else {
					actors.add( self->metrics.waitMetrics( req, delayJittered( SERVER_KNOBS->STORAGE_METRIC_TIMEOUT ) ) );
				}
			}
			when (SplitMetricsRequest req = waitNext(ssi.splitMetrics.getFuture())) {
				if (!self->isReadable( req.keys )) {
					TEST( true );	// splitMetrics immediate wrong_shard_server()
					req.reply.sendError(wrong_shard_server());
				} else {
					self->metrics.splitMetrics( req );
				}
			}
			when (GetPhysicalMetricsRequest req = waitNext(ssi.getPhysicalMetrics.getFuture())) {
				StorageBytes sb = self->storage.getStorageBytes();
				self->metrics.getPhysicalMetrics( req, sb );
			}
			when (wait(doPollMetrics) ) {
				self->metrics.poll();
				doPollMetrics = delay(SERVER_KNOBS->STORAGE_SERVER_POLL_METRICS_DELAY);
			}
			when(wait(actors.getResult())) {}
		}
	}
}

ACTOR Future<Void> logLongByteSampleRecovery(Future<Void> recovery) {
	choose {
		when(wait(recovery)) {}
		when(wait(delay(SERVER_KNOBS->LONG_BYTE_SAMPLE_RECOVERY_DELAY))) {
			TraceEvent(g_network->isSimulated() ? SevWarn : SevWarnAlways, "LongByteSampleRecovery");
		}
	}

	return Void();
}

ACTOR Future<Void> storageServerCore( StorageServer* self, StorageServerInterface ssi )
{
	state Future<Void> doUpdate = Void();
	state bool updateReceived = false;  // true iff the current update() actor assigned to doUpdate has already received an update from the tlog
	state ActorCollection actors(false);
	state double lastLoopTopTime = now();
	state Future<Void> dbInfoChange = Void();
	state Future<Void> checkLastUpdate = Void();

	actors.add(updateStorage(self));
	actors.add(waitFailureServer(ssi.waitFailure.getFuture()));
	actors.add(self->otherError.getFuture());
	actors.add(metricsCore(self, ssi));
	actors.add(logLongByteSampleRecovery(self->byteSampleRecovery));

	self->coreStarted.send( Void() );

	loop {
		++self->counters.loops;

		double loopTopTime = now();
		double elapsedTime = loopTopTime - lastLoopTopTime;
		if( elapsedTime > 0.050 ) {
			if (g_random->random01() < 0.01)
				TraceEvent(SevWarn, "SlowSSLoopx100", self->thisServerID).detail("Elapsed", elapsedTime);
		}
		lastLoopTopTime = loopTopTime;

		choose {
			when( wait( checkLastUpdate ) ) {
				if(now() - self->lastUpdate >= CLIENT_KNOBS->NO_RECENT_UPDATES_DURATION) {
					self->noRecentUpdates.set(true);
					checkLastUpdate = delay(CLIENT_KNOBS->NO_RECENT_UPDATES_DURATION);
				} else {
					checkLastUpdate = delay( std::max(CLIENT_KNOBS->NO_RECENT_UPDATES_DURATION-(now()-self->lastUpdate), 0.1) );
				}
			}
			when( wait( dbInfoChange ) ) {
				TEST( self->logSystem );  // shardServer dbInfo changed
				dbInfoChange = self->db->onChange();
				if( self->db->get().recoveryState >= RecoveryState::ACCEPTING_COMMITS ) {
					self->logSystem = ILogSystem::fromServerDBInfo( self->thisServerID, self->db->get() );
					if (self->logSystem) {
						if(self->db->get().logSystemConfig.recoveredAt.present()) {
							self->poppedAllAfter = self->db->get().logSystemConfig.recoveredAt.get();
						}
						self->logCursor = self->logSystem->peekSingle( self->thisServerID, self->version.get() + 1, self->tag, self->history );
						self->popVersion( self->durableVersion.get() + 1, true );
					}
					// If update() is waiting for results from the tlog, it might never get them, so needs to be cancelled.  But if it is waiting later,
					// cancelling it could cause problems (e.g. fetchKeys that already committed to transitioning to waiting state)
					if (!updateReceived) {
						doUpdate = Void();
					}
				}
			}
			when( GetValueRequest req = waitNext(ssi.getValue.getFuture()) ) {
				// Warning: This code is executed at extremely high priority (TaskLoadBalancedEndpoint), so downgrade before doing real work
				if( req.debugID.present() )
					g_traceBatch.addEvent("GetValueDebug", req.debugID.get().first(), "storageServer.recieved"); //.detail("TaskID", g_network->getCurrentTask());

				if (SHORT_CIRCUT_ACTUAL_STORAGE && normalKeys.contains(req.key))
					req.reply.send(GetValueReply());
				else
					actors.add( getValueQ( self, req ) );
			}
			when( WatchValueRequest req = waitNext(ssi.watchValue.getFuture()) ) {
				// TODO: fast load balancing?
				// SOMEDAY: combine watches for the same key/value into a single watch
				actors.add( watchValueQ( self, req ) );
			}
			when (GetKeyRequest req = waitNext(ssi.getKey.getFuture())) {
				// Warning: This code is executed at extremely high priority (TaskLoadBalancedEndpoint), so downgrade before doing real work
				actors.add( getKey( self, req ) );
			}
			when (GetKeyValuesRequest req = waitNext(ssi.getKeyValues.getFuture()) ) {
				// Warning: This code is executed at extremely high priority (TaskLoadBalancedEndpoint), so downgrade before doing real work
				actors.add( getKeyValues( self, req ) );
			}
			when (GetShardStateRequest req = waitNext(ssi.getShardState.getFuture()) ) {
				if (req.mode == GetShardStateRequest::NO_WAIT ) {
					if( self->isReadable( req.keys ) )
						req.reply.send(std::make_pair(self->version.get(),self->durableVersion.get()));
					else
						req.reply.sendError(wrong_shard_server());
				} else {
					actors.add( getShardStateQ( self, req ) );
				}
			}
			when (StorageQueuingMetricsRequest req = waitNext(ssi.getQueuingMetrics.getFuture())) {
				getQueuingMetrics(self, req);
			}
			when( ReplyPromise<Version> reply = waitNext(ssi.getVersion.getFuture()) ) {
				reply.send( self->version.get() );
			}
			when( ReplyPromise<KeyValueStoreType> reply = waitNext(ssi.getKeyValueStoreType.getFuture()) ) {
				reply.send( self->storage.getKeyValueStoreType() );
			}
			when( wait(doUpdate) ) {
				updateReceived = false;
				if (!self->logSystem)
					doUpdate = Never();
				else
					doUpdate = update( self, &updateReceived );
			}
			when(wait(actors.getResult())) {}
		}
	}
}

bool storageServerTerminated(StorageServer& self, IKeyValueStore* persistentData, Error const& e) {
	self.shuttingDown = true;

	// Clearing shards shuts down any fetchKeys actors; these may do things on cancellation that are best done with self still valid
	self.shards.insert( allKeys, Reference<ShardInfo>() );

	// Dispose the IKVS (destroying its data permanently) only if this shutdown is definitely permanent.  Otherwise just close it.
	if (e.code() == error_code_worker_removed || e.code() == error_code_recruitment_failed)
		persistentData->dispose();
	else
		persistentData->close();

	if ( e.code() == error_code_worker_removed ||
		 e.code() == error_code_recruitment_failed ||
		 e.code() == error_code_file_not_found ||
		 e.code() == error_code_actor_cancelled )
	{
		TraceEvent("StorageServerTerminated", self.thisServerID).error(e, true);
		return true;
	} else
		return false;
}

ACTOR Future<Void> storageServer( IKeyValueStore* persistentData, StorageServerInterface ssi, Tag seedTag, ReplyPromise<InitializeStorageReply> recruitReply,
	Reference<AsyncVar<ServerDBInfo>> db, std::string folder )
{
	state StorageServer self(persistentData, db, ssi);

	self.sk = serverKeysPrefixFor( self.thisServerID ).withPrefix(systemKeys.begin);  // FFFF/serverKeys/[this server]/
	self.folder = folder;

	try {
		if (seedTag == invalidTag) {
			std::pair<Version, Tag> verAndTag = wait( addStorageServer(self.cx, ssi) ); // Might throw recruitment_failed in case of simultaneous master failure
			self.tag = verAndTag.second;
			self.setInitialVersion( verAndTag.first-1 );
		} else {
			self.tag = seedTag;
		}

		self.storage.makeNewStorageServerDurable();
		wait( self.storage.commit() );

		TraceEvent("StorageServerInit", ssi.id()).detail("Version", self.version.get()).detail("SeedTag", seedTag.toString());
		InitializeStorageReply rep;
		rep.interf = ssi;
		rep.addedVersion = self.version.get();
		recruitReply.send(rep);
		self.byteSampleRecovery = Void();
		wait( storageServerCore(&self, ssi) );

		throw internal_error();
	} catch (Error& e) {
		// If we die with an error before replying to the recruitment request, send the error to the recruiter (ClusterController, and from there to the DataDistributionTeamCollection)
		if (!recruitReply.isSet())
			recruitReply.sendError( recruitment_failed() );
		if (storageServerTerminated(self, persistentData, e))
			return Void();
		throw e;
	}
}

ACTOR Future<Void> replaceInterface( StorageServer* self, StorageServerInterface ssi )
{
	state Transaction tr(self->cx);

	loop {
		state Future<Void> infoChanged = self->db->onChange();
		state Reference<MultiInterface<MasterProxyInterface>> proxies( new MultiInterface<MasterProxyInterface>(self->db->get().client.proxies, self->db->get().myLocality, ALWAYS_FRESH) );
		choose {
			when( GetStorageServerRejoinInfoReply _rep = wait( proxies->size() ? loadBalance( proxies, &MasterProxyInterface::getStorageServerRejoinInfo, GetStorageServerRejoinInfoRequest(ssi.id(), ssi.locality.dcId()) ) : Never() ) ) {
				state GetStorageServerRejoinInfoReply rep = _rep;
				try {
					tr.reset();
					tr.setOption(FDBTransactionOptions::PRIORITY_SYSTEM_IMMEDIATE);
					tr.setVersion( rep.version );

					tr.addReadConflictRange(singleKeyRange(serverListKeyFor(ssi.id())));
					tr.addReadConflictRange(singleKeyRange(serverTagKeyFor(ssi.id())));
					tr.addReadConflictRange(serverTagHistoryRangeFor(ssi.id()));
					tr.addReadConflictRange(singleKeyRange(tagLocalityListKeyFor(ssi.locality.dcId())));

					tr.set(serverListKeyFor(ssi.id()), serverListValue(ssi));

					if(rep.newLocality) {
						tr.addReadConflictRange(tagLocalityListKeys);
						tr.set( tagLocalityListKeyFor(ssi.locality.dcId()), tagLocalityListValue(rep.newTag.get().locality) );
					}

					if(rep.newTag.present()) {
						KeyRange conflictRange = singleKeyRange(serverTagConflictKeyFor(rep.newTag.get()));
						tr.addReadConflictRange( conflictRange );
						tr.addWriteConflictRange( conflictRange );
						tr.setOption(FDBTransactionOptions::FIRST_IN_BATCH);
						tr.set( serverTagKeyFor(ssi.id()), serverTagValue(rep.newTag.get()) );
						tr.atomicOp( serverTagHistoryKeyFor(ssi.id()), serverTagValue(rep.tag), MutationRef::SetVersionstampedKey );
					}

					if(rep.history.size() && rep.history.back().first < self->version.get()) {
						tr.clear(serverTagHistoryRangeBefore(ssi.id(), self->version.get()));
					}

					choose {
						when ( wait( tr.commit() ) ) {
							self->history = rep.history;
							while(self->history.size() && self->history.back().first < self->version.get() ) {
								self->history.pop_back();
							}

							if(rep.newTag.present()) {
								self->tag = rep.newTag.get();
								self->history.insert(self->history.begin(), std::make_pair(tr.getCommittedVersion(), rep.tag));
							} else {
								self->tag = rep.tag;
							}
							self->allHistory = self->history;

							TraceEvent("SSTag", self->thisServerID).detail("MyTag", self->tag.toString());
							for(auto it : self->history) {
								TraceEvent("SSHistory", self->thisServerID).detail("Ver", it.first).detail("Tag", it.second.toString());
							}

							if(self->history.size() && BUGGIFY) {
								TraceEvent("SSHistoryReboot", self->thisServerID);
								throw please_reboot();
							}

							break;
						}
						when ( wait(infoChanged) ) {}
					}
				} catch (Error& e) {
					wait( tr.onError(e) );
				}
			}
			when ( wait(infoChanged) ) {}
		}
	}

	return Void();
}

ACTOR Future<Void> storageServer( IKeyValueStore* persistentData, StorageServerInterface ssi, Reference<AsyncVar<ServerDBInfo>> db, std::string folder, Promise<Void> recovered )
{
	state StorageServer self(persistentData, db, ssi);
	self.folder = folder;
	self.sk = serverKeysPrefixFor( self.thisServerID ).withPrefix(systemKeys.begin);  // FFFF/serverKeys/[this server]/
	try {
		state double start = now();
		TraceEvent("StorageServerRebootStart", self.thisServerID);
		bool ok = wait( self.storage.restoreDurableState() );
		if (!ok) {
			if(recovered.canBeSet()) recovered.send(Void());
			return Void();
		}
		TraceEvent("SSTimeRestoreDurableState", self.thisServerID).detail("TimeTaken", now() - start);

		ASSERT( self.thisServerID == ssi.id() );
		TraceEvent("StorageServerReboot", self.thisServerID)
			.detail("Version", self.version.get());

		if(recovered.canBeSet()) recovered.send(Void());

		wait( replaceInterface( &self, ssi ) );

		TraceEvent("StorageServerStartingCore", self.thisServerID).detail("TimeTaken", now() - start);

		//wait( delay(0) );  // To make sure self->zkMasterInfo.onChanged is available to wait on
		wait( storageServerCore(&self, ssi) );

		throw internal_error();
	} catch (Error& e) {
		if(recovered.canBeSet()) recovered.send(Void());
		if (storageServerTerminated(self, persistentData, e))
			return Void();
		throw e;
	}
}

#pragma endregion

/*
4 Reference count
4 priority
24 pointers
8 lastUpdateVersion
2 updated, replacedPointer
--
42 PTree overhead

8 Version insertVersion
--
50 VersionedMap overhead

12 KeyRef
12 ValueRef
1  isClear
--
25 payload


50 overhead
25 payload
21 structure padding
32 allocator rounds up
---
128 allocated

To reach 64, need to save: 11 bytes + all padding

Possibilities:
  -8 Combine lastUpdateVersion, insertVersion?
  -2 Fold together updated, replacedPointer, isClear bits
  -3 Fold away updated, replacedPointer, isClear
  -8 Move value lengths into arena
  -4 Replace priority with H(pointer)
  -12 Compress pointers (using special allocator)
  -4 Modular lastUpdateVersion (make sure no node survives 4 billion updates)
*/

void versionedMapTest() {
	VersionedMap<int,int> vm;

	printf("SS Ptree node is %zu bytes\n", sizeof( StorageServer::VersionedData::PTreeT ) );

	const int NSIZE = sizeof(VersionedMap<int,int>::PTreeT);
	const int ASIZE = NSIZE<=64 ? 64 : NextPowerOfTwo<NSIZE>::Result;

	auto before = FastAllocator< ASIZE >::getMemoryUsed();

	for(int v=1; v<=1000; ++v) {
		vm.createNewVersion(v);
		for(int i=0; i<1000; i++) {
			int k = g_random->randomInt(0, 2000000);
			/*for(int k2=k-5; k2<k+5; k2++)
				if (vm.atLatest().find(k2) != vm.atLatest().end())
					vm.erase(k2);*/
			vm.erase( k-5, k+5 );
			vm.insert( k, v );
		}
	}

	auto after = FastAllocator< ASIZE >::getMemoryUsed();

	int count = 0;
	for(auto i = vm.atLatest().begin(); i != vm.atLatest().end(); ++i)
		++count;

	printf("PTree node is %d bytes, allocated as %d bytes\n", NSIZE, ASIZE);
	printf("%d distinct after %d insertions\n", count, 1000*1000);
	printf("Memory used: %f MB\n",
		 (after - before)/ 1e6);
}<|MERGE_RESOLUTION|>--- conflicted
+++ resolved
@@ -1820,15 +1820,11 @@
 		wait( data->fetchKeysParallelismLock.take( TaskDefaultYield, fetchBlockBytes ) );
 		state FlowLock::Releaser holdingFKPL( data->fetchKeysParallelismLock, fetchBlockBytes );
 
-<<<<<<< HEAD
-		wait(delay(0));
-=======
 		state double executeStart = now();
 		++data->counters.fetchWaitingCount;
 		data->counters.fetchWaitingMS += 1000*(executeStart - startt);
 
-		Void _ = wait(delay(0));
->>>>>>> f87443a6
+		wait(delay(0));
 
 		shard->phase = AddingShard::Fetching;
 		state Version fetchVersion = data->version.get();
