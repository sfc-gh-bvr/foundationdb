/*
 * Knobs.h
 *
 * This source file is part of the FoundationDB open source project
 *
 * Copyright 2013-2018 Apple Inc. and the FoundationDB project authors
 *
 * Licensed under the Apache License, Version 2.0 (the "License");
 * you may not use this file except in compliance with the License.
 * You may obtain a copy of the License at
 *
 *     http://www.apache.org/licenses/LICENSE-2.0
 *
 * Unless required by applicable law or agreed to in writing, software
 * distributed under the License is distributed on an "AS IS" BASIS,
 * WITHOUT WARRANTIES OR CONDITIONS OF ANY KIND, either express or implied.
 * See the License for the specific language governing permissions and
 * limitations under the License.
 */

#ifndef FDBSERVER_KNOBS_H
#define FDBSERVER_KNOBS_H
#pragma once

#include "flow/Knobs.h"
#include "fdbrpc/fdbrpc.h"
#include "fdbclient/Knobs.h"

// Disk queue
static const int _PAGE_SIZE = 4096;

class ServerKnobs : public Knobs {
public:
	// Versions
	int64_t VERSIONS_PER_SECOND;
	int64_t MAX_VERSIONS_IN_FLIGHT;
	int64_t MAX_VERSIONS_IN_FLIGHT_FORCED;
	int64_t MAX_READ_TRANSACTION_LIFE_VERSIONS;
	int64_t MAX_WRITE_TRANSACTION_LIFE_VERSIONS;
	double MAX_COMMIT_BATCH_INTERVAL; // Each master proxy generates a CommitTransactionBatchRequest at least this often, so that versions always advance smoothly

	// TLogs
	double TLOG_TIMEOUT;  // tlog OR master proxy failure - master's reaction time
	double RECOVERY_TLOG_SMART_QUORUM_DELAY;		// smaller might be better for bug amplification
	double TLOG_STORAGE_MIN_UPDATE_INTERVAL;
	double BUGGIFY_TLOG_STORAGE_MIN_UPDATE_INTERVAL;
	double UNFLUSHED_DATA_RATIO;
	int DESIRED_TOTAL_BYTES;
	int DESIRED_UPDATE_BYTES;
	double UPDATE_DELAY;
	int MAXIMUM_PEEK_BYTES;
	int APPLY_MUTATION_BYTES;
	int RECOVERY_DATA_BYTE_LIMIT;
	int BUGGIFY_RECOVERY_DATA_LIMIT;
	double LONG_TLOG_COMMIT_TIME;
	int64_t LARGE_TLOG_COMMIT_BYTES;
	double BUGGIFY_RECOVER_MEMORY_LIMIT;
	double BUGGIFY_WORKER_REMOVED_MAX_LAG;
	int64_t UPDATE_STORAGE_BYTE_LIMIT;
	int64_t REFERENCE_SPILL_UPDATE_STORAGE_BYTE_LIMIT;
	double TLOG_PEEK_DELAY;
	int LEGACY_TLOG_UPGRADE_ENTRIES_PER_VERSION;
	int VERSION_MESSAGES_OVERHEAD_FACTOR_1024THS; // Multiplicative factor to bound total space used to store a version message (measured in 1/1024ths, e.g. a value of 2048 yields a factor of 2).
	int64_t VERSION_MESSAGES_ENTRY_BYTES_WITH_OVERHEAD;
	double TLOG_MESSAGE_BLOCK_OVERHEAD_FACTOR;
	int64_t TLOG_MESSAGE_BLOCK_BYTES;
	int64_t MAX_MESSAGE_SIZE;
	int LOG_SYSTEM_PUSHED_DATA_BLOCK_SIZE;
	double PEEK_TRACKER_EXPIRATION_TIME;
	int PARALLEL_GET_MORE_REQUESTS;
	int MULTI_CURSOR_PRE_FETCH_LIMIT;
	int64_t MAX_QUEUE_COMMIT_BYTES;
	int DESIRED_OUTSTANDING_MESSAGES;
	double DESIRED_GET_MORE_DELAY;
	int CONCURRENT_LOG_ROUTER_READS;
	int LOG_ROUTER_PEEK_FROM_SATELLITES_PREFERRED; // 0==peek from primary, non-zero==peek from satellites
	double DISK_QUEUE_ADAPTER_MIN_SWITCH_TIME;
	double DISK_QUEUE_ADAPTER_MAX_SWITCH_TIME;
	int64_t TLOG_SPILL_REFERENCE_MAX_PEEK_MEMORY_BYTES;
	int64_t TLOG_SPILL_REFERENCE_MAX_BATCHES_PER_PEEK;
	int64_t TLOG_SPILL_REFERENCE_MAX_BYTES_PER_BATCH;
	int64_t DISK_QUEUE_FILE_EXTENSION_BYTES; // When we grow the disk queue, by how many bytes should it grow?
	int64_t DISK_QUEUE_FILE_SHRINK_BYTES; // When we shrink the disk queue, by how many bytes should it shrink?
	int DISK_QUEUE_MAX_TRUNCATE_BYTES;  // A truncate larger than this will cause the file to be replaced instead.
	double TLOG_DEGRADED_DURATION;
	int64_t MAX_CACHE_VERSIONS;
	double TXS_POPPED_MAX_DELAY;
	double TLOG_MAX_CREATE_DURATION;
	int PEEK_LOGGING_AMOUNT;
	double PEEK_LOGGING_DELAY;
	double PEEK_RESET_INTERVAL;
	double PEEK_MAX_LATENCY;
	bool PEEK_COUNT_SMALL_MESSAGES;
	double PEEK_STATS_INTERVAL;
	double PEEK_STATS_SLOW_AMOUNT;
	double PEEK_STATS_SLOW_RATIO;
	double PUSH_RESET_INTERVAL;
	double PUSH_MAX_LATENCY;
	double PUSH_STATS_INTERVAL;
	double PUSH_STATS_SLOW_AMOUNT;
	double PUSH_STATS_SLOW_RATIO;

	// Data distribution queue
	double HEALTH_POLL_TIME;
	double BEST_TEAM_STUCK_DELAY;
	double BG_REBALANCE_POLLING_INTERVAL;
	double BG_REBALANCE_SWITCH_CHECK_INTERVAL;
	double DD_QUEUE_LOGGING_INTERVAL;
	double RELOCATION_PARALLELISM_PER_SOURCE_SERVER;
	int DD_QUEUE_MAX_KEY_SERVERS;
	int DD_REBALANCE_PARALLELISM;
	int DD_REBALANCE_RESET_AMOUNT;
	double BG_DD_MAX_WAIT;
	double BG_DD_MIN_WAIT;
	double BG_DD_INCREASE_RATE;
	double BG_DD_DECREASE_RATE;
	double BG_DD_SATURATION_DELAY;
	double INFLIGHT_PENALTY_HEALTHY;
	double INFLIGHT_PENALTY_REDUNDANT;
	double INFLIGHT_PENALTY_UNHEALTHY;
	double INFLIGHT_PENALTY_ONE_LEFT;
	bool USE_OLD_NEEDED_SERVERS;

	// Higher priorities are executed first
	// Priority/100 is the "priority group"/"superpriority".  Priority inversion
	//   is possible within but not between priority groups; fewer priority groups
	//   mean better worst case time bounds
	// Maximum allowable priority is 999.
	int PRIORITY_RECOVER_MOVE;
	int PRIORITY_REBALANCE_UNDERUTILIZED_TEAM;
	int PRIORITY_REBALANCE_OVERUTILIZED_TEAM;
	int PRIORITY_TEAM_HEALTHY;
	int PRIORITY_TEAM_CONTAINS_UNDESIRED_SERVER;
	int PRIORITY_TEAM_REDUNDANT;
	int PRIORITY_MERGE_SHARD;
	int PRIORITY_POPULATE_REGION;
	int PRIORITY_TEAM_UNHEALTHY;
	int PRIORITY_TEAM_2_LEFT;
	int PRIORITY_TEAM_1_LEFT;
	int PRIORITY_TEAM_FAILED;         // Priority when a server in the team is excluded as failed
	int PRIORITY_TEAM_0_LEFT;
	int PRIORITY_SPLIT_SHARD;

	// Data distribution
	double RETRY_RELOCATESHARD_DELAY;
	double DATA_DISTRIBUTION_FAILURE_REACTION_TIME;
	int MIN_SHARD_BYTES, SHARD_BYTES_RATIO, SHARD_BYTES_PER_SQRT_BYTES, MAX_SHARD_BYTES, KEY_SERVER_SHARD_BYTES;
	int64_t SHARD_MAX_BYTES_PER_KSEC, // Shards with more than this bandwidth will be split immediately
		SHARD_MIN_BYTES_PER_KSEC,     // Shards with more than this bandwidth will not be merged
		SHARD_SPLIT_BYTES_PER_KSEC;   // When splitting a shard, it is split into pieces with less than this bandwidth
	double SHARD_MAX_READ_DENSITY_RATIO;
	int64_t SHARD_READ_HOT_BANDWITH_MIN_PER_KSECONDS;
	double SHARD_MAX_BYTES_READ_PER_KSEC_JITTER;
	double STORAGE_METRIC_TIMEOUT;
	double METRIC_DELAY;
	double ALL_DATA_REMOVED_DELAY;
	double INITIAL_FAILURE_REACTION_DELAY;
	double CHECK_TEAM_DELAY;
	double LOG_ON_COMPLETION_DELAY;
	int BEST_TEAM_MAX_TEAM_TRIES;
	int BEST_TEAM_OPTION_COUNT;
	int BEST_OF_AMT;
	double SERVER_LIST_DELAY;
	double RECRUITMENT_IDLE_DELAY;
	double STORAGE_RECRUITMENT_DELAY;
	double DATA_DISTRIBUTION_LOGGING_INTERVAL;
	double DD_ENABLED_CHECK_DELAY;
	double DD_STALL_CHECK_DELAY;
	double DD_LOW_BANDWIDTH_DELAY;
	double DD_MERGE_COALESCE_DELAY;
	double STORAGE_METRICS_POLLING_DELAY;
	double STORAGE_METRICS_RANDOM_DELAY;
	double AVAILABLE_SPACE_RATIO_CUTOFF;
	int DESIRED_TEAMS_PER_SERVER;
	int MAX_TEAMS_PER_SERVER;
	int64_t DD_SHARD_SIZE_GRANULARITY;
	int64_t DD_SHARD_SIZE_GRANULARITY_SIM;
	int DD_MOVE_KEYS_PARALLELISM;
	int DD_FETCH_SOURCE_PARALLELISM;
	int DD_MERGE_LIMIT;
	double DD_SHARD_METRICS_TIMEOUT;
	int64_t DD_LOCATION_CACHE_SIZE;
	double MOVEKEYS_LOCK_POLLING_DELAY;
	double DEBOUNCE_RECRUITING_DELAY;
	int REBALANCE_MAX_RETRIES;
	int DD_OVERLAP_PENALTY;
	int DD_EXCLUDE_MIN_REPLICAS;
	bool DD_VALIDATE_LOCALITY;
	int DD_CHECK_INVALID_LOCALITY_DELAY;
	bool DD_ENABLE_VERBOSE_TRACING;
<<<<<<< HEAD
	int64_t DD_SS_FAILURE_VERSIONLAG; // Allowed SS version lag from the current read version before marking it as failed.
	int64_t DD_SS_ALLOWED_VERSIONLAG; // SS will be marked as healthy if it's version lag goes below this value.
	double DD_SS_STUCK_TIME_LIMIT; // If a storage server is not getting new versions for this amount of time, then it becomes undesired.
=======
	int DD_TEAMS_INFO_PRINT_INTERVAL;
	int DD_TEAMS_INFO_PRINT_YIELD_COUNT;
>>>>>>> f9581de2

	// TeamRemover to remove redundant teams
	bool TR_FLAG_DISABLE_MACHINE_TEAM_REMOVER; // disable the machineTeamRemover actor
	double TR_REMOVE_MACHINE_TEAM_DELAY; // wait for the specified time before try to remove next machine team
	bool TR_FLAG_REMOVE_MT_WITH_MOST_TEAMS; // guard to select which machineTeamRemover logic to use

	bool TR_FLAG_DISABLE_SERVER_TEAM_REMOVER; // disable the serverTeamRemover actor
	double TR_REMOVE_SERVER_TEAM_DELAY; // wait for the specified time before try to remove next server team
	double TR_REMOVE_SERVER_TEAM_EXTRA_DELAY; // serverTeamRemover waits for the delay and check DD healthyness again to ensure it runs after machineTeamRemover

	// Remove wrong storage engines
	double DD_REMOVE_STORE_ENGINE_DELAY; // wait for the specified time before remove the next batch

	double DD_FAILURE_TIME;
	double DD_ZERO_HEALTHY_TEAM_DELAY;

	// Redwood Storage Engine
	int PREFIX_TREE_IMMEDIATE_KEY_SIZE_LIMIT;
	int PREFIX_TREE_IMMEDIATE_KEY_SIZE_MIN;

	// KeyValueStore SQLITE
	int CLEAR_BUFFER_SIZE;
	double READ_VALUE_TIME_ESTIMATE;
	double READ_RANGE_TIME_ESTIMATE;
	double SET_TIME_ESTIMATE;
	double CLEAR_TIME_ESTIMATE;
	double COMMIT_TIME_ESTIMATE;
	int CHECK_FREE_PAGE_AMOUNT;
	double DISK_METRIC_LOGGING_INTERVAL;
	int64_t SOFT_HEAP_LIMIT;

	int SQLITE_PAGE_SCAN_ERROR_LIMIT;
	int SQLITE_BTREE_PAGE_USABLE;
	int SQLITE_BTREE_CELL_MAX_LOCAL;
	int SQLITE_BTREE_CELL_MIN_LOCAL;
	int SQLITE_FRAGMENT_PRIMARY_PAGE_USABLE;
	int SQLITE_FRAGMENT_OVERFLOW_PAGE_USABLE;
	double SQLITE_FRAGMENT_MIN_SAVINGS;
	int SQLITE_CHUNK_SIZE_PAGES;
	int SQLITE_CHUNK_SIZE_PAGES_SIM;

	// KeyValueStoreSqlite spring cleaning
	double SPRING_CLEANING_NO_ACTION_INTERVAL;
	double SPRING_CLEANING_LAZY_DELETE_INTERVAL;
	double SPRING_CLEANING_VACUUM_INTERVAL;
	double SPRING_CLEANING_LAZY_DELETE_TIME_ESTIMATE;
	double SPRING_CLEANING_VACUUM_TIME_ESTIMATE;
	double SPRING_CLEANING_VACUUMS_PER_LAZY_DELETE_PAGE;
	int SPRING_CLEANING_MIN_LAZY_DELETE_PAGES;
	int SPRING_CLEANING_MAX_LAZY_DELETE_PAGES;
	int SPRING_CLEANING_LAZY_DELETE_BATCH_SIZE;
	int SPRING_CLEANING_MIN_VACUUM_PAGES;
	int SPRING_CLEANING_MAX_VACUUM_PAGES;

	// KeyValueStoreMemory
	int64_t REPLACE_CONTENTS_BYTES;

	// KeyValueStoreRocksDB
	int ROCKSDB_BACKGROUND_PARALLELISM;
	int64_t ROCKSDB_MEMTABLE_BYTES;

	// Leader election
	int MAX_NOTIFICATIONS;
	int MIN_NOTIFICATIONS;
	double NOTIFICATION_FULL_CLEAR_TIME;
	double CANDIDATE_MIN_DELAY;
	double CANDIDATE_MAX_DELAY;
	double CANDIDATE_GROWTH_RATE;
	double POLLING_FREQUENCY;
	double HEARTBEAT_FREQUENCY;

	// Master Proxy
	double START_TRANSACTION_BATCH_INTERVAL_MIN;
	double START_TRANSACTION_BATCH_INTERVAL_MAX;
	double START_TRANSACTION_BATCH_INTERVAL_LATENCY_FRACTION;
	double START_TRANSACTION_BATCH_INTERVAL_SMOOTHER_ALPHA;
	double START_TRANSACTION_BATCH_QUEUE_CHECK_INTERVAL;
	double START_TRANSACTION_MAX_TRANSACTIONS_TO_START;
	int START_TRANSACTION_MAX_REQUESTS_TO_START;
	double START_TRANSACTION_RATE_WINDOW;
	double START_TRANSACTION_MAX_EMPTY_QUEUE_BUDGET;
	int START_TRANSACTION_MAX_QUEUE_SIZE;
	int KEY_LOCATION_MAX_QUEUE_SIZE;

	double COMMIT_TRANSACTION_BATCH_INTERVAL_FROM_IDLE;
	double COMMIT_TRANSACTION_BATCH_INTERVAL_MIN;
	double COMMIT_TRANSACTION_BATCH_INTERVAL_MAX;
	double COMMIT_TRANSACTION_BATCH_INTERVAL_LATENCY_FRACTION;
	double COMMIT_TRANSACTION_BATCH_INTERVAL_SMOOTHER_ALPHA;
	int    COMMIT_TRANSACTION_BATCH_COUNT_MAX;
	int    COMMIT_TRANSACTION_BATCH_BYTES_MIN;
	int    COMMIT_TRANSACTION_BATCH_BYTES_MAX;
	double COMMIT_TRANSACTION_BATCH_BYTES_SCALE_BASE;
	double COMMIT_TRANSACTION_BATCH_BYTES_SCALE_POWER;
	int64_t COMMIT_BATCHES_MEM_BYTES_HARD_LIMIT;
	double COMMIT_BATCHES_MEM_FRACTION_OF_TOTAL;
	double COMMIT_BATCHES_MEM_TO_TOTAL_MEM_SCALE_FACTOR;

	double RESOLVER_COALESCE_TIME;
	int BUGGIFIED_ROW_LIMIT;
	double PROXY_SPIN_DELAY;
	double UPDATE_REMOTE_LOG_VERSION_INTERVAL;
	int MAX_TXS_POP_VERSION_HISTORY;
	double MIN_CONFIRM_INTERVAL;
	double ENFORCED_MIN_RECOVERY_DURATION;
	double REQUIRED_MIN_RECOVERY_DURATION;
	bool ALWAYS_CAUSAL_READ_RISKY;
	int MAX_COMMIT_UPDATES;
	double MAX_PROXY_COMPUTE;
	double MAX_COMPUTE_PER_OPERATION;
	int PROXY_COMPUTE_BUCKETS;
	double PROXY_COMPUTE_GROWTH_RATE;
	int TXN_STATE_SEND_AMOUNT;

	int RESET_MASTER_BATCHES;
	int RESET_RESOLVER_BATCHES;
	double RESET_MASTER_DELAY;
	double RESET_RESOLVER_DELAY;

	// Master Server
	double COMMIT_SLEEP_TIME;
	double MIN_BALANCE_TIME;
	int64_t MIN_BALANCE_DIFFERENCE;
	double SECONDS_BEFORE_NO_FAILURE_DELAY;
	int64_t MAX_TXS_SEND_MEMORY;
	int64_t MAX_RECOVERY_VERSIONS;
	double MAX_RECOVERY_TIME;
	double PROVISIONAL_START_DELAY;
	double PROVISIONAL_DELAY_GROWTH;
	double PROVISIONAL_MAX_DELAY;
	double SECONDS_BEFORE_RECRUIT_BACKUP_WORKER;
	double CC_INTERFACE_TIMEOUT;

	// Resolver
	int64_t KEY_BYTES_PER_SAMPLE;
	int64_t SAMPLE_OFFSET_PER_KEY;
	double SAMPLE_EXPIRATION_TIME;
	double SAMPLE_POLL_TIME;
	int64_t RESOLVER_STATE_MEMORY_LIMIT;

	// Backup Worker
	double BACKUP_TIMEOUT;  // master's reaction time for backup failure
	double BACKUP_NOOP_POP_DELAY;
	int BACKUP_FILE_BLOCK_BYTES;
	int64_t BACKUP_LOCK_BYTES;
	double BACKUP_UPLOAD_DELAY;

	//Cluster Controller
	double CLUSTER_CONTROLLER_LOGGING_DELAY;
	double MASTER_FAILURE_REACTION_TIME;
	double MASTER_FAILURE_SLOPE_DURING_RECOVERY;
	int WORKER_COORDINATION_PING_DELAY;
	double SIM_SHUTDOWN_TIMEOUT;
	double SHUTDOWN_TIMEOUT;
	double MASTER_SPIN_DELAY;
	double CC_CHANGE_DELAY;
	double CC_CLASS_DELAY;
	double WAIT_FOR_GOOD_RECRUITMENT_DELAY;
	double WAIT_FOR_GOOD_REMOTE_RECRUITMENT_DELAY;
	double ATTEMPT_RECRUITMENT_DELAY;
	double WAIT_FOR_DISTRIBUTOR_JOIN_DELAY;
	double WAIT_FOR_RATEKEEPER_JOIN_DELAY;
	double WORKER_FAILURE_TIME;
	double CHECK_OUTSTANDING_INTERVAL;
	double INCOMPATIBLE_PEERS_LOGGING_INTERVAL;
	double VERSION_LAG_METRIC_INTERVAL;
	int64_t MAX_VERSION_DIFFERENCE;
	double FORCE_RECOVERY_CHECK_DELAY;
	double RATEKEEPER_FAILURE_TIME;
	double REPLACE_INTERFACE_DELAY;
	double REPLACE_INTERFACE_CHECK_DELAY;
	double COORDINATOR_REGISTER_INTERVAL;
	double CLIENT_REGISTER_INTERVAL;

	// Knobs used to select the best policy (via monte carlo)
	int POLICY_RATING_TESTS;	// number of tests per policy (in order to compare)
	int POLICY_GENERATIONS;		// number of policies to generate

	int EXPECTED_MASTER_FITNESS;
	int EXPECTED_TLOG_FITNESS;
	int EXPECTED_LOG_ROUTER_FITNESS;
	int EXPECTED_PROXY_FITNESS;
	int EXPECTED_RESOLVER_FITNESS;
	double RECRUITMENT_TIMEOUT;
	int DBINFO_SEND_AMOUNT;
	double DBINFO_BATCH_DELAY;

	//Move Keys
	double SHARD_READY_DELAY;
	double SERVER_READY_QUORUM_INTERVAL;
	double SERVER_READY_QUORUM_TIMEOUT;
	double REMOVE_RETRY_DELAY;
	int MOVE_KEYS_KRM_LIMIT;
	int MOVE_KEYS_KRM_LIMIT_BYTES; //This must be sufficiently larger than CLIENT_KNOBS->KEY_SIZE_LIMIT (fdbclient/Knobs.h) to ensure that at least two entries will be returned from an attempt to read a key range map
	int MAX_SKIP_TAGS;
	double MAX_ADDED_SOURCES_MULTIPLIER;

	//FdbServer
	double MIN_REBOOT_TIME;
	double MAX_REBOOT_TIME;
	std::string LOG_DIRECTORY;
	int64_t SERVER_MEM_LIMIT;

	//Ratekeeper
	double SMOOTHING_AMOUNT;
	double SLOW_SMOOTHING_AMOUNT;
	double METRIC_UPDATE_RATE;
	double DETAILED_METRIC_UPDATE_RATE;
	double LAST_LIMITED_RATIO;
	double RATEKEEPER_DEFAULT_LIMIT;

	int64_t TARGET_BYTES_PER_STORAGE_SERVER;
	int64_t SPRING_BYTES_STORAGE_SERVER;
	int64_t AUTO_TAG_THROTTLE_STORAGE_QUEUE_BYTES;
	int64_t TARGET_BYTES_PER_STORAGE_SERVER_BATCH;
	int64_t SPRING_BYTES_STORAGE_SERVER_BATCH;

	int64_t TARGET_BYTES_PER_TLOG;
	int64_t SPRING_BYTES_TLOG;
	int64_t TARGET_BYTES_PER_TLOG_BATCH;
	int64_t SPRING_BYTES_TLOG_BATCH;
	int64_t TLOG_SPILL_THRESHOLD;
	int64_t TLOG_HARD_LIMIT_BYTES;
	int64_t TLOG_RECOVER_MEMORY_LIMIT;
	double TLOG_IGNORE_POP_AUTO_ENABLE_DELAY;

	int64_t MAX_MANUAL_THROTTLED_TRANSACTION_TAGS;
	int64_t MAX_AUTO_THROTTLED_TRANSACTION_TAGS;
	double MIN_TAG_COST;
	double AUTO_THROTTLE_TARGET_TAG_BUSYNESS;
	double AUTO_THROTTLE_RAMP_TAG_BUSYNESS;
	double AUTO_TAG_THROTTLE_RAMP_UP_TIME;
	double AUTO_TAG_THROTTLE_DURATION;
	double TAG_THROTTLE_PUSH_INTERVAL;
	double AUTO_TAG_THROTTLE_START_AGGREGATION_TIME;
	double AUTO_TAG_THROTTLE_UPDATE_FREQUENCY;
	double TAG_THROTTLE_EXPIRED_CLEANUP_INTERVAL;
	bool AUTO_TAG_THROTTLING_ENABLED;

	double MAX_TRANSACTIONS_PER_BYTE;

	int64_t MIN_AVAILABLE_SPACE;
	double MIN_AVAILABLE_SPACE_RATIO;
	double TARGET_AVAILABLE_SPACE_RATIO;
	double AVAILABLE_SPACE_UPDATE_DELAY;

	double MAX_TL_SS_VERSION_DIFFERENCE; // spring starts at half this value
	double MAX_TL_SS_VERSION_DIFFERENCE_BATCH;
	int MAX_MACHINES_FALLING_BEHIND;

	int MAX_TPS_HISTORY_SAMPLES;
	int NEEDED_TPS_HISTORY_SAMPLES;
	int64_t TARGET_DURABILITY_LAG_VERSIONS;
	int64_t AUTO_TAG_THROTTLE_DURABILITY_LAG_VERSIONS;
	int64_t TARGET_DURABILITY_LAG_VERSIONS_BATCH;
	int64_t DURABILITY_LAG_UNLIMITED_THRESHOLD;
	double INITIAL_DURABILITY_LAG_MULTIPLIER;
	double DURABILITY_LAG_REDUCTION_RATE;
	double DURABILITY_LAG_INCREASE_RATE;

	double STORAGE_SERVER_LIST_FETCH_TIMEOUT;

	// disk snapshot
	double SNAP_CREATE_MAX_TIMEOUT;

	//Storage Metrics
	double STORAGE_METRICS_AVERAGE_INTERVAL;
	double STORAGE_METRICS_AVERAGE_INTERVAL_PER_KSECONDS;
	double SPLIT_JITTER_AMOUNT;
	int64_t IOPS_UNITS_PER_SAMPLE;
	int64_t BANDWIDTH_UNITS_PER_SAMPLE;
	int64_t BYTES_READ_UNITS_PER_SAMPLE;
	int64_t READ_HOT_SUB_RANGE_CHUNK_SIZE;
	int64_t EMPTY_READ_PENALTY;
	bool READ_SAMPLING_ENABLED;

	//Storage Server
	double STORAGE_LOGGING_DELAY;
	double STORAGE_SERVER_POLL_METRICS_DELAY;
	double FUTURE_VERSION_DELAY;
	int STORAGE_LIMIT_BYTES;
	int BUGGIFY_LIMIT_BYTES;
	int FETCH_BLOCK_BYTES;
	int FETCH_KEYS_PARALLELISM_BYTES;
	int FETCH_KEYS_LOWER_PRIORITY;
	int BUGGIFY_BLOCK_BYTES;
	int64_t STORAGE_HARD_LIMIT_BYTES;
	int64_t STORAGE_DURABILITY_LAG_HARD_MAX;
	int64_t STORAGE_DURABILITY_LAG_SOFT_MAX;
	double STORAGE_DURABILITY_LAG_REJECT_THRESHOLD;
	double STORAGE_DURABILITY_LAG_MIN_RATE;
	int STORAGE_COMMIT_BYTES;
	double STORAGE_COMMIT_INTERVAL;
	double UPDATE_SHARD_VERSION_INTERVAL;
	int BYTE_SAMPLING_FACTOR;
	int BYTE_SAMPLING_OVERHEAD;
	int MAX_STORAGE_SERVER_WATCH_BYTES;
	int MAX_BYTE_SAMPLE_CLEAR_MAP_SIZE;
	double LONG_BYTE_SAMPLE_RECOVERY_DELAY;
	int BYTE_SAMPLE_LOAD_PARALLELISM;
	double BYTE_SAMPLE_LOAD_DELAY;
	double BYTE_SAMPLE_START_DELAY;
	double UPDATE_STORAGE_PROCESS_STATS_INTERVAL;
	double BEHIND_CHECK_DELAY;
	int BEHIND_CHECK_COUNT;
	int64_t BEHIND_CHECK_VERSIONS;
	double WAIT_METRICS_WRONG_SHARD_CHANCE;
	int64_t MIN_TAG_PAGES_READ_RATE;
	double READ_TAG_MEASUREMENT_INTERVAL;
	int64_t OPERATION_COST_BYTE_FACTOR;
	bool PREFIX_COMPRESS_KVS_MEM_SNAPSHOTS;

	//Wait Failure
	int MAX_OUTSTANDING_WAIT_FAILURE_REQUESTS;
	double WAIT_FAILURE_DELAY_LIMIT;

	//Worker
	double WORKER_LOGGING_INTERVAL;
	double HEAP_PROFILER_INTERVAL;
	double DEGRADED_RESET_INTERVAL;
	double DEGRADED_WARNING_LIMIT;
	double DEGRADED_WARNING_RESET_DELAY;
	int64_t TRACE_LOG_FLUSH_FAILURE_CHECK_INTERVAL_SECONDS;
	double TRACE_LOG_PING_TIMEOUT_SECONDS;
	double MIN_DELAY_CC_WORST_FIT_CANDIDACY_SECONDS;  // Listen for a leader for N seconds, and if not heard, then try to become the leader.
	double MAX_DELAY_CC_WORST_FIT_CANDIDACY_SECONDS;
	double DBINFO_FAILED_DELAY;

	// Test harness
	double WORKER_POLL_DELAY;

	// Coordination
	double COORDINATED_STATE_ONCONFLICT_POLL_INTERVAL;

	// Buggification
	double BUGGIFIED_EVENTUAL_CONSISTENCY;
	bool BUGGIFY_ALL_COORDINATION;

	// Status
	double STATUS_MIN_TIME_BETWEEN_REQUESTS;
	double MAX_STATUS_REQUESTS_PER_SECOND;
	int CONFIGURATION_ROWS_TO_FETCH;
	bool DISABLE_DUPLICATE_LOG_WARNING;

	// IPager
	int PAGER_RESERVED_PAGES;

	// IndirectShadowPager
	int FREE_PAGE_VACUUM_THRESHOLD;
	int VACUUM_QUEUE_SIZE;
	int VACUUM_BYTES_PER_SECOND;

	// Timekeeper
	int64_t TIME_KEEPER_DELAY;
	int64_t TIME_KEEPER_MAX_ENTRIES;

	// Fast Restore
	// TODO: After 6.3, review FR knobs, remove unneeded ones and change default value
	int64_t FASTRESTORE_FAILURE_TIMEOUT;
	int64_t FASTRESTORE_HEARTBEAT_INTERVAL;
	double FASTRESTORE_SAMPLING_PERCENT;
	int64_t FASTRESTORE_NUM_LOADERS;
	int64_t FASTRESTORE_NUM_APPLIERS;
	// FASTRESTORE_TXN_BATCH_MAX_BYTES is target txn size used by appliers to apply mutations
	double FASTRESTORE_TXN_BATCH_MAX_BYTES;
	// FASTRESTORE_VERSIONBATCH_MAX_BYTES is the maximum data size in each version batch
	double FASTRESTORE_VERSIONBATCH_MAX_BYTES;
	// FASTRESTORE_VB_PARALLELISM is the number of concurrently running version batches
	int64_t FASTRESTORE_VB_PARALLELISM;
	int64_t FASTRESTORE_VB_MONITOR_DELAY; // How quickly monitor finished version batch
	double FASTRESTORE_VB_LAUNCH_DELAY;
	int64_t FASTRESTORE_ROLE_LOGGING_DELAY;
	int64_t FASTRESTORE_UPDATE_PROCESS_STATS_INTERVAL; // How quickly to update process metrics for restore
	int64_t FASTRESTORE_ATOMICOP_WEIGHT; // workload amplication factor for atomic op
	int64_t FASTRESTORE_APPLYING_PARALLELISM; // number of outstanding txns writing to dest. DB
	int64_t FASTRESTORE_MONITOR_LEADER_DELAY;
	int64_t FASTRESTORE_STRAGGLER_THRESHOLD_SECONDS;
	bool FASTRESTORE_TRACK_REQUEST_LATENCY; // true to track reply latency of each request in a request batch
	bool FASTRESTORE_TRACK_LOADER_SEND_REQUESTS; // track requests of load send mutations to appliers?
	int64_t FASTRESTORE_MEMORY_THRESHOLD_MB_SOFT; // threshold when pipelined actors should be delayed
	int64_t FASTRESTORE_WAIT_FOR_MEMORY_LATENCY;
	int64_t FASTRESTORE_HEARTBEAT_DELAY; // interval for master to ping loaders and appliers
	int64_t FASTRESTORE_HEARTBEAT_MAX_DELAY; // master claim a node is down if no heart beat from the node for this delay
	int64_t FASTRESTORE_APPLIER_FETCH_KEYS_SIZE; // number of keys to fetch in a txn on applier
	int64_t FASTRESTORE_LOADER_SEND_MUTATION_MSG_BYTES; // desired size of mutation message sent from loader to appliers
	bool FASTRESTORE_GET_RANGE_VERSIONS_EXPENSIVE; // parse each range file to get (range, version) it has?
	int64_t FASTRESTORE_REQBATCH_PARALLEL; // number of requests to wait on for getBatchReplies()
	bool FASTRESTORE_REQBATCH_LOG; // verbose log information for getReplyBatches
	int FASTRESTORE_TXN_CLEAR_MAX; // threshold to start tracking each clear op in a txn
	int FASTRESTORE_TXN_RETRY_MAX; // threshold to start output error on too many retries
	double FASTRESTORE_TXN_EXTRA_DELAY; // extra delay to avoid overwhelming fdb
	bool FASTRESTORE_NOT_WRITE_DB; // do not write result to DB. Only for dev testing
	bool FASTRESTORE_USE_RANGE_FILE; // use range file in backup
	bool FASTRESTORE_USE_LOG_FILE; // use log file in backup
	int64_t FASTRESTORE_SAMPLE_MSG_BYTES; // sample message desired size
	double FASTRESTORE_SCHED_UPDATE_DELAY; // delay in seconds in updating process metrics
	int FASTRESTORE_SCHED_TARGET_CPU_PERCENT; // release as many requests as possible when cpu usage is below the knob
	int FASTRESTORE_SCHED_MAX_CPU_PERCENT; // max cpu percent when scheduler shall not release non-urgent requests
	int FASTRESTORE_SCHED_INFLIGHT_LOAD_REQS; // number of inflight requests to load backup files
	int FASTRESTORE_SCHED_INFLIGHT_SEND_REQS; // number of inflight requests for loaders to  send mutations to appliers
	int FASTRESTORE_SCHED_LOAD_REQ_BATCHSIZE; // number of load request to release at once
	int FASTRESTORE_SCHED_INFLIGHT_SENDPARAM_THRESHOLD; // we can send future VB requests if it is less than this knob
	int FASTRESTORE_SCHED_SEND_FUTURE_VB_REQS_BATCH; // number of future VB sendLoadingParam requests to process at once
	int FASTRESTORE_NUM_TRACE_EVENTS;
	bool FASTRESTORE_EXPENSIVE_VALIDATION; // when set true, performance will be heavily affected
	double FASTRESTORE_WRITE_BW_MB; // target aggregated write bandwidth from all appliers
	double FASTRESTORE_RATE_UPDATE_SECONDS; // how long to update appliers target write rate

	int REDWOOD_DEFAULT_PAGE_SIZE;  // Page size for new Redwood files
	int REDWOOD_KVSTORE_CONCURRENT_READS;  // Max number of simultaneous point or range reads in progress.
	int REDWOOD_COMMIT_CONCURRENT_READS;   // Max number of concurrent reads done to support commit operations
	double REDWOOD_PAGE_REBUILD_FILL_FACTOR; // When rebuilding pages, start a new page after this capacity
	int REDWOOD_LAZY_CLEAR_BATCH_SIZE_PAGES; // Number of pages to try to pop from the lazy delete queue and process at once
	int REDWOOD_LAZY_CLEAR_MIN_PAGES;  // Minimum number of pages to free before ending a lazy clear cycle, unless the queue is empty
	int REDWOOD_LAZY_CLEAR_MAX_PAGES;  // Maximum number of pages to free before ending a lazy clear cycle, unless the queue is empty
	int64_t REDWOOD_REMAP_CLEANUP_WINDOW;  // Remap remover lag interval in which to coalesce page writes
	double REDWOOD_REMAP_CLEANUP_LAG; // Maximum allowed remap remover lag behind the cleanup window as a multiple of the window size
	double REDWOOD_LOGGING_INTERVAL;

	// Server request latency measurement
	int LATENCY_SAMPLE_SIZE;
	double LATENCY_METRICS_LOGGING_INTERVAL;

	ServerKnobs();
	void initialize(bool randomize = false, ClientKnobs* clientKnobs = NULL, bool isSimulated = false);
};

extern ServerKnobs const* SERVER_KNOBS;

#endif<|MERGE_RESOLUTION|>--- conflicted
+++ resolved
@@ -188,14 +188,11 @@
 	bool DD_VALIDATE_LOCALITY;
 	int DD_CHECK_INVALID_LOCALITY_DELAY;
 	bool DD_ENABLE_VERBOSE_TRACING;
-<<<<<<< HEAD
 	int64_t DD_SS_FAILURE_VERSIONLAG; // Allowed SS version lag from the current read version before marking it as failed.
 	int64_t DD_SS_ALLOWED_VERSIONLAG; // SS will be marked as healthy if it's version lag goes below this value.
 	double DD_SS_STUCK_TIME_LIMIT; // If a storage server is not getting new versions for this amount of time, then it becomes undesired.
-=======
 	int DD_TEAMS_INFO_PRINT_INTERVAL;
 	int DD_TEAMS_INFO_PRINT_YIELD_COUNT;
->>>>>>> f9581de2
 
 	// TeamRemover to remove redundant teams
 	bool TR_FLAG_DISABLE_MACHINE_TEAM_REMOVER; // disable the machineTeamRemover actor
