--- conflicted
+++ resolved
@@ -484,24 +484,17 @@
 	double FASTRESTORE_SAMPLING_PERCENT;
 	int64_t FASTRESTORE_NUM_LOADERS;
 	int64_t FASTRESTORE_NUM_APPLIERS;
-<<<<<<< HEAD
-	// FASTRESTORE_TXN_BATCH_MAX_BYTES is txn size appliers apply mutations
-=======
 	// FASTRESTORE_TXN_BATCH_MAX_BYTES is target txn size used by appliers to apply mutations
->>>>>>> c45bb4c4
 	double FASTRESTORE_TXN_BATCH_MAX_BYTES;
 	// FASTRESTORE_VERSIONBATCH_MAX_BYTES is the maximum data size in each version batch
 	double FASTRESTORE_VERSIONBATCH_MAX_BYTES;
 	// FASTRESTORE_VB_PARALLELISM is the number of concurrently running version batches
 	int64_t FASTRESTORE_VB_PARALLELISM;
-<<<<<<< HEAD
 	int64_t FASTRESTORE_VB_MONITOR_DELAY; // How quickly monitor finished version batch
 	int64_t FASTRESTORE_VB_LAUNCH_DELAY;
 	int64_t FASTRESTORE_ROLE_LOGGING_DELAY;
 	int64_t FASTRESTORE_UPDATE_PROCESS_STATS_INTERVAL; // How quickly to update process metrics for restore
 	int64_t FASTRESTORE_ATOMICOP_WEIGHT; // workload amplication factor for atomic op
-=======
->>>>>>> c45bb4c4
 
 	ServerKnobs(bool randomize = false, ClientKnobs* clientKnobs = NULL, bool isSimulated = false);
 };
