/*
 * DataDistribution.actor.cpp
 *
 * This source file is part of the FoundationDB open source project
 *
 * Copyright 2013-2018 Apple Inc. and the FoundationDB project authors
 *
 * Licensed under the Apache License, Version 2.0 (the "License");
 * you may not use this file except in compliance with the License.
 * You may obtain a copy of the License at
 *
 *     http://www.apache.org/licenses/LICENSE-2.0
 *
 * Unless required by applicable law or agreed to in writing, software
 * distributed under the License is distributed on an "AS IS" BASIS,
 * WITHOUT WARRANTIES OR CONDITIONS OF ANY KIND, either express or implied.
 * See the License for the specific language governing permissions and
 * limitations under the License.
 */

#include <set>
#include <sstream>
#include "fdbclient/SystemData.h"
#include "fdbclient/DatabaseContext.h"
#include "fdbclient/ManagementAPI.actor.h"
#include "fdbrpc/Replication.h"
#include "fdbserver/DataDistribution.actor.h"
#include "fdbserver/FDBExecHelper.actor.h"
#include "fdbserver/IKeyValueStore.h"
#include "fdbserver/Knobs.h"
#include "fdbserver/MoveKeys.actor.h"
#include "fdbserver/QuietDatabase.h"
#include "fdbserver/ServerDBInfo.h"
#include "fdbserver/TLogInterface.h"
#include "fdbserver/WaitFailure.h"
#include "flow/ActorCollection.h"
#include "flow/Trace.h"
#include "flow/UnitTest.h"
#include "flow/actorcompiler.h"  // This must be the last #include.

class TCTeamInfo;
struct TCMachineInfo;
class TCMachineTeamInfo;

ACTOR Future<Void> checkAndRemoveInvalidLocalityAddr(DDTeamCollection* self);
ACTOR Future<Void> removeWrongStoreType(DDTeamCollection* self);

struct TCServerInfo : public ReferenceCounted<TCServerInfo> {
	UID id;
	StorageServerInterface lastKnownInterface;
	ProcessClass lastKnownClass;
	vector<Reference<TCTeamInfo>> teams;
	Reference<TCMachineInfo> machine;
	Future<Void> tracker;
	int64_t dataInFlightToServer;
	ErrorOr<GetStorageMetricsReply> serverMetrics;
	Promise<std::pair<StorageServerInterface, ProcessClass>> interfaceChanged;
	Future<std::pair<StorageServerInterface, ProcessClass>> onInterfaceChanged;
	Promise<Void> removed;
	Future<Void> onRemoved;
	Promise<Void> wakeUpTracker;
	bool inDesiredDC;
	LocalityEntry localityEntry;
	Promise<Void> updated;
	AsyncVar<bool> wrongStoreTypeToRemove;
	// A storage server's StoreType does not change.
	// To change storeType for an ip:port, we destroy the old one and create a new one.
	KeyValueStoreType storeType; // Storage engine type

	TCServerInfo(StorageServerInterface ssi, ProcessClass processClass, bool inDesiredDC,
	             Reference<LocalitySet> storageServerSet)
	  : id(ssi.id()), lastKnownInterface(ssi), lastKnownClass(processClass), dataInFlightToServer(0),
	    onInterfaceChanged(interfaceChanged.getFuture()), onRemoved(removed.getFuture()), inDesiredDC(inDesiredDC),
	    storeType(KeyValueStoreType::END) {
		localityEntry = ((LocalityMap<UID>*) storageServerSet.getPtr())->add(ssi.locality, &id);
	}

	bool isCorrectStoreType(KeyValueStoreType configStoreType) {
		// A new storage server's store type may not be set immediately.
		// If a storage server does not reply its storeType, it will be tracked by failure monitor and removed.
		return (storeType == configStoreType || storeType == KeyValueStoreType::END);
	}
};

struct TCMachineInfo : public ReferenceCounted<TCMachineInfo> {
	std::vector<Reference<TCServerInfo>> serversOnMachine; // SOMEDAY: change from vector to set
	Standalone<StringRef> machineID;
	std::vector<Reference<TCMachineTeamInfo>> machineTeams; // SOMEDAY: split good and bad machine teams.
	LocalityEntry localityEntry;

	explicit TCMachineInfo(Reference<TCServerInfo> server, const LocalityEntry& entry) : localityEntry(entry) {
		ASSERT(serversOnMachine.empty());
		serversOnMachine.push_back(server);

		LocalityData& locality = server->lastKnownInterface.locality;
		ASSERT(locality.zoneId().present());
		machineID = locality.zoneId().get();
	}

	std::string getServersIDStr() {
		std::stringstream ss;
		if (serversOnMachine.empty()) return "[unset]";

		for (auto& server : serversOnMachine) {
			ss << server->id.toString() << " ";
		}

		return ss.str();
	}
};

ACTOR Future<Void> updateServerMetrics( TCServerInfo *server ) {
	state StorageServerInterface ssi = server->lastKnownInterface;
	state Future<ErrorOr<GetStorageMetricsReply>> metricsRequest = ssi.getStorageMetrics.tryGetReply( GetStorageMetricsRequest(), TaskPriority::DataDistributionLaunch );
	state Future<Void> resetRequest = Never();
	state Future<std::pair<StorageServerInterface, ProcessClass>> interfaceChanged( server->onInterfaceChanged );
	state Future<Void> serverRemoved( server->onRemoved );

	loop {
		choose {
			when( ErrorOr<GetStorageMetricsReply> rep = wait( metricsRequest ) ) {
				if( rep.present() ) {
					server->serverMetrics = rep;
					if(server->updated.canBeSet()) {
						server->updated.send(Void());
					}
					return Void();
				}
				metricsRequest = Never();
				resetRequest = delay( SERVER_KNOBS->METRIC_DELAY, TaskPriority::DataDistributionLaunch );
			}
			when( std::pair<StorageServerInterface,ProcessClass> _ssi = wait( interfaceChanged ) ) {
				ssi = _ssi.first;
				interfaceChanged = server->onInterfaceChanged;
				resetRequest = Void();
			}
			when( wait( serverRemoved ) ) {
				return Void();
			}
			when( wait( resetRequest ) ) { //To prevent a tight spin loop
				if(IFailureMonitor::failureMonitor().getState(ssi.getStorageMetrics.getEndpoint()).isFailed()) {
					resetRequest = IFailureMonitor::failureMonitor().onStateEqual(ssi.getStorageMetrics.getEndpoint(), FailureStatus(false));
				}
				else {
					resetRequest = Never();
					metricsRequest = ssi.getStorageMetrics.tryGetReply( GetStorageMetricsRequest(), TaskPriority::DataDistributionLaunch );
				}
			}
		}
	}
}

ACTOR Future<Void> updateServerMetrics( Reference<TCServerInfo> server ) {
	wait( updateServerMetrics( server.getPtr() ) );
	return Void();
}

// TeamCollection's machine team information
class TCMachineTeamInfo : public ReferenceCounted<TCMachineTeamInfo> {
public:
	vector<Reference<TCMachineInfo>> machines;
	vector<Standalone<StringRef>> machineIDs;
	vector<Reference<TCTeamInfo>> serverTeams;

	explicit TCMachineTeamInfo(vector<Reference<TCMachineInfo>> const& machines) : machines(machines) {
		machineIDs.reserve(machines.size());
		for (int i = 0; i < machines.size(); i++) {
			machineIDs.push_back(machines[i]->machineID);
		}
		sort(machineIDs.begin(), machineIDs.end());
	}

	int size() {
		ASSERT(machines.size() == machineIDs.size());
		return machineIDs.size();
	}

	std::string getMachineIDsStr() {
		std::stringstream ss;

		if (machineIDs.empty()) return "[unset]";

		for (auto& id : machineIDs) {
			ss << id.contents().toString() << " ";
		}

		return ss.str();
	}

	bool operator==(TCMachineTeamInfo& rhs) const { return this->machineIDs == rhs.machineIDs; }
};

// TeamCollection's server team info.
class TCTeamInfo : public ReferenceCounted<TCTeamInfo>, public IDataDistributionTeam {
public:
	vector< Reference<TCServerInfo> > servers;
	vector<UID> serverIDs;
	Reference<TCMachineTeamInfo> machineTeam;
	Future<Void> tracker;
	bool healthy;
	bool wrongConfiguration; //True if any of the servers in the team have the wrong configuration
	int priority;

	explicit TCTeamInfo(vector<Reference<TCServerInfo>> const& servers)
	  : servers(servers), healthy(true), priority(SERVER_KNOBS->PRIORITY_TEAM_HEALTHY), wrongConfiguration(false) {
		if (servers.empty()) {
			TraceEvent(SevInfo, "ConstructTCTeamFromEmptyServers");
		}
		serverIDs.reserve(servers.size());
		for (int i = 0; i < servers.size(); i++) {
			serverIDs.push_back(servers[i]->id);
		}
	}

	virtual vector<StorageServerInterface> getLastKnownServerInterfaces() {
		vector<StorageServerInterface> v;
		v.reserve(servers.size());
		for(int i=0; i<servers.size(); i++)
			v.push_back(servers[i]->lastKnownInterface);
		return v;
	}
	virtual int size() {
		ASSERT(servers.size() == serverIDs.size());
		return servers.size();
	}
	virtual vector<UID> const& getServerIDs() { return serverIDs; }
	const vector<Reference<TCServerInfo>>& getServers() { return servers; }

	virtual std::string getServerIDsStr() {
		std::stringstream ss;

		if (serverIDs.empty()) return "[unset]";

		for (auto& id : serverIDs) {
			ss << id.toString() << " ";
		}

		return ss.str();
	}

	virtual void addDataInFlightToTeam( int64_t delta ) {
		for(int i=0; i<servers.size(); i++)
			servers[i]->dataInFlightToServer += delta;
	}
	virtual int64_t getDataInFlightToTeam() {
		int64_t dataInFlight = 0.0;
		for(int i=0; i<servers.size(); i++)
			dataInFlight += servers[i]->dataInFlightToServer;
		return dataInFlight;
	}

	virtual int64_t getLoadBytes( bool includeInFlight = true, double inflightPenalty = 1.0 ) {
		int64_t physicalBytes = getLoadAverage();
		double minFreeSpaceRatio = getMinFreeSpaceRatio(includeInFlight);
		int64_t inFlightBytes = includeInFlight ? getDataInFlightToTeam() / servers.size() : 0;
		double freeSpaceMultiplier = SERVER_KNOBS->FREE_SPACE_RATIO_CUTOFF / ( std::max( std::min( SERVER_KNOBS->FREE_SPACE_RATIO_CUTOFF, minFreeSpaceRatio ), 0.000001 ) );

		if(freeSpaceMultiplier > 1 && deterministicRandom()->random01() < 0.001)
			TraceEvent(SevWarn, "DiskNearCapacity").detail("FreeSpaceRatio", minFreeSpaceRatio);

		return (physicalBytes + (inflightPenalty*inFlightBytes)) * freeSpaceMultiplier;
	}

	virtual int64_t getMinFreeSpace( bool includeInFlight = true ) {
		int64_t minFreeSpace = std::numeric_limits<int64_t>::max();
		for(int i=0; i<servers.size(); i++) {
			if( servers[i]->serverMetrics.present() ) {
				auto& replyValue = servers[i]->serverMetrics.get();

				ASSERT(replyValue.free.bytes >= 0);
				ASSERT(replyValue.capacity.bytes >= 0);

				int64_t bytesFree = replyValue.free.bytes;
				if(includeInFlight) {
					bytesFree -= servers[i]->dataInFlightToServer;
				}

				minFreeSpace = std::min(bytesFree, minFreeSpace);
			}
		}

		return minFreeSpace; // Could be negative
	}

	virtual double getMinFreeSpaceRatio( bool includeInFlight = true ) {
		double minRatio = 1.0;
		for(int i=0; i<servers.size(); i++) {
			if( servers[i]->serverMetrics.present() ) {
				auto& replyValue = servers[i]->serverMetrics.get();

				ASSERT(replyValue.free.bytes >= 0);
				ASSERT(replyValue.capacity.bytes >= 0);

				int64_t bytesFree = replyValue.free.bytes;
				if(includeInFlight) {
					bytesFree = std::max((int64_t)0, bytesFree - servers[i]->dataInFlightToServer);
				}

				if(replyValue.capacity.bytes == 0)
					minRatio = 0;
				else
					minRatio = std::min( minRatio, ((double)bytesFree) / replyValue.capacity.bytes );
			}
		}

		return minRatio;
	}

	virtual bool hasHealthyFreeSpace() {
		return getMinFreeSpaceRatio() > SERVER_KNOBS->MIN_FREE_SPACE_RATIO && getMinFreeSpace() > SERVER_KNOBS->MIN_FREE_SPACE;
	}

	virtual Future<Void> updateStorageMetrics() {
		return doUpdateStorageMetrics( this );
	}

	virtual bool isOptimal() {
		for(int i=0; i<servers.size(); i++) {
			if( servers[i]->lastKnownClass.machineClassFitness( ProcessClass::Storage ) > ProcessClass::UnsetFit ) {
				return false;
			}
		}
		return true;
	}

	virtual bool isWrongConfiguration() { return wrongConfiguration; }
	virtual void setWrongConfiguration(bool wrongConfiguration) { this->wrongConfiguration = wrongConfiguration; }
	virtual bool isHealthy() { return healthy; }
	virtual void setHealthy(bool h) { healthy = h; }
	virtual int getPriority() { return priority; }
	virtual void setPriority(int p) { priority = p; }
	virtual void addref() { ReferenceCounted<TCTeamInfo>::addref(); }
	virtual void delref() { ReferenceCounted<TCTeamInfo>::delref(); }

	virtual void addServers(const vector<UID> & servers) {
		serverIDs.reserve(servers.size());
		for (int i = 0; i < servers.size(); i++) {
			serverIDs.push_back(servers[i]);
		}
	}

private:
	// Calculate an "average" of the metrics replies that we received.  Penalize teams from which we did not receive all replies.
	int64_t getLoadAverage() {
		int64_t bytesSum = 0;
		int added = 0;
		for(int i=0; i<servers.size(); i++)
			if( servers[i]->serverMetrics.present() ) {
				added++;
				bytesSum += servers[i]->serverMetrics.get().load.bytes;
			}

		if( added < servers.size() )
			bytesSum *= 2;

		return added == 0 ? 0 : bytesSum / added;
	}

	// Calculate the max of the metrics replies that we received.


	ACTOR Future<Void> doUpdateStorageMetrics( TCTeamInfo* self ) {
		std::vector<Future<Void>> updates;
		for( int i = 0; i< self->servers.size(); i++ )
			updates.push_back( updateServerMetrics( self->servers[i] ) );
		wait( waitForAll( updates ) );
		return Void();
	}
};

struct ServerStatus {
	bool isFailed;
	bool isUndesired;
	bool isWrongConfiguration;
	bool initialized; //AsyncMap erases default constructed objects
	LocalityData locality;
	ServerStatus() : isFailed(true), isUndesired(false), isWrongConfiguration(false), initialized(false) {}
	ServerStatus( bool isFailed, bool isUndesired, LocalityData const& locality ) : isFailed(isFailed), isUndesired(isUndesired), locality(locality), isWrongConfiguration(false), initialized(true) {}
	bool isUnhealthy() const { return isFailed || isUndesired; }
	const char* toString() const { return isFailed ? "Failed" : isUndesired ? "Undesired" : "Healthy"; }

	bool operator == (ServerStatus const& r) const { return isFailed == r.isFailed && isUndesired == r.isUndesired && isWrongConfiguration == r.isWrongConfiguration && locality == r.locality && initialized == r.initialized; }

	//If a process has reappeared without the storage server that was on it (isFailed == true), we don't need to exclude it
	//We also don't need to exclude processes who are in the wrong configuration (since those servers will be removed)
	bool excludeOnRecruit() { return !isFailed && !isWrongConfiguration; }
};
typedef AsyncMap<UID, ServerStatus> ServerStatusMap;

// Read keyservers, return unique set of teams
ACTOR Future<Reference<InitialDataDistribution>> getInitialDataDistribution( Database cx, UID distributorId, MoveKeysLock moveKeysLock, std::vector<Optional<Key>> remoteDcIds ) {
	state Reference<InitialDataDistribution> result = Reference<InitialDataDistribution>(new InitialDataDistribution);
	state Key beginKey = allKeys.begin;

	state bool succeeded;

	state Transaction tr( cx );

	state std::map<UID, Optional<Key>> server_dc;
	state std::map<vector<UID>, std::pair<vector<UID>, vector<UID>>> team_cache;

	//Get the server list in its own try/catch block since it modifies result.  We don't want a subsequent failure causing entries to be duplicated
	loop {
		server_dc.clear();
		succeeded = false;
		try {

			// Read healthyZone value which is later used to determine on/off of failure triggered DD
			tr.setOption(FDBTransactionOptions::READ_SYSTEM_KEYS);
			tr.setOption(FDBTransactionOptions::READ_LOCK_AWARE);
			Optional<Value> val = wait(tr.get(healthyZoneKey));
			if (val.present()) {
				auto p = decodeHealthyZoneValue(val.get());
				if (p.second > tr.getReadVersion().get() || p.first == ignoreSSFailuresZoneString) {
					result->initHealthyZoneValue = Optional<Key>(p.first);
				} else {
					result->initHealthyZoneValue = Optional<Key>();
				}
			} else {
				result->initHealthyZoneValue = Optional<Key>();
			}

			result->mode = 1;
			tr.setOption(FDBTransactionOptions::PRIORITY_SYSTEM_IMMEDIATE);
			Optional<Value> mode = wait( tr.get( dataDistributionModeKey ) );
			if (mode.present()) {
				BinaryReader rd( mode.get(), Unversioned() );
				rd >> result->mode;
			}
			if (!result->mode || !isDDEnabled()) {
				// DD can be disabled persistently (result->mode = 0) or transiently (isDDEnabled() = 0)
				TraceEvent(SevDebug, "GetInitialDataDistribution_DisabledDD");
				return result;
			}

			state Future<vector<ProcessData>> workers = getWorkers(&tr);
			state Future<Standalone<RangeResultRef>> serverList = tr.getRange( serverListKeys, CLIENT_KNOBS->TOO_MANY );
			wait( success(workers) && success(serverList) );
			ASSERT( !serverList.get().more && serverList.get().size() < CLIENT_KNOBS->TOO_MANY );

			std::map<Optional<Standalone<StringRef>>, ProcessData> id_data;
			for( int i = 0; i < workers.get().size(); i++ )
				id_data[workers.get()[i].locality.processId()] = workers.get()[i];

			succeeded = true;

			for( int i = 0; i < serverList.get().size(); i++ ) {
				auto ssi = decodeServerListValue( serverList.get()[i].value );
				result->allServers.push_back(std::make_pair(ssi, id_data[ssi.locality.processId()].processClass));
				server_dc[ssi.id()] = ssi.locality.dcId();
			}

			break;
		}
		catch(Error &e) {
			wait( tr.onError(e) );

			ASSERT(!succeeded); //We shouldn't be retrying if we have already started modifying result in this loop
			TraceEvent("GetInitialTeamsRetry", distributorId);
		}
	}

	//If keyServers is too large to read in a single transaction, then we will have to break this process up into multiple transactions.
	//In that case, each iteration should begin where the previous left off
	while(beginKey < allKeys.end) {
		TEST(beginKey > allKeys.begin); //Multi-transactional getInitialDataDistribution
		loop {
			succeeded = false;
			try {
				tr.setOption(FDBTransactionOptions::PRIORITY_SYSTEM_IMMEDIATE);
				wait(checkMoveKeysLockReadOnly(&tr, moveKeysLock));
				Standalone<RangeResultRef> keyServers = wait(krmGetRanges(&tr, keyServersPrefix, KeyRangeRef(beginKey, allKeys.end), SERVER_KNOBS->MOVE_KEYS_KRM_LIMIT, SERVER_KNOBS->MOVE_KEYS_KRM_LIMIT_BYTES));
				succeeded = true;

				vector<UID> src, dest, last;

				// for each range
				for(int i = 0; i < keyServers.size() - 1; i++) {
					DDShardInfo info( keyServers[i].key );
					decodeKeyServersValue( keyServers[i].value, src, dest );
					if(remoteDcIds.size()) {
						auto srcIter = team_cache.find(src);
						if(srcIter == team_cache.end()) {
							for(auto& id : src) {
								auto& dc = server_dc[id];
								if(std::find(remoteDcIds.begin(), remoteDcIds.end(), dc) != remoteDcIds.end()) {
									info.remoteSrc.push_back(id);
								} else {
									info.primarySrc.push_back(id);
								}
							}
							result->primaryTeams.insert( info.primarySrc );
							result->remoteTeams.insert( info.remoteSrc );
							team_cache[src] = std::make_pair(info.primarySrc, info.remoteSrc);
						} else {
							info.primarySrc = srcIter->second.first;
							info.remoteSrc = srcIter->second.second;
						}
						if(dest.size()) {
							info.hasDest = true;
							auto destIter = team_cache.find(dest);
							if(destIter == team_cache.end()) {
								for(auto& id : dest) {
									auto& dc = server_dc[id];
									if(std::find(remoteDcIds.begin(), remoteDcIds.end(), dc) != remoteDcIds.end()) {
										info.remoteDest.push_back(id);
									} else {
										info.primaryDest.push_back(id);
									}
								}
								result->primaryTeams.insert( info.primaryDest );
								result->remoteTeams.insert( info.remoteDest );
								team_cache[dest] = std::make_pair(info.primaryDest, info.remoteDest);
							} else {
								info.primaryDest = destIter->second.first;
								info.remoteDest = destIter->second.second;
							}
						}
					} else {
						info.primarySrc = src;
						auto srcIter = team_cache.find(src);
						if(srcIter == team_cache.end()) {
							result->primaryTeams.insert( src );
							team_cache[src] = std::pair<vector<UID>, vector<UID>>();
						}
						if (dest.size()) {
							info.hasDest = true;
							info.primaryDest = dest;
							auto destIter = team_cache.find(dest);
							if(destIter == team_cache.end()) {
								result->primaryTeams.insert( dest );
								team_cache[dest] = std::pair<vector<UID>, vector<UID>>();
							}
						}
					}
					result->shards.push_back( info );
				}

				ASSERT(keyServers.size() > 0);
				beginKey = keyServers.end()[-1].key;
				break;
			} catch (Error& e) {
				wait( tr.onError(e) );

				ASSERT(!succeeded); //We shouldn't be retrying if we have already started modifying result in this loop
				TraceEvent("GetInitialTeamsKeyServersRetry", distributorId);
			}
		}

		tr.reset();
	}

	// a dummy shard at the end with no keys or servers makes life easier for trackInitialShards()
	result->shards.push_back( DDShardInfo(allKeys.end) );

	return result;
}

Future<Void> storageServerTracker(
	struct DDTeamCollection* const& self,
	Database const& cx,
	TCServerInfo* const& server,
	Promise<Void> const& errorOut,
	Version const& addedVersion);

Future<Void> teamTracker(struct DDTeamCollection* const& self, Reference<TCTeamInfo> const& team, bool const& badTeam, bool const& redundantTeam);

struct DDTeamCollection : ReferenceCounted<DDTeamCollection> {
	// clang-format off
	enum { REQUESTING_WORKER = 0, GETTING_WORKER = 1, GETTING_STORAGE = 2 };
	enum class Status { NONE = 0, EXCLUDED = 1, FAILED = 2 };

	// addActor: add to actorCollection so that when an actor has error, the ActorCollection can catch the error.
	// addActor is used to create the actorCollection when the dataDistributionTeamCollection is created
	PromiseStream<Future<Void>> addActor;
	Database cx;
	UID distributorId;
	DatabaseConfiguration configuration;

	bool doBuildTeams;
	bool lastBuildTeamsFailed;
	Future<Void> teamBuilder;
	AsyncTrigger restartTeamBuilder;

	MoveKeysLock lock;
	PromiseStream<RelocateShard> output;
	vector<UID> allServers;
	ServerStatusMap server_status;
	int64_t unhealthyServers;
	std::map<int,int> priority_teams;
	std::map<UID, Reference<TCServerInfo>> server_info;

	// machine_info has all machines info; key must be unique across processes on the same machine
	std::map<Standalone<StringRef>, Reference<TCMachineInfo>> machine_info;
	std::vector<Reference<TCMachineTeamInfo>> machineTeams; // all machine teams
	LocalityMap<UID> machineLocalityMap; // locality info of machines

	vector<Reference<TCTeamInfo>> teams;
	vector<Reference<TCTeamInfo>> badTeams;
	Reference<ShardsAffectedByTeamFailure> shardsAffectedByTeamFailure;
	PromiseStream<UID> removedServers;
	std::set<UID> recruitingIds; // The IDs of the SS which are being recruited
	std::set<NetworkAddress> recruitingLocalities;
	Future<Void> initialFailureReactionDelay;
	Future<Void> initializationDoneActor;
	Promise<Void> serverTrackerErrorOut;
	AsyncVar<int> recruitingStream;
	Debouncer restartRecruiting;

	int healthyTeamCount;
	Reference<AsyncVar<bool>> zeroHealthyTeams;

	int optimalTeamCount;
	AsyncVar<bool> zeroOptimalTeams;

	// EXCLUDED if an address is in the excluded list in the database.
	// FAILED if an address is permanently failed.
	// NONE by default.  Updated asynchronously (eventually)
	AsyncMap< AddressExclusion, Status > excludedServers;

	std::set<AddressExclusion> invalidLocalityAddr; // These address have invalidLocality for the configured storagePolicy

	std::vector<Optional<Key>> includedDCs;
	Optional<std::vector<Optional<Key>>> otherTrackedDCs;
	bool primary;
	Reference<AsyncVar<bool>> processingUnhealthy;
	Future<Void> readyToStart;
	Future<Void> checkTeamDelay;
	Promise<Void> addSubsetComplete;
	Future<Void> badTeamRemover;
	Future<Void> checkInvalidLocalities;

	Future<Void> wrongStoreTypeRemover;

	Reference<LocalitySet> storageServerSet;
	std::vector<LocalityEntry> forcedEntries, resultEntries;

	std::vector<DDTeamCollection*> teamCollections;
	AsyncVar<Optional<Key>> healthyZone;
	Future<bool> clearHealthyZoneFuture;
	// clang-format on

	void resetLocalitySet() {
		storageServerSet = Reference<LocalitySet>(new LocalityMap<UID>());
		LocalityMap<UID>* storageServerMap = (LocalityMap<UID>*) storageServerSet.getPtr();

		for( auto& it : server_info ) {
			it.second->localityEntry = storageServerMap->add(it.second->lastKnownInterface.locality, &it.second->id);
		}
	}

	bool satisfiesPolicy(const std::vector<Reference<TCServerInfo>>& team, int amount = -1) {
		forcedEntries.clear();
		resultEntries.clear();
		if(amount == -1) {
			amount = team.size();
		}

		for(int i = 0; i < amount; i++) {
			forcedEntries.push_back(team[i]->localityEntry);
		}

		bool result = storageServerSet->selectReplicas(configuration.storagePolicy, forcedEntries, resultEntries);
		return result && resultEntries.size() == 0;
	}

	DDTeamCollection(Database const& cx, UID distributorId, MoveKeysLock const& lock,
	                 PromiseStream<RelocateShard> const& output,
	                 Reference<ShardsAffectedByTeamFailure> const& shardsAffectedByTeamFailure,
	                 DatabaseConfiguration configuration, std::vector<Optional<Key>> includedDCs,
	                 Optional<std::vector<Optional<Key>>> otherTrackedDCs, Future<Void> readyToStart,
	                 Reference<AsyncVar<bool>> zeroHealthyTeams, bool primary,
	                 Reference<AsyncVar<bool>> processingUnhealthy)
	  : cx(cx), distributorId(distributorId), lock(lock), output(output),
	    shardsAffectedByTeamFailure(shardsAffectedByTeamFailure), doBuildTeams(true), lastBuildTeamsFailed(false),
	    teamBuilder(Void()), badTeamRemover(Void()), checkInvalidLocalities(Void()), wrongStoreTypeRemover(Void()), configuration(configuration),
	    readyToStart(readyToStart), clearHealthyZoneFuture(true),
	    checkTeamDelay(delay(SERVER_KNOBS->CHECK_TEAM_DELAY, TaskPriority::DataDistribution)),
	    initialFailureReactionDelay(
	        delayed(readyToStart, SERVER_KNOBS->INITIAL_FAILURE_REACTION_DELAY, TaskPriority::DataDistribution)),
	    healthyTeamCount(0), storageServerSet(new LocalityMap<UID>()),
	    initializationDoneActor(logOnCompletion(readyToStart && initialFailureReactionDelay, this)),
	    optimalTeamCount(0), recruitingStream(0), restartRecruiting(SERVER_KNOBS->DEBOUNCE_RECRUITING_DELAY),
	    unhealthyServers(0), includedDCs(includedDCs), otherTrackedDCs(otherTrackedDCs),
	    zeroHealthyTeams(zeroHealthyTeams), zeroOptimalTeams(true), primary(primary),
	    processingUnhealthy(processingUnhealthy) {
		if(!primary || configuration.usableRegions == 1) {
			TraceEvent("DDTrackerStarting", distributorId)
				.detail( "State", "Inactive" )
				.trackLatest( "DDTrackerStarting" );
		}
	}

	~DDTeamCollection() {
		// The following kills a reference cycle between the teamTracker actor and the TCTeamInfo that both holds and is held by the actor
		// It also ensures that the trackers are done fiddling with healthyTeamCount before we free this
		for(int i=0; i < teams.size(); i++) {
			teams[i]->tracker.cancel();
		}
		for(int i=0; i < badTeams.size(); i++) {
			badTeams[i]->tracker.cancel();
		}
		// The following makes sure that, even if a reference to a team is held in the DD Queue, the tracker will be stopped
		//  before the server_status map to which it has a pointer, is destroyed.
		for(auto it = server_info.begin(); it != server_info.end(); ++it) {
			it->second->tracker.cancel();
		}

		teamBuilder.cancel();
	}

	ACTOR static Future<Void> logOnCompletion( Future<Void> signal, DDTeamCollection* self ) {
		wait(signal);
		wait(delay(SERVER_KNOBS->LOG_ON_COMPLETION_DELAY, TaskPriority::DataDistribution));

		if(!self->primary || self->configuration.usableRegions == 1) {
			TraceEvent("DDTrackerStarting", self->distributorId)
				.detail( "State", "Active" )
				.trackLatest( "DDTrackerStarting" );
		}

		return Void();
	}

	ACTOR static Future<Void> interruptableBuildTeams( DDTeamCollection* self ) {
		if(!self->addSubsetComplete.isSet()) {
			wait( addSubsetOfEmergencyTeams(self) );
			self->addSubsetComplete.send(Void());
		}

		loop {
			choose {
				when( wait( self->buildTeams( self ) ) ) {
					return Void();
				}
				when( wait( self->restartTeamBuilder.onTrigger() ) ) {}
			}
		}
	}

	ACTOR static Future<Void> checkBuildTeams( DDTeamCollection* self ) {
		wait( self->checkTeamDelay );
		while( !self->teamBuilder.isReady() )
			wait( self->teamBuilder );

		if( self->doBuildTeams && self->readyToStart.isReady() ) {
			self->doBuildTeams = false;
			self->teamBuilder = self->interruptableBuildTeams( self );
			wait( self->teamBuilder );
		}

		return Void();
	}

	// SOMEDAY: Make bestTeam better about deciding to leave a shard where it is (e.g. in PRIORITY_TEAM_HEALTHY case)
	//		    use keys, src, dest, metrics, priority, system load, etc.. to decide...
	ACTOR static Future<Void> getTeam( DDTeamCollection* self, GetTeamRequest req ) {
		try {
			wait( self->checkBuildTeams( self ) );

			// Select the best team
			// Currently the metric is minimum used disk space (adjusted for data in flight)
			// Only healthy teams may be selected. The team has to be healthy at the moment we update
			//   shardsAffectedByTeamFailure or we could be dropping a shard on the floor (since team
			//   tracking is "edge triggered")
			// SOMEDAY: Account for capacity, load (when shardMetrics load is high)

			// self->teams.size() can be 0 under the ConfigureTest.txt test when we change configurations
			// The situation happens rarely. We may want to eliminate this situation someday
			if( !self->teams.size() ) {
				req.reply.send( Optional<Reference<IDataDistributionTeam>>() );
				return Void();
			}

			int64_t bestLoadBytes = 0;
			Optional<Reference<IDataDistributionTeam>> bestOption;
			std::vector<std::pair<int, Reference<IDataDistributionTeam>>> randomTeams;
			std::set< UID > sources;

			if( !req.wantsNewServers ) {
				std::vector<Reference<IDataDistributionTeam>> similarTeams;
				bool foundExact = false;

				for( int i = 0; i < req.sources.size(); i++ )
					sources.insert( req.sources[i] );

				for( int i = 0; i < req.sources.size(); i++ ) {
					if( self->server_info.count( req.sources[i] ) ) {
						auto& teamList = self->server_info[ req.sources[i] ]->teams;
						for( int j = 0; j < teamList.size(); j++ ) {
							if( teamList[j]->isHealthy() && (!req.preferLowerUtilization || teamList[j]->hasHealthyFreeSpace())) {
								int sharedMembers = 0;
								for( const UID& id : teamList[j]->getServerIDs() )
									if( sources.count( id ) )
										sharedMembers++;

								if( !foundExact && sharedMembers == teamList[j]->size() ) {
									foundExact = true;
									bestOption = Optional<Reference<IDataDistributionTeam>>();
									similarTeams.clear();
								}

								if( (sharedMembers == teamList[j]->size()) || (!foundExact && req.wantsTrueBest) ) {
									int64_t loadBytes = SOME_SHARED * teamList[j]->getLoadBytes(true, req.inflightPenalty);
									if( !bestOption.present() || ( req.preferLowerUtilization && loadBytes < bestLoadBytes ) || ( !req.preferLowerUtilization && loadBytes > bestLoadBytes ) ) {
										bestLoadBytes = loadBytes;
										bestOption = teamList[j];
									}
								}
								else if( !req.wantsTrueBest && !foundExact )
									similarTeams.push_back( teamList[j] );
							}
						}
					}
				}

				if( foundExact || (req.wantsTrueBest && bestOption.present() ) ) {
					ASSERT( bestOption.present() );
					// Check the team size: be sure team size is correct
					ASSERT(bestOption.get()->size() == self->configuration.storageTeamSize);
					req.reply.send( bestOption );
					return Void();
				}

				if( !req.wantsTrueBest ) {
					while( similarTeams.size() && randomTeams.size() < SERVER_KNOBS->BEST_TEAM_OPTION_COUNT ) {
						int randomTeam = deterministicRandom()->randomInt( 0, similarTeams.size() );
						randomTeams.push_back( std::make_pair( SOME_SHARED, similarTeams[randomTeam] ) );
						swapAndPop( &similarTeams, randomTeam );
					}
				}
			}

			if( req.wantsTrueBest ) {
				ASSERT( !bestOption.present() );
				for( int i = 0; i < self->teams.size(); i++ ) {
					if( self->teams[i]->isHealthy() && (!req.preferLowerUtilization || self->teams[i]->hasHealthyFreeSpace()) ) {
						int64_t loadBytes = NONE_SHARED * self->teams[i]->getLoadBytes(true, req.inflightPenalty);
						if( !bestOption.present() || ( req.preferLowerUtilization && loadBytes < bestLoadBytes ) || ( !req.preferLowerUtilization && loadBytes > bestLoadBytes ) ) {
							bestLoadBytes = loadBytes;
							bestOption = self->teams[i];
						}
					}
				}
			}
			else {
				int nTries = 0;
				while( randomTeams.size() < SERVER_KNOBS->BEST_TEAM_OPTION_COUNT && nTries < SERVER_KNOBS->BEST_TEAM_MAX_TEAM_TRIES ) {
					// If unhealthy team is majority, we may not find an ok dest in this while loop
					Reference<IDataDistributionTeam> dest = deterministicRandom()->randomChoice(self->teams);

					bool ok = dest->isHealthy() && (!req.preferLowerUtilization || dest->hasHealthyFreeSpace());
					for(int i=0; ok && i<randomTeams.size(); i++)
						if (randomTeams[i].second->getServerIDs() == dest->getServerIDs())
							ok = false;

					if (ok)
						randomTeams.push_back( std::make_pair( NONE_SHARED, dest ) );
					else
						nTries++;
				}

				// Log BestTeamStuck reason when we have healthy teams but they do not have healthy free space
				if (g_network->isSimulated() && randomTeams.empty() && !self->zeroHealthyTeams->get()) {
					TraceEvent(SevWarn, "GetTeamReturnEmpty").detail("HealthyTeams", self->healthyTeamCount);
				}

				for( int i = 0; i < randomTeams.size(); i++ ) {
					int64_t loadBytes = randomTeams[i].first * randomTeams[i].second->getLoadBytes(true, req.inflightPenalty);
					if( !bestOption.present() || ( req.preferLowerUtilization && loadBytes < bestLoadBytes ) || ( !req.preferLowerUtilization && loadBytes > bestLoadBytes ) ) {
						bestLoadBytes = loadBytes;
						bestOption = randomTeams[i].second;
					}
				}
			}

			// Note: req.completeSources can be empty and all servers (and server teams) can be unhealthy.
			// We will get stuck at this! This only happens when a DC fails. No need to consider it right now.
			if(!bestOption.present() && self->zeroHealthyTeams->get()) {
				//Attempt to find the unhealthy source server team and return it
				std::set<UID> completeSources;
				for( int i = 0; i < req.completeSources.size(); i++ ) {
					completeSources.insert( req.completeSources[i] );
				}

				int bestSize = 0;
				for( int i = 0; i < req.completeSources.size(); i++ ) {
					if( self->server_info.count( req.completeSources[i] ) ) {
						auto& teamList = self->server_info[ req.completeSources[i] ]->teams;
						for( int j = 0; j < teamList.size(); j++ ) {
							bool found = true;
							auto serverIDs = teamList[j]->getServerIDs();
							for( int k = 0; k < teamList[j]->size(); k++ ) {
								if( !completeSources.count( serverIDs[k] ) ) {
									found = false;
									break;
								}
							}
							if(found && teamList[j]->size() > bestSize) {
								bestOption = teamList[j];
								bestSize = teamList[j]->size();
							}
						}
						break;
					}
				}
			}
			// if (!bestOption.present()) {
			// 	TraceEvent("GetTeamRequest").detail("Request", req.getDesc());
			// 	self->traceAllInfo(true);
			// }

			req.reply.send( bestOption );

			return Void();
		} catch( Error &e ) {
			if( e.code() != error_code_actor_cancelled)
				req.reply.sendError( e );
			throw;
		}
	}

	int64_t getDebugTotalDataInFlight() {
		int64_t total = 0;
		for(auto itr = server_info.begin(); itr != server_info.end(); ++itr)
			total += itr->second->dataInFlightToServer;
		return total;
	}

	ACTOR static Future<Void> addSubsetOfEmergencyTeams( DDTeamCollection* self ) {
		state int idx = 0;
		state std::vector<Reference<TCServerInfo>> servers;
		state std::vector<UID> serverIds;
		state Reference<LocalitySet> tempSet = Reference<LocalitySet>(new LocalityMap<UID>());
		state LocalityMap<UID>* tempMap = (LocalityMap<UID>*) tempSet.getPtr();

		for(; idx < self->badTeams.size(); idx++ ) {
			servers.clear();
			for(const auto& server : self->badTeams[idx]->getServers()) {
				if(server->inDesiredDC && !self->server_status.get(server->id).isUnhealthy()) {
					servers.push_back(server);
				}
			}

			// For the bad team that is too big (too many servers), we will try to find a subset of servers in the team
			// to construct a new healthy team, so that moving data to the new healthy team will not
			// cause too much data movement overhead
			// FIXME: This code logic can be simplified.
			if(servers.size() >= self->configuration.storageTeamSize) {
				bool foundTeam = false;
				for( int j = 0; j < servers.size() - self->configuration.storageTeamSize + 1 && !foundTeam; j++ ) {
					auto& serverTeams = servers[j]->teams;
					for( int k = 0; k < serverTeams.size(); k++ ) {
						auto &testTeam = serverTeams[k]->getServerIDs();
						bool allInTeam = true; // All servers in testTeam belong to the healthy servers
						for( int l = 0; l < testTeam.size(); l++ ) {
							bool foundServer = false;
							for( auto it : servers ) {
								if( it->id == testTeam[l] ) {
									foundServer = true;
									break;
								}
							}
							if(!foundServer) {
								allInTeam = false;
								break;
							}
						}
						if( allInTeam ) {
							foundTeam = true;
							break;
						}
					}
				}
				if( !foundTeam ) {
					if( self->satisfiesPolicy(servers) ) {
						if(servers.size() == self->configuration.storageTeamSize || self->satisfiesPolicy(servers, self->configuration.storageTeamSize)) {
							servers.resize(self->configuration.storageTeamSize);
							self->addTeam(servers, true);
							//self->traceTeamCollectionInfo(); // Trace at the end of the function
						} else {
							tempSet->clear();
							for( auto it : servers ) {
								tempMap->add(it->lastKnownInterface.locality, &it->id);
							}

							self->resultEntries.clear();
							self->forcedEntries.clear();
							bool result = tempSet->selectReplicas(self->configuration.storagePolicy, self->forcedEntries, self->resultEntries);
							ASSERT(result && self->resultEntries.size() == self->configuration.storageTeamSize);

							serverIds.clear();
							for(auto& it : self->resultEntries) {
								serverIds.push_back(*tempMap->getObject(it));
							}
							std::sort(serverIds.begin(), serverIds.end());
							self->addTeam(serverIds.begin(), serverIds.end(), true);
						}
					} else {
						serverIds.clear();
						for(auto it : servers) {
							serverIds.push_back(it->id);
						}
						TraceEvent(SevWarnAlways, "CannotAddSubset", self->distributorId).detail("Servers", describe(serverIds));
					}
				}
			}
			wait( yield() );
		}

		// Trace and record the current number of teams for correctness test
		self->traceTeamCollectionInfo();

		return Void();
	}

	ACTOR static Future<Void> init( DDTeamCollection* self, Reference<InitialDataDistribution> initTeams ) {
		self->healthyZone.set(initTeams->initHealthyZoneValue);
		// SOMEDAY: If some servers have teams and not others (or some servers have more data than others) and there is an address/locality collision, should
		// we preferentially mark the least used server as undesirable?
		for (auto i = initTeams->allServers.begin(); i != initTeams->allServers.end(); ++i) {
			if (self->shouldHandleServer(i->first)) {
				if (!self->isValidLocality(self->configuration.storagePolicy, i->first.locality)) {
					TraceEvent(SevWarnAlways, "MissingLocality")
					    .detail("Server", i->first.uniqueID)
					    .detail("Locality", i->first.locality.toString());
					auto addr = i->first.address();
					self->invalidLocalityAddr.insert(AddressExclusion(addr.ip, addr.port));
					if (self->checkInvalidLocalities.isReady()) {
						self->checkInvalidLocalities = checkAndRemoveInvalidLocalityAddr(self);
						self->addActor.send(self->checkInvalidLocalities);
					}
				}
				self->addServer(i->first, i->second, self->serverTrackerErrorOut, 0);
			}
		}

		state std::set<std::vector<UID>>::iterator teamIter = self->primary ? initTeams->primaryTeams.begin() : initTeams->remoteTeams.begin();
		state std::set<std::vector<UID>>::iterator teamIterEnd = self->primary ? initTeams->primaryTeams.end() : initTeams->remoteTeams.end();
		for(; teamIter != teamIterEnd; ++teamIter) {
			self->addTeam(teamIter->begin(), teamIter->end(), true);
			wait( yield() );
		}

		return Void();
	}

	// Check if server or machine has a valid locality based on configured replication policy
	bool isValidLocality(Reference<IReplicationPolicy> storagePolicy, const LocalityData& locality) {
		// Future: Once we add simulation test that misconfigure a cluster, such as not setting some locality entries,
		// DD_VALIDATE_LOCALITY should always be true. Otherwise, simulation test may fail.
		if (!SERVER_KNOBS->DD_VALIDATE_LOCALITY) {
			// Disable the checking if locality is valid
			return true;
		}

		std::set<std::string> replicationPolicyKeys = storagePolicy->attributeKeys();
		for (auto& policy : replicationPolicyKeys) {
			if (!locality.isPresent(policy)) {
				return false;
			}
		}

		return true;
	}

	void evaluateTeamQuality() {
		int teamCount = teams.size(), serverCount = allServers.size();
		double teamsPerServer = (double)teamCount * configuration.storageTeamSize / serverCount;

		ASSERT( serverCount == server_info.size() );

		int minTeams = std::numeric_limits<int>::max();
		int maxTeams = std::numeric_limits<int>::min();
		double varTeams = 0;

		std::map<Optional<Standalone<StringRef>>, int> machineTeams;
		for(auto s = server_info.begin(); s != server_info.end(); ++s) {
			if(!server_status.get(s->first).isUnhealthy()) {
				int stc = s->second->teams.size();
				minTeams = std::min(minTeams, stc);
				maxTeams = std::max(maxTeams, stc);
				varTeams += (stc - teamsPerServer)*(stc - teamsPerServer);
				// Use zoneId as server's machine id
				machineTeams[s->second->lastKnownInterface.locality.zoneId()] += stc;
			}
		}
		varTeams /= teamsPerServer*teamsPerServer;

		int minMachineTeams = std::numeric_limits<int>::max();
		int maxMachineTeams = std::numeric_limits<int>::min();
		for( auto m = machineTeams.begin(); m != machineTeams.end(); ++m ) {
			minMachineTeams = std::min( minMachineTeams, m->second );
			maxMachineTeams = std::max( maxMachineTeams, m->second );
		}

		TraceEvent(
			minTeams>0 ? SevInfo : SevWarn,
			"DataDistributionTeamQuality", distributorId)
			.detail("Servers", serverCount)
			.detail("Teams", teamCount)
			.detail("TeamsPerServer", teamsPerServer)
			.detail("Variance", varTeams/serverCount)
			.detail("ServerMinTeams", minTeams)
			.detail("ServerMaxTeams", maxTeams)
			.detail("MachineMinTeams", minMachineTeams)
			.detail("MachineMaxTeams", maxMachineTeams);
	}

	int overlappingMembers( vector<UID> &team ) {
		if (team.empty()) {
			return 0;
		}

		int maxMatchingServers = 0;
		UID& serverID = team[0];
		for (auto& usedTeam : server_info[serverID]->teams) {
			auto used = usedTeam->getServerIDs();
			int teamIdx = 0;
			int usedIdx = 0;
			int matchingServers = 0;
			while(teamIdx < team.size() && usedIdx < used.size()) {
				if(team[teamIdx] == used[usedIdx]) {
					matchingServers++;
					teamIdx++;
					usedIdx++;
				} else if(team[teamIdx] < used[usedIdx]) {
					teamIdx++;
				} else {
					usedIdx++;
				}
			}
			ASSERT(matchingServers > 0);
			maxMatchingServers = std::max(maxMatchingServers, matchingServers);
			if(maxMatchingServers == team.size()) {
				return maxMatchingServers;
			}
		}

		return maxMatchingServers;
	}

	int overlappingMachineMembers( vector<Standalone<StringRef>>& team ) {
		if (team.empty()) {
			return 0;
		}

		int maxMatchingServers = 0;
		Standalone<StringRef>& serverID = team[0];
		for (auto& usedTeam : machine_info[serverID]->machineTeams) {
			auto used = usedTeam->machineIDs;
			int teamIdx = 0;
			int usedIdx = 0;
			int matchingServers = 0;
			while(teamIdx < team.size() && usedIdx < used.size()) {
				if(team[teamIdx] == used[usedIdx]) {
					matchingServers++;
					teamIdx++;
					usedIdx++;
				} else if(team[teamIdx] < used[usedIdx]) {
					teamIdx++;
				} else {
					usedIdx++;
				}
			}
			ASSERT(matchingServers > 0);
			maxMatchingServers = std::max(maxMatchingServers, matchingServers);
			if(maxMatchingServers == team.size()) {
				return maxMatchingServers;
			}
		}

		return maxMatchingServers;
	}

	Reference<TCMachineTeamInfo> findMachineTeam(vector<Standalone<StringRef>>& machineIDs) {
		if (machineIDs.empty()) {
			return Reference<TCMachineTeamInfo>();
		}

		Standalone<StringRef> machineID = machineIDs[0];
		for (auto& machineTeam : machine_info[machineID]->machineTeams) {
			if (machineTeam->machineIDs == machineIDs) {
				return machineTeam;
			}
		}

		return Reference<TCMachineTeamInfo>();
	}

	// Assume begin to end is sorted by std::sort
	// Assume InputIt is iterator to UID
	// Note: We must allow creating empty teams because empty team is created when a remote DB is initialized.
	// The empty team is used as the starting point to move data to the remote DB
	// begin : the start of the team member ID
	// end : end of the team member ID
	// isIntialTeam : False when the team is added by addTeamsBestOf(); True otherwise, e.g.,
	// when the team added at init() when we recreate teams by looking up DB
	template <class InputIt>
	void addTeam(InputIt begin, InputIt end, bool isInitialTeam) {
		vector<Reference<TCServerInfo>> newTeamServers;
		for (auto i = begin; i != end; ++i) {
			if (server_info.find(*i) != server_info.end()) {
				newTeamServers.push_back(server_info[*i]);
			}
		}

		addTeam(newTeamServers, isInitialTeam);
	}

	void addTeam(const vector<Reference<TCServerInfo>>& newTeamServers, bool isInitialTeam,
	             bool redundantTeam = false) {
		Reference<TCTeamInfo> teamInfo(new TCTeamInfo(newTeamServers));

		// Move satisfiesPolicy to the end for performance benefit
		bool badTeam = redundantTeam || teamInfo->size() != configuration.storageTeamSize
				|| !satisfiesPolicy(teamInfo->getServers());

		teamInfo->tracker = teamTracker(this, teamInfo, badTeam, redundantTeam);
		// ASSERT( teamInfo->serverIDs.size() > 0 ); //team can be empty at DB initialization
		if (badTeam) {
			badTeams.push_back(teamInfo);
			return;
		}

		// For a good team, we add it to teams and create machine team for it when necessary
		teams.push_back(teamInfo);
		for (int i = 0; i < newTeamServers.size(); ++i) {
			newTeamServers[i]->teams.push_back(teamInfo);
		}

		// Find or create machine team for the server team
		// Add the reference of machineTeam (with machineIDs) into process team
		vector<Standalone<StringRef>> machineIDs;
		for (auto server = newTeamServers.begin(); server != newTeamServers.end(); ++server) {
			ASSERT_WE_THINK((*server)->machine.isValid());
			machineIDs.push_back((*server)->machine->machineID);
		}
		sort(machineIDs.begin(), machineIDs.end());
		Reference<TCMachineTeamInfo> machineTeamInfo = findMachineTeam(machineIDs);

		// A team is not initial team if it is added by addTeamsBestOf() which always create a team with correct size
		// A non-initial team must have its machine team created and its size must be correct
		ASSERT(isInitialTeam || machineTeamInfo.isValid());

		// Create a machine team if it does not exist
		// Note an initial team may be added at init() even though the team size is not storageTeamSize
		if (!machineTeamInfo.isValid() && !machineIDs.empty()) {
			machineTeamInfo = addMachineTeam(machineIDs.begin(), machineIDs.end());
		}

		if (!machineTeamInfo.isValid()) {
			TraceEvent(SevWarn, "AddTeamWarning")
			    .detail("NotFoundMachineTeam", "OKIfTeamIsEmpty")
			    .detail("TeamInfo", teamInfo->getDesc());
		}

		teamInfo->machineTeam = machineTeamInfo;
		machineTeamInfo->serverTeams.push_back(teamInfo);
		if (g_network->isSimulated()) {
			// Update server team information for consistency check in simulation
			traceTeamCollectionInfo();
		}
	}

	void addTeam(std::set<UID> const& team, bool isInitialTeam) { addTeam(team.begin(), team.end(), isInitialTeam); }

	// Add a machine team specified by input machines
	Reference<TCMachineTeamInfo> addMachineTeam(vector<Reference<TCMachineInfo>> machines) {
		Reference<TCMachineTeamInfo> machineTeamInfo(new TCMachineTeamInfo(machines));
		machineTeams.push_back(machineTeamInfo);

		// Assign machine teams to machine
		for (auto machine : machines) {
			// A machine's machineTeams vector should not hold duplicate machineTeam members
			ASSERT_WE_THINK(std::count(machine->machineTeams.begin(), machine->machineTeams.end(), machineTeamInfo)==0);
			machine->machineTeams.push_back(machineTeamInfo);
		}

		return machineTeamInfo;
	}

	// Add a machine team by using the machineIDs from begin to end
	Reference<TCMachineTeamInfo> addMachineTeam(vector<Standalone<StringRef>>::iterator begin,
	                                            vector<Standalone<StringRef>>::iterator end) {
		vector<Reference<TCMachineInfo>> machines;

		for (auto i = begin; i != end; ++i) {
			if (machine_info.find(*i) != machine_info.end()) {
				machines.push_back(machine_info[*i]);
			} else {
				TraceEvent(SevWarn, "AddMachineTeamError").detail("MachineIDNotExist", i->contents().toString());
			}
		}

		return addMachineTeam(machines);
	}

	// Group storage servers (process) based on their machineId in LocalityData
	// All created machines are healthy
	// Return The number of healthy servers we grouped into machines
	int constructMachinesFromServers() {
		int totalServerIndex = 0;
		for(auto i = server_info.begin(); i != server_info.end(); ++i) {
			if (!server_status.get(i->first).isUnhealthy()) {
				checkAndCreateMachine(i->second);
				totalServerIndex++;
			}
		}

		return totalServerIndex;
	}

	void traceConfigInfo() {
		TraceEvent("DDConfig", distributorId)
		    .detail("StorageTeamSize", configuration.storageTeamSize)
		    .detail("DesiredTeamsPerServer", SERVER_KNOBS->DESIRED_TEAMS_PER_SERVER)
		    .detail("MaxTeamsPerServer", SERVER_KNOBS->MAX_TEAMS_PER_SERVER)
		    .detail("StoreType", configuration.storageServerStoreType);
	}

	void traceServerInfo() {
		int i = 0;

		TraceEvent("ServerInfo", distributorId).detail("Size", server_info.size());
		for (auto& server : server_info) {
			TraceEvent("ServerInfo", distributorId)
			    .detail("ServerInfoIndex", i++)
			    .detail("ServerID", server.first.toString())
			    .detail("ServerTeamOwned", server.second->teams.size())
			    .detail("MachineID", server.second->machine->machineID.contents().toString())
			    .detail("StoreType", server.second->storeType.toString())
			    .detail("InDesiredDC", server.second->inDesiredDC);
		}
		for (auto& server : server_info) {
			const UID& uid = server.first;
			TraceEvent("ServerStatus", distributorId)
			    .detail("ServerID", uid)
			    .detail("Healthy", !server_status.get(uid).isUnhealthy())
			    .detail("MachineIsValid", server_info[uid]->machine.isValid())
			    .detail("MachineTeamSize",
			            server_info[uid]->machine.isValid() ? server_info[uid]->machine->machineTeams.size() : -1);
		}
	}

	void traceServerTeamInfo() {
		int i = 0;

		TraceEvent("ServerTeamInfo", distributorId).detail("Size", teams.size());
		for (auto& team : teams) {
			TraceEvent("ServerTeamInfo", distributorId)
			    .detail("TeamIndex", i++)
			    .detail("Healthy", team->isHealthy())
			    .detail("HasHealthyFreeSpace", team->hasHealthyFreeSpace())
			    .detail("TeamSize", team->size())
			    .detail("MemberIDs", team->getServerIDsStr());
		}
	}

	void traceMachineInfo() {
		int i = 0;

		TraceEvent("MachineInfo").detail("Size", machine_info.size());
		for (auto& machine : machine_info) {
			TraceEvent("MachineInfo", distributorId)
			    .detail("MachineInfoIndex", i++)
			    .detail("Healthy", isMachineHealthy(machine.second))
			    .detail("MachineID", machine.first.contents().toString())
			    .detail("MachineTeamOwned", machine.second->machineTeams.size())
			    .detail("ServerNumOnMachine", machine.second->serversOnMachine.size())
			    .detail("ServersID", machine.second->getServersIDStr());
		}
	}

	void traceMachineTeamInfo() {
		int i = 0;

		TraceEvent("MachineTeamInfo", distributorId).detail("Size", machineTeams.size());
		for (auto& team : machineTeams) {
			TraceEvent("MachineTeamInfo", distributorId)
			    .detail("TeamIndex", i++)
			    .detail("MachineIDs", team->getMachineIDsStr())
			    .detail("ServerTeams", team->serverTeams.size());
		}
	}

	// Locality string is hashed into integer, used as KeyIndex
	// For better understand which KeyIndex is used for locality, we print this info in trace.
	void traceLocalityArrayIndexName() {
		TraceEvent("LocalityRecordKeyName").detail("Size", machineLocalityMap._keymap->_lookuparray.size());
		for (int i = 0; i < machineLocalityMap._keymap->_lookuparray.size(); ++i) {
			TraceEvent("LocalityRecordKeyIndexName")
			    .detail("KeyIndex", i)
			    .detail("KeyName", machineLocalityMap._keymap->_lookuparray[i]);
		}
	}

	void traceMachineLocalityMap() {
		int i = 0;

		TraceEvent("MachineLocalityMap", distributorId).detail("Size", machineLocalityMap.size());
		for (auto& uid : machineLocalityMap.getObjects()) {
			Reference<LocalityRecord> record = machineLocalityMap.getRecord(i);
			if (record.isValid()) {
				TraceEvent("MachineLocalityMap", distributorId)
				    .detail("LocalityIndex", i++)
				    .detail("UID", uid->toString())
				    .detail("LocalityRecord", record->toString());
			} else {
				TraceEvent("MachineLocalityMap")
				    .detail("LocalityIndex", i++)
				    .detail("UID", uid->toString())
				    .detail("LocalityRecord", "[NotFound]");
			}
		}
	}

	// To enable verbose debug info, set shouldPrint to true
	void traceAllInfo(bool shouldPrint = false) {

		if (!shouldPrint) return;

		TraceEvent("TraceAllInfo", distributorId).detail("Primary", primary);
		traceConfigInfo();
		traceServerInfo();
		traceServerTeamInfo();
		traceMachineInfo();
		traceMachineTeamInfo();
		traceLocalityArrayIndexName();
		traceMachineLocalityMap();
	}

	// We must rebuild machine locality map whenever the entry in the map is inserted or removed
	void rebuildMachineLocalityMap() {
		machineLocalityMap.clear();
		int numHealthyMachine = 0;
		for (auto machine = machine_info.begin(); machine != machine_info.end(); ++machine) {
			if (machine->second->serversOnMachine.empty()) {
				TraceEvent(SevWarn, "RebuildMachineLocalityMapError")
				    .detail("Machine", machine->second->machineID.toString())
				    .detail("NumServersOnMachine", 0);
				continue;
			}
			if (!isMachineHealthy(machine->second)) {
				continue;
			}
			Reference<TCServerInfo> representativeServer = machine->second->serversOnMachine[0];
			auto& locality = representativeServer->lastKnownInterface.locality;
			if (!isValidLocality(configuration.storagePolicy, locality)) {
				TraceEvent(SevWarn, "RebuildMachineLocalityMapError")
				    .detail("Machine", machine->second->machineID.toString())
				    .detail("InvalidLocality", locality.toString());
				continue;
			}
			const LocalityEntry& localityEntry = machineLocalityMap.add(locality, &representativeServer->id);
			machine->second->localityEntry = localityEntry;
			++numHealthyMachine;
		}
	}

	// Create machineTeamsToBuild number of machine teams
	// No operation if machineTeamsToBuild is 0
	// Note: The creation of machine teams should not depend on server teams:
	// No matter how server teams will be created, we will create the same set of machine teams;
	// We should never use server team number in building machine teams.
	//
	// Five steps to create each machine team, which are document in the function
	// Reuse ReplicationPolicy selectReplicas func to select machine team
	// return number of added machine teams
	int addBestMachineTeams(int machineTeamsToBuild) {
		int addedMachineTeams = 0;

		ASSERT(machineTeamsToBuild >= 0);
		// The number of machines is always no smaller than the storageTeamSize in a correct configuration
		ASSERT(machine_info.size() >= configuration.storageTeamSize);
		// Future: Consider if we should overbuild more machine teams to
		// allow machineTeamRemover() to get a more balanced machine teams per machine

		// Step 1: Create machineLocalityMap which will be used in building machine team
		rebuildMachineLocalityMap();

		// Add a team in each iteration
		while (addedMachineTeams < machineTeamsToBuild || notEnoughMachineTeamsForAMachine()) {
			// Step 2: Get least used machines from which we choose machines as a machine team
			std::vector<Reference<TCMachineInfo>> leastUsedMachines; // A less used machine has less number of teams
			int minTeamCount = std::numeric_limits<int>::max();
			for (auto& machine : machine_info) {
				// Skip invalid machine whose representative server is not in server_info
				ASSERT_WE_THINK(server_info.find(machine.second->serversOnMachine[0]->id) != server_info.end());
				// Skip unhealthy machines
				if (!isMachineHealthy(machine.second)) continue;
				// Skip machine with incomplete locality
				if (!isValidLocality(configuration.storagePolicy,
				                     machine.second->serversOnMachine[0]->lastKnownInterface.locality)) {
					continue;
				}

				// Invariant: We only create correct size machine teams.
				// When configuration (e.g., team size) is changed, the DDTeamCollection will be destroyed and rebuilt
				// so that the invariant will not be violated.
				int teamCount = machine.second->machineTeams.size();

				if (teamCount < minTeamCount) {
					leastUsedMachines.clear();
					minTeamCount = teamCount;
				}
				if (teamCount == minTeamCount) {
					leastUsedMachines.push_back(machine.second);
				}
			}

			std::vector<UID*> team;
			std::vector<LocalityEntry> forcedAttributes;

			// Step 4: Reuse Policy's selectReplicas() to create team for the representative process.
			std::vector<UID*> bestTeam;
			int bestScore = std::numeric_limits<int>::max();
			int maxAttempts = SERVER_KNOBS->BEST_OF_AMT; // BEST_OF_AMT = 4
			for (int i = 0; i < maxAttempts && i < 100; ++i) {
				// Step 3: Create a representative process for each machine.
				// Construct forcedAttribute from leastUsedMachines.
				// We will use forcedAttribute to call existing function to form a team
				if (leastUsedMachines.size()) {
					forcedAttributes.clear();
					// Randomly choose 1 least used machine
					Reference<TCMachineInfo> tcMachineInfo = deterministicRandom()->randomChoice(leastUsedMachines);
					ASSERT(!tcMachineInfo->serversOnMachine.empty());
					LocalityEntry process = tcMachineInfo->localityEntry;
					forcedAttributes.push_back(process);
					TraceEvent("ChosenMachine")
					    .detail("MachineInfo", tcMachineInfo->machineID)
					    .detail("LeaseUsedMachinesSize", leastUsedMachines.size())
					    .detail("ForcedAttributesSize", forcedAttributes.size());
				} else {
					// when leastUsedMachine is empty, we will never find a team later, so we can simply return.
					return addedMachineTeams;
				}

				// Choose a team that balances the # of teams per server among the teams
				// that have the least-utilized server
				team.clear();
				ASSERT_WE_THINK(forcedAttributes.size() == 1);
				auto success = machineLocalityMap.selectReplicas(configuration.storagePolicy, forcedAttributes, team);
				// NOTE: selectReplicas() should always return success when storageTeamSize = 1
				ASSERT_WE_THINK(configuration.storageTeamSize > 1 || (configuration.storageTeamSize == 1 && success));
				if (!success) {
					continue; // Try up to maxAttempts, since next time we may choose a different forcedAttributes
				}
				ASSERT(forcedAttributes.size() > 0);
				team.push_back((UID*)machineLocalityMap.getObject(forcedAttributes[0]));

				// selectReplicas() may NEVER return server not in server_info.
				for (auto& pUID : team) {
					ASSERT_WE_THINK(server_info.find(*pUID) != server_info.end());
				}

				// selectReplicas() should always return a team with correct size. otherwise, it has a bug
				ASSERT(team.size() == configuration.storageTeamSize);

				int score = 0;
				vector<Standalone<StringRef>> machineIDs;
				for (auto process = team.begin(); process != team.end(); process++) {
					Reference<TCServerInfo> server = server_info[**process];
					score += server->machine->machineTeams.size();
					Standalone<StringRef> machine_id = server->lastKnownInterface.locality.zoneId().get();
					machineIDs.push_back(machine_id);
				}

				// Only choose healthy machines into machine team
				ASSERT_WE_THINK(isMachineTeamHealthy(machineIDs));

				std::sort(machineIDs.begin(), machineIDs.end());
				int overlap = overlappingMachineMembers(machineIDs);
				if (overlap == machineIDs.size()) {
					maxAttempts += 1;
					continue;
				}
				score += SERVER_KNOBS->DD_OVERLAP_PENALTY*overlap;

				// SOMEDAY: randomly pick one from teams with the lowest score
				if (score < bestScore) {
					// bestTeam is the team which has the smallest number of teams its team members belong to.
					bestTeam = team;
					bestScore = score;
				}
			}

			// bestTeam should be a new valid team to be added into machine team now
			// Step 5: Restore machine from its representative process team and get the machine team
			if (bestTeam.size() == configuration.storageTeamSize) {
				// machineIDs is used to quickly check if the machineIDs belong to an existed team
				// machines keep machines reference for performance benefit by avoiding looking up machine by machineID
				vector<Reference<TCMachineInfo>> machines;
				for (auto process = bestTeam.begin(); process < bestTeam.end(); process++) {
					Reference<TCMachineInfo> machine = server_info[**process]->machine;
					machines.push_back(machine);
				}

				addMachineTeam(machines);
				addedMachineTeams++;
			} else {
				traceAllInfo(true);
				TraceEvent(SevWarn, "DataDistributionBuildTeams", distributorId)
				    .detail("Primary", primary)
				    .detail("Reason", "Unable to make desired machine Teams");
				lastBuildTeamsFailed = true;
				break;
			}
		}

		return addedMachineTeams;
	}

	bool isMachineTeamHealthy(vector<Standalone<StringRef>> const& machineIDs) {
		int healthyNum = 0;

		// A healthy machine team should have the desired number of machines
		if (machineIDs.size() != configuration.storageTeamSize) return false;

		for (auto& id : machineIDs) {
			auto& machine = machine_info[id];
			if (isMachineHealthy(machine)) {
				healthyNum++;
			}
		}
		return (healthyNum == machineIDs.size());
	}

	bool isMachineTeamHealthy(Reference<TCMachineTeamInfo> const& machineTeam) {
		int healthyNum = 0;

		// A healthy machine team should have the desired number of machines
		if (machineTeam->size() != configuration.storageTeamSize) return false;

		for (auto& machine : machineTeam->machines) {
			if (isMachineHealthy(machine)) {
				healthyNum++;
			}
		}
		return (healthyNum == machineTeam->machines.size());
	}

	bool isMachineHealthy(Reference<TCMachineInfo> const& machine) {
		if (!machine.isValid() || machine_info.find(machine->machineID) == machine_info.end() ||
		    machine->serversOnMachine.empty()) {
			return false;
		}

		// Healthy machine has at least one healthy server
		for (auto& server : machine->serversOnMachine) {
			if (!server_status.get(server->id).isUnhealthy()) {
				return true;
			}
		}

		return false;
	}

	// Return the healthy server with the least number of correct-size server teams
	Reference<TCServerInfo> findOneLeastUsedServer() {
		vector<Reference<TCServerInfo>> leastUsedServers;
		int minTeams = std::numeric_limits<int>::max();
		for (auto& server : server_info) {
			// Only pick healthy server, which is not failed or excluded.
			if (server_status.get(server.first).isUnhealthy()) continue;
			if (!isValidLocality(configuration.storagePolicy, server.second->lastKnownInterface.locality)) continue;

			int numTeams = server.second->teams.size();
			if (numTeams < minTeams) {
				minTeams = numTeams;
				leastUsedServers.clear();
			}
			if (minTeams == numTeams) {
				leastUsedServers.push_back(server.second);
			}
		}

		if (leastUsedServers.empty()) {
			// If we cannot find a healthy server with valid locality
			TraceEvent("NoHealthyAndValidLocalityServers")
				.detail("Servers", server_info.size())
				.detail("UnhealthyServers", unhealthyServers);
			return Reference<TCServerInfo>();
		} else {
			return deterministicRandom()->randomChoice(leastUsedServers);
		}
	}

	// Randomly choose one machine team that has chosenServer and has the correct size
	// When configuration is changed, we may have machine teams with old storageTeamSize
	Reference<TCMachineTeamInfo> findOneRandomMachineTeam(Reference<TCServerInfo> chosenServer) {
		if (!chosenServer->machine->machineTeams.empty()) {
			std::vector<Reference<TCMachineTeamInfo>> healthyMachineTeamsForChosenServer;
			for (auto& mt : chosenServer->machine->machineTeams) {
				if (isMachineTeamHealthy(mt)) {
					healthyMachineTeamsForChosenServer.push_back(mt);
				}
			}
			if (!healthyMachineTeamsForChosenServer.empty()) {
				return deterministicRandom()->randomChoice(healthyMachineTeamsForChosenServer);
			}
		}

		// If we cannot find a healthy machine team
		TraceEvent("NoHealthyMachineTeamForServer")
		    .detail("ServerID", chosenServer->id)
		    .detail("MachineTeams", chosenServer->machine->machineTeams.size());
		return Reference<TCMachineTeamInfo>();
	}

	// A server team should always come from servers on a machine team
	// Check if it is true
	bool isOnSameMachineTeam(Reference<TCTeamInfo>& team) {
		std::vector<Standalone<StringRef>> machineIDs;
		for (const auto& server : team->getServers()) {
			if (!server->machine.isValid()) return false;
			machineIDs.push_back(server->machine->machineID);
		}
		std::sort(machineIDs.begin(), machineIDs.end());

		int numExistance = 0;
		for (const auto& server : team->getServers()) {
			for (const auto& candidateMachineTeam : server->machine->machineTeams) {
				std::sort(candidateMachineTeam->machineIDs.begin(), candidateMachineTeam->machineIDs.end());
				if (machineIDs == candidateMachineTeam->machineIDs) {
					numExistance++;
					break;
				}
			}
		}
		return (numExistance == team->size());
	}

	// Sanity check the property of teams in unit test
	// Return true if all server teams belong to machine teams
	bool sanityCheckTeams() {
		for (auto& team : teams) {
			if (isOnSameMachineTeam(team) == false) {
				return false;
			}
		}

		return true;
	}

	int calculateHealthyServerCount() {
		int serverCount = 0;
		for (auto i = server_info.begin(); i != server_info.end(); ++i) {
			if (!server_status.get(i->first).isUnhealthy()) {
				++serverCount;
			}
		}
		return serverCount;
	}

	int calculateHealthyMachineCount() {
		int totalHealthyMachineCount = 0;
		for (auto& m : machine_info) {
			if (isMachineHealthy(m.second)) {
				++totalHealthyMachineCount;
			}
		}

		return totalHealthyMachineCount;
	}

	std::pair<int64_t, int64_t> calculateMinMaxServerTeamsOnServer() {
		int64_t minTeams = std::numeric_limits<int64_t>::max();
		int64_t maxTeams = 0;
		for (auto& server : server_info) {
			if (server_status.get(server.first).isUnhealthy()) {
				continue;
			}
			minTeams = std::min((int64_t) server.second->teams.size(), minTeams);
			maxTeams = std::max((int64_t) server.second->teams.size(), maxTeams);
		}
		return std::make_pair(minTeams, maxTeams);
	}

	std::pair<int64_t, int64_t> calculateMinMaxMachineTeamsOnMachine() {
		int64_t minTeams = std::numeric_limits<int64_t>::max();
		int64_t maxTeams = 0;
		for (auto& machine : machine_info) {
			if (!isMachineHealthy(machine.second)) {
				continue;
			}
			minTeams = std::min<int64_t>((int64_t) machine.second->machineTeams.size(), minTeams);
			maxTeams = std::max<int64_t>((int64_t) machine.second->machineTeams.size(), maxTeams);
		}
		return std::make_pair(minTeams, maxTeams);
	}

	// Sanity check
	bool isServerTeamCountCorrect(Reference<TCMachineTeamInfo>& mt) {
		int num = 0;
		bool ret = true;
		for (auto& team : teams) {
			if (team->machineTeam->machineIDs == mt->machineIDs) {
				++num;
			}
		}
		if (num != mt->serverTeams.size()) {
			ret = false;
			TraceEvent(SevError, "ServerTeamCountOnMachineIncorrect")
			    .detail("MachineTeam", mt->getMachineIDsStr())
			    .detail("ServerTeamsSize", mt->serverTeams.size())
			    .detail("CountedServerTeams", num);
		}
		return ret;
	}

	// Find the machine team with the least number of server teams
	std::pair<Reference<TCMachineTeamInfo>, int> getMachineTeamWithLeastProcessTeams() {
		Reference<TCMachineTeamInfo> retMT;
		int minNumProcessTeams = std::numeric_limits<int>::max();

		for (auto& mt : machineTeams) {
			if (EXPENSIVE_VALIDATION) {
				ASSERT(isServerTeamCountCorrect(mt));
			}

			if (mt->serverTeams.size() < minNumProcessTeams) {
				minNumProcessTeams = mt->serverTeams.size();
				retMT = mt;
			}
		}

		return std::pair<Reference<TCMachineTeamInfo>, int>(retMT, minNumProcessTeams);
	}

	// Find the machine team whose members are on the most number of machine teams, same logic as serverTeamRemover
	std::pair<Reference<TCMachineTeamInfo>, int> getMachineTeamWithMostMachineTeams() {
		Reference<TCMachineTeamInfo> retMT;
		int maxNumMachineTeams = 0;
		int targetMachineTeamNumPerMachine =
		    (SERVER_KNOBS->DESIRED_TEAMS_PER_SERVER * (configuration.storageTeamSize + 1)) / 2;

		for (auto& mt : machineTeams) {
			// The representative team number for the machine team mt is
			// the minimum number of machine teams of a machine in the team mt
			int representNumMachineTeams = std::numeric_limits<int>::max();
			for (auto& m : mt->machines) {
				representNumMachineTeams = std::min<int>(representNumMachineTeams, m->machineTeams.size());
			}
			if (representNumMachineTeams > targetMachineTeamNumPerMachine &&
			    representNumMachineTeams > maxNumMachineTeams) {
				maxNumMachineTeams = representNumMachineTeams;
				retMT = mt;
			}
		}

		return std::pair<Reference<TCMachineTeamInfo>, int>(retMT, maxNumMachineTeams);
	}

	// Find the server team whose members are on the most number of server teams
	std::pair<Reference<TCTeamInfo>, int> getServerTeamWithMostProcessTeams() {
		Reference<TCTeamInfo> retST;
		int maxNumProcessTeams = 0;
		int targetTeamNumPerServer = (SERVER_KNOBS->DESIRED_TEAMS_PER_SERVER * (configuration.storageTeamSize + 1)) / 2;

		for (auto& t : teams) {
			// The minimum number of teams of a server in a team is the representative team number for the team t
			int representNumProcessTeams = std::numeric_limits<int>::max();
			for (auto& server : t->getServers()) {
				representNumProcessTeams = std::min<int>(representNumProcessTeams, server->teams.size());
			}
			// We only remove the team whose representNumProcessTeams is larger than the targetTeamNumPerServer number
			// otherwise, teamBuilder will build the to-be-removed team again
			if (representNumProcessTeams > targetTeamNumPerServer && representNumProcessTeams > maxNumProcessTeams) {
				maxNumProcessTeams = representNumProcessTeams;
				retST = t;
			}
		}

		return std::pair<Reference<TCTeamInfo>, int>(retST, maxNumProcessTeams);
	}

	int getHealthyMachineTeamCount() {
		int healthyTeamCount = 0;
		for (auto mt = machineTeams.begin(); mt != machineTeams.end(); ++mt) {
			ASSERT((*mt)->machines.size() == configuration.storageTeamSize);

			if (isMachineTeamHealthy(*mt)) {
				++healthyTeamCount;
			}
		}

		return healthyTeamCount;
	}

	// Each machine is expected to have targetMachineTeamNumPerMachine
	// Return true if there exists a machine that does not have enough teams.
	bool notEnoughMachineTeamsForAMachine() {
		// If we want to remove the machine team with most machine teams, we use the same logic as
		// notEnoughTeamsForAServer
		int targetMachineTeamNumPerMachine =
		    SERVER_KNOBS->TR_FLAG_REMOVE_MT_WITH_MOST_TEAMS
		        ? (SERVER_KNOBS->DESIRED_TEAMS_PER_SERVER * (configuration.storageTeamSize + 1)) / 2
		        : SERVER_KNOBS->DESIRED_TEAMS_PER_SERVER;
		for (auto& m : machine_info) {
			// If SERVER_KNOBS->TR_FLAG_REMOVE_MT_WITH_MOST_TEAMS is false,
			// The desired machine team number is not the same with the desired server team number
			// in notEnoughTeamsForAServer() below, because the machineTeamRemover() does not
			// remove a machine team with the most number of machine teams.
			if (m.second->machineTeams.size() < targetMachineTeamNumPerMachine && isMachineHealthy(m.second)) {
				return true;
			}
		}

		return false;
	}

	// Each server is expected to have targetTeamNumPerServer teams.
	// Return true if there exists a server that does not have enough teams.
	bool notEnoughTeamsForAServer() {
		// We build more teams than we finally want so that we can use serverTeamRemover() actor to remove the teams
		// whose member belong to too many teams. This allows us to get a more balanced number of teams per server.
		// We want to ensure every server has targetTeamNumPerServer teams.
		// The numTeamsPerServerFactor is calculated as
		// (SERVER_KNOBS->DESIRED_TEAMS_PER_SERVER + ideal_num_of_teams_per_server) / 2
		// ideal_num_of_teams_per_server is (#teams * storageTeamSize) / #servers, which is
		// (#servers * DESIRED_TEAMS_PER_SERVER * storageTeamSize) / #servers.
		int targetTeamNumPerServer = (SERVER_KNOBS->DESIRED_TEAMS_PER_SERVER * (configuration.storageTeamSize + 1)) / 2;
		ASSERT(targetTeamNumPerServer > 0);
		for (auto& s : server_info) {
			if (s.second->teams.size() < targetTeamNumPerServer && !server_status.get(s.first).isUnhealthy()) {
				return true;
			}
		}

		return false;
	}

	// Create server teams based on machine teams
	// Before the number of machine teams reaches the threshold, build a machine team for each server team
	// When it reaches the threshold, first try to build a server team with existing machine teams; if failed,
	// build an extra machine team and record the event in trace
	int addTeamsBestOf(int teamsToBuild, int desiredTeams, int maxTeams) {
		ASSERT(teamsToBuild >= 0);
		ASSERT_WE_THINK(machine_info.size() > 0 || server_info.size() == 0);
		ASSERT_WE_THINK(SERVER_KNOBS->DESIRED_TEAMS_PER_SERVER >= 1 && configuration.storageTeamSize >= 1);

		int addedMachineTeams = 0;
		int addedTeams = 0;

		// Exclude machine teams who have members in the wrong configuration.
		// When we change configuration, we may have machine teams with storageTeamSize in the old configuration.
		int healthyMachineTeamCount = getHealthyMachineTeamCount();
		int totalMachineTeamCount = machineTeams.size();
		int totalHealthyMachineCount = calculateHealthyMachineCount();

		int desiredMachineTeams = SERVER_KNOBS->DESIRED_TEAMS_PER_SERVER * totalHealthyMachineCount;
		int maxMachineTeams = SERVER_KNOBS->MAX_TEAMS_PER_SERVER * totalHealthyMachineCount;
		// machineTeamsToBuild mimics how the teamsToBuild is calculated in buildTeams()
		int machineTeamsToBuild = std::max(
		    0, std::min(desiredMachineTeams - healthyMachineTeamCount, maxMachineTeams - totalMachineTeamCount));

		TraceEvent("BuildMachineTeams")
		    .detail("TotalHealthyMachine", totalHealthyMachineCount)
		    .detail("HealthyMachineTeamCount", healthyMachineTeamCount)
		    .detail("DesiredMachineTeams", desiredMachineTeams)
		    .detail("MaxMachineTeams", maxMachineTeams)
		    .detail("MachineTeamsToBuild", machineTeamsToBuild);
		// Pre-build all machine teams until we have the desired number of machine teams
		if (machineTeamsToBuild > 0 || notEnoughMachineTeamsForAMachine()) {
			addedMachineTeams = addBestMachineTeams(machineTeamsToBuild);
		}

		while (addedTeams < teamsToBuild || notEnoughTeamsForAServer()) {
			// Step 1: Create 1 best machine team
			std::vector<UID> bestServerTeam;
			int bestScore = std::numeric_limits<int>::max();
			int maxAttempts = SERVER_KNOBS->BEST_OF_AMT; // BEST_OF_AMT = 4
			bool earlyQuitBuild = false;
			for (int i = 0; i < maxAttempts && i < 100; ++i) {
				// Step 2: Choose 1 least used server and then choose 1 least used machine team from the server
				Reference<TCServerInfo> chosenServer = findOneLeastUsedServer();
				if (!chosenServer.isValid()) {
					TraceEvent(SevWarn, "NoValidServer").detail("Primary", primary);
					earlyQuitBuild = true;
					break;
				}
				// Note: To avoid creating correlation of picked machine teams, we simply choose a random machine team
				// instead of choosing the least used machine team.
				// The correlation happens, for example, when we add two new machines, we may always choose the machine
				// team with these two new machines because they are typically less used.
				Reference<TCMachineTeamInfo> chosenMachineTeam = findOneRandomMachineTeam(chosenServer);

				if (!chosenMachineTeam.isValid()) {
					// We may face the situation that temporarily we have no healthy machine.
					TraceEvent(SevWarn, "MachineTeamNotFound")
					    .detail("Primary", primary)
					    .detail("MachineTeams", machineTeams.size());
					continue; // try randomly to find another least used server
				}

				// From here, chosenMachineTeam must have a healthy server team
				// Step 3: Randomly pick 1 server from each machine in the chosen machine team to form a server team
				vector<UID> serverTeam;
				int chosenServerCount = 0;
				for (auto& machine : chosenMachineTeam->machines) {
					UID serverID;
					if (machine == chosenServer->machine) {
						serverID = chosenServer->id;
						++chosenServerCount;
					} else {
						std::vector<Reference<TCServerInfo>> healthyProcesses;
						for (auto it : machine->serversOnMachine) {
							if (!server_status.get(it->id).isUnhealthy()) {
								healthyProcesses.push_back(it);
							}
						}
						serverID = deterministicRandom()->randomChoice(healthyProcesses)->id;
					}
					serverTeam.push_back(serverID);
				}

				ASSERT(chosenServerCount == 1); // chosenServer should be used exactly once
				ASSERT(serverTeam.size() == configuration.storageTeamSize);

				std::sort(serverTeam.begin(), serverTeam.end());
				int overlap = overlappingMembers(serverTeam);
				if (overlap == serverTeam.size()) {
					maxAttempts += 1;
					continue;
				}

				// Pick the server team with smallest score in all attempts
				// If we use different metric here, DD may oscillate infinitely in creating and removing teams.
				// SOMEDAY: Improve the code efficiency by using reservoir algorithm
				int score = SERVER_KNOBS->DD_OVERLAP_PENALTY*overlap;
				for (auto& server : serverTeam) {
					score += server_info[server]->teams.size();
				}
				TraceEvent("BuildServerTeams")
				    .detail("Score", score)
				    .detail("BestScore", bestScore)
				    .detail("TeamSize", serverTeam.size())
				    .detail("StorageTeamSize", configuration.storageTeamSize);
				if (score < bestScore) {
					bestScore = score;
					bestServerTeam = serverTeam;
				}
			}

			if (earlyQuitBuild) {
				break;
			}
			if (bestServerTeam.size() != configuration.storageTeamSize) {
				// Not find any team and will unlikely find a team
				lastBuildTeamsFailed = true;
				break;
			}

			// Step 4: Add the server team
			addTeam(bestServerTeam.begin(), bestServerTeam.end(), false);
			addedTeams++;
		}

		healthyMachineTeamCount = getHealthyMachineTeamCount();

		std::pair<uint64_t, uint64_t> minMaxTeamsOnServer = calculateMinMaxServerTeamsOnServer();
		std::pair<uint64_t, uint64_t> minMaxMachineTeamsOnMachine = calculateMinMaxMachineTeamsOnMachine();

		TraceEvent("TeamCollectionInfo", distributorId)
		    .detail("Primary", primary)
		    .detail("AddedTeams", addedTeams)
		    .detail("TeamsToBuild", teamsToBuild)
		    .detail("CurrentTeams", teams.size())
		    .detail("DesiredTeams", desiredTeams)
		    .detail("MaxTeams", maxTeams)
		    .detail("StorageTeamSize", configuration.storageTeamSize)
		    .detail("CurrentMachineTeams", machineTeams.size())
		    .detail("CurrentHealthyMachineTeams", healthyMachineTeamCount)
		    .detail("DesiredMachineTeams", desiredMachineTeams)
		    .detail("MaxMachineTeams", maxMachineTeams)
		    .detail("TotalHealthyMachines", totalHealthyMachineCount)
		    .detail("MinTeamsOnServer", minMaxTeamsOnServer.first)
		    .detail("MaxTeamsOnServer", minMaxTeamsOnServer.second)
		    .detail("MinMachineTeamsOnMachine", minMaxMachineTeamsOnMachine.first)
		    .detail("MaxMachineTeamsOnMachine", minMaxMachineTeamsOnMachine.second)
		    .detail("DoBuildTeams", doBuildTeams)
		    .trackLatest("TeamCollectionInfo");

		return addedTeams;
	}

	// Check if the number of server (and machine teams) is larger than the maximum allowed number
	void traceTeamCollectionInfo() {
		int totalHealthyServerCount = calculateHealthyServerCount();
		int desiredServerTeams = SERVER_KNOBS->DESIRED_TEAMS_PER_SERVER * totalHealthyServerCount;
		int maxServerTeams = SERVER_KNOBS->MAX_TEAMS_PER_SERVER * totalHealthyServerCount;

		int totalHealthyMachineCount = calculateHealthyMachineCount();
		int desiredMachineTeams = SERVER_KNOBS->DESIRED_TEAMS_PER_SERVER * totalHealthyMachineCount;
		int maxMachineTeams = SERVER_KNOBS->MAX_TEAMS_PER_SERVER * totalHealthyMachineCount;
		int healthyMachineTeamCount = getHealthyMachineTeamCount();

		std::pair<uint64_t, uint64_t> minMaxTeamsOnServer = calculateMinMaxServerTeamsOnServer();
		std::pair<uint64_t, uint64_t> minMaxMachineTeamsOnMachine = calculateMinMaxMachineTeamsOnMachine();

		TraceEvent("TeamCollectionInfo", distributorId)
		    .detail("Primary", primary)
		    .detail("AddedTeams", 0)
		    .detail("TeamsToBuild", 0)
		    .detail("CurrentTeams", teams.size())
		    .detail("DesiredTeams", desiredServerTeams)
		    .detail("MaxTeams", maxServerTeams)
		    .detail("StorageTeamSize", configuration.storageTeamSize)
		    .detail("CurrentMachineTeams", machineTeams.size())
		    .detail("CurrentHealthyMachineTeams", healthyMachineTeamCount)
		    .detail("DesiredMachineTeams", desiredMachineTeams)
		    .detail("MaxMachineTeams", maxMachineTeams)
		    .detail("TotalHealthyMachines", totalHealthyMachineCount)
		    .detail("MinTeamsOnServer", minMaxTeamsOnServer.first)
		    .detail("MaxTeamsOnServer", minMaxTeamsOnServer.second)
		    .detail("MinMachineTeamsOnMachine", minMaxMachineTeamsOnMachine.first)
		    .detail("MaxMachineTeamsOnMachine", minMaxMachineTeamsOnMachine.second)
		    .detail("DoBuildTeams", doBuildTeams)
		    .trackLatest("TeamCollectionInfo");

		// Advance time so that we will not have multiple TeamCollectionInfo at the same time, otherwise
		// simulation test will randomly pick one TeamCollectionInfo trace, which could be the one before build teams
		// wait(delay(0.01));

		// Debug purpose
		// if (healthyMachineTeamCount > desiredMachineTeams || machineTeams.size() > maxMachineTeams) {
		// 	// When the number of machine teams is over the limit, print out the current team info.
		// 	traceAllInfo(true);
		// }
	}

	// Use the current set of known processes (from server_info) to compute an optimized set of storage server teams.
	// The following are guarantees of the process:
	//   - Each newly-built team will meet the replication policy
	//   - All newly-built teams will have exactly teamSize machines
	//
	// buildTeams() only ever adds teams to the list of teams. Teams are only removed from the list when all data has been removed.
	//
	// buildTeams will not count teams larger than teamSize against the desired teams.
	ACTOR static Future<Void> buildTeams( DDTeamCollection* self ) {
		state int desiredTeams;
		int serverCount = 0;
		int uniqueMachines = 0;
		std::set<Optional<Standalone<StringRef>>> machines;

		for (auto i = self->server_info.begin(); i != self->server_info.end(); ++i) {
			if (!self->server_status.get(i->first).isUnhealthy()) {
				++serverCount;
				LocalityData& serverLocation = i->second->lastKnownInterface.locality;
				machines.insert( serverLocation.zoneId() );
			}
		}
		uniqueMachines = machines.size();
		TraceEvent("BuildTeams")
			.detail("ServerCount", self->server_info.size())
			.detail("UniqueMachines", uniqueMachines)
			.detail("Primary", self->primary)
			.detail("StorageTeamSize", self->configuration.storageTeamSize);

		// If there are too few machines to even build teams or there are too few represented datacenters, build no new teams
		if( uniqueMachines >= self->configuration.storageTeamSize ) {
			desiredTeams = SERVER_KNOBS->DESIRED_TEAMS_PER_SERVER * serverCount;
			int maxTeams = SERVER_KNOBS->MAX_TEAMS_PER_SERVER * serverCount;

			// Exclude teams who have members in the wrong configuration, since we don't want these teams
			int teamCount = 0;
			int totalTeamCount = 0;
			for (int i = 0; i < self->teams.size(); ++i) {
				if (!self->teams[i]->isWrongConfiguration()) {
					if( self->teams[i]->isHealthy() ) {
						teamCount++;
					}
					totalTeamCount++;
				}
			}

			// teamsToBuild is calculated such that we will not build too many teams in the situation
			// when all (or most of) teams become unhealthy temporarily and then healthy again
			state int teamsToBuild = std::max(0, std::min(desiredTeams - teamCount, maxTeams - totalTeamCount));

			TraceEvent("BuildTeamsBegin", self->distributorId)
			    .detail("TeamsToBuild", teamsToBuild)
			    .detail("DesiredTeams", desiredTeams)
			    .detail("MaxTeams", maxTeams)
			    .detail("BadTeams", self->badTeams.size())
			    .detail("UniqueMachines", uniqueMachines)
			    .detail("TeamSize", self->configuration.storageTeamSize)
			    .detail("Servers", serverCount)
			    .detail("CurrentTrackedTeams", self->teams.size())
			    .detail("HealthyTeamCount", teamCount)
			    .detail("TotalTeamCount", totalTeamCount)
			    .detail("MachineTeamCount", self->machineTeams.size())
			    .detail("MachineCount", self->machine_info.size())
			    .detail("DesiredTeamsPerServer", SERVER_KNOBS->DESIRED_TEAMS_PER_SERVER);

			self->lastBuildTeamsFailed = false;
			if (teamsToBuild > 0 || self->notEnoughTeamsForAServer()) {
				state vector<std::vector<UID>> builtTeams;

				// addTeamsBestOf() will not add more teams than needed.
				// If the team number is more than the desired, the extra teams are added in the code path when
				// a team is added as an initial team
				int addedTeams = self->addTeamsBestOf(teamsToBuild, desiredTeams, maxTeams);

				if (addedTeams <= 0 && self->teams.size() == 0) {
					TraceEvent(SevWarn, "NoTeamAfterBuildTeam")
						.detail("TeamNum", self->teams.size())
						.detail("Debug", "Check information below");
					// Debug: set true for traceAllInfo() to print out more information
					self->traceAllInfo();
				}
			} else {
				int totalHealthyMachineCount = self->calculateHealthyMachineCount();

				int desiredMachineTeams = SERVER_KNOBS->DESIRED_TEAMS_PER_SERVER * totalHealthyMachineCount;
				int maxMachineTeams = SERVER_KNOBS->MAX_TEAMS_PER_SERVER * totalHealthyMachineCount;
				int healthyMachineTeamCount = self->getHealthyMachineTeamCount();

				std::pair<uint64_t, uint64_t> minMaxTeamsOnServer = self->calculateMinMaxServerTeamsOnServer();
				std::pair<uint64_t, uint64_t> minMaxMachineTeamsOnMachine = self->calculateMinMaxMachineTeamsOnMachine();

				TraceEvent("TeamCollectionInfo", self->distributorId)
				    .detail("Primary", self->primary)
				    .detail("AddedTeams", 0)
				    .detail("TeamsToBuild", teamsToBuild)
				    .detail("CurrentTeams", self->teams.size())
				    .detail("DesiredTeams", desiredTeams)
				    .detail("MaxTeams", maxTeams)
				    .detail("StorageTeamSize", self->configuration.storageTeamSize)
				    .detail("CurrentMachineTeams", self->machineTeams.size())
				    .detail("CurrentHealthyMachineTeams", healthyMachineTeamCount)
				    .detail("DesiredMachineTeams", desiredMachineTeams)
				    .detail("MaxMachineTeams", maxMachineTeams)
				    .detail("TotalHealthyMachines", totalHealthyMachineCount)
				    .detail("MinTeamsOnServer", minMaxTeamsOnServer.first)
				    .detail("MaxTeamsOnServer", minMaxTeamsOnServer.second)
				    .detail("MinMachineTeamsOnMachine", minMaxMachineTeamsOnMachine.first)
				    .detail("MaxMachineTeamsOnMachine", minMaxMachineTeamsOnMachine.second)
				    .detail("DoBuildTeams", self->doBuildTeams)
				    .trackLatest("TeamCollectionInfo");
			}
		}

		self->evaluateTeamQuality();

		//Building teams can cause servers to become undesired, which can make teams unhealthy.
		//Let all of these changes get worked out before responding to the get team request
		wait( delay(0, TaskPriority::DataDistributionLaunch) );

		return Void();
	}

	void noHealthyTeams() {
		std::set<UID> desiredServerSet;
		std::string desc;
		for (auto i = server_info.begin(); i != server_info.end(); ++i) {
			ASSERT(i->first == i->second->id);
			if (!server_status.get(i->first).isFailed) {
				desiredServerSet.insert(i->first);
				desc += i->first.shortString() + " (" + i->second->lastKnownInterface.toString() + "), ";
			}
		}

		TraceEvent(SevWarn, "NoHealthyTeams", distributorId)
			.detail("CurrentTeamCount", teams.size())
			.detail("ServerCount", server_info.size())
			.detail("NonFailedServerCount", desiredServerSet.size());
	}

	bool shouldHandleServer(const StorageServerInterface &newServer) {
		return (includedDCs.empty() ||
		        std::find(includedDCs.begin(), includedDCs.end(), newServer.locality.dcId()) != includedDCs.end() ||
		        (otherTrackedDCs.present() && std::find(otherTrackedDCs.get().begin(), otherTrackedDCs.get().end(),
		                                                newServer.locality.dcId()) == otherTrackedDCs.get().end()));
	}

	void addServer( StorageServerInterface newServer, ProcessClass processClass, Promise<Void> errorOut, Version addedVersion ) {
		if (!shouldHandleServer(newServer)) {
			return;
		}
		allServers.push_back( newServer.id() );

		TraceEvent("AddedStorageServer", distributorId).detail("ServerID", newServer.id()).detail("ProcessClass", processClass.toString()).detail("WaitFailureToken", newServer.waitFailure.getEndpoint().token).detail("Address", newServer.waitFailure.getEndpoint().getPrimaryAddress());
		auto &r = server_info[newServer.id()] = Reference<TCServerInfo>( new TCServerInfo( newServer, processClass, includedDCs.empty() || std::find(includedDCs.begin(), includedDCs.end(), newServer.locality.dcId()) != includedDCs.end(), storageServerSet ) );

		// Establish the relation between server and machine
		checkAndCreateMachine(r);

		r->tracker = storageServerTracker( this, cx, r.getPtr(), errorOut, addedVersion );
		doBuildTeams = true; // Adding a new server triggers to build new teams
		restartTeamBuilder.trigger();
	}

	bool removeTeam( Reference<TCTeamInfo> team ) {
		TraceEvent("RemovedTeam", distributorId).detail("Team", team->getDesc());
		bool found = false;
		for(int t=0; t<teams.size(); t++) {
			if( teams[t] == team ) {
				teams[t--] = teams.back();
				teams.pop_back();
				found = true;
				break;
			}
		}

		for(const auto& server : team->getServers()) {
			for(int t = 0; t<server->teams.size(); t++) {
				if( server->teams[t] == team ) {
					ASSERT(found);
					server->teams[t--] = server->teams.back();
					server->teams.pop_back();
					break; // The teams on a server should never duplicate
				}
			}
		}

		// Remove the team from its machine team
		bool foundInMachineTeam = false;
		for (int t = 0; t < team->machineTeam->serverTeams.size(); ++t) {
			if (team->machineTeam->serverTeams[t] == team) {
				team->machineTeam->serverTeams[t--] = team->machineTeam->serverTeams.back();
				team->machineTeam->serverTeams.pop_back();
				foundInMachineTeam = true;
				break; // The same team is added to the serverTeams only once
			}
		}

		ASSERT_WE_THINK(foundInMachineTeam);
		team->tracker.cancel();
		if (g_network->isSimulated()) {
			// Update server team information for consistency check in simulation
			traceTeamCollectionInfo();
		}
		return found;
	}

	// Check if the server belongs to a machine; if not, create the machine.
	// Establish the two-direction link between server and machine
	Reference<TCMachineInfo> checkAndCreateMachine(Reference<TCServerInfo> server) {
		ASSERT(server.isValid() && server_info.find(server->id) != server_info.end());
		auto& locality = server->lastKnownInterface.locality;
		Standalone<StringRef> machine_id = locality.zoneId().get(); // locality to machine_id with std::string type

		Reference<TCMachineInfo> machineInfo;
		if (machine_info.find(machine_id) == machine_info.end()) {
			// uid is the first storage server process on the machine
			TEST(true);
			// For each machine, store the first server's localityEntry into machineInfo for later use.
			LocalityEntry localityEntry = machineLocalityMap.add(locality, &server->id);
			machineInfo = Reference<TCMachineInfo>(new TCMachineInfo(server, localityEntry));
			machine_info.insert(std::make_pair(machine_id, machineInfo));
		} else {
			machineInfo = machine_info.find(machine_id)->second;
			machineInfo->serversOnMachine.push_back(server);
		}
		server->machine = machineInfo;

		return machineInfo;
	}

	// Check if the serverTeam belongs to a machine team; If not, create the machine team
	// Note: This function may make the machine team number larger than the desired machine team number
	Reference<TCMachineTeamInfo> checkAndCreateMachineTeam(Reference<TCTeamInfo> serverTeam) {
		std::vector<Standalone<StringRef>> machineIDs;
		for (auto& server : serverTeam->getServers()) {
			Reference<TCMachineInfo> machine = server->machine;
			machineIDs.push_back(machine->machineID);
		}

		std::sort(machineIDs.begin(), machineIDs.end());
		Reference<TCMachineTeamInfo> machineTeam = findMachineTeam(machineIDs);
		if (!machineTeam.isValid()) { // Create the machine team if it does not exist
			machineTeam = addMachineTeam(machineIDs.begin(), machineIDs.end());
		}

		machineTeam->serverTeams.push_back(serverTeam);

		return machineTeam;
	}

	// Remove the removedMachineInfo machine and any related machine team
	void removeMachine(DDTeamCollection* self, Reference<TCMachineInfo> removedMachineInfo) {
		// Find machines that share teams with the removed machine
		std::set<Standalone<StringRef>> machinesWithAjoiningTeams;
		for (auto& machineTeam : removedMachineInfo->machineTeams) {
			machinesWithAjoiningTeams.insert(machineTeam->machineIDs.begin(), machineTeam->machineIDs.end());
		}
		machinesWithAjoiningTeams.erase(removedMachineInfo->machineID);
		// For each machine in a machine team with the removed machine,
		// erase shared machine teams from the list of teams.
		for (auto it = machinesWithAjoiningTeams.begin(); it != machinesWithAjoiningTeams.end(); ++it) {
			auto& machineTeams = machine_info[*it]->machineTeams;
			for (int t = 0; t < machineTeams.size(); t++) {
				auto& machineTeam = machineTeams[t];
				if (std::count(machineTeam->machineIDs.begin(), machineTeam->machineIDs.end(),
				               removedMachineInfo->machineID)) {
					machineTeams[t--] = machineTeams.back();
					machineTeams.pop_back();
				}
			}
		}
		removedMachineInfo->machineTeams.clear();

		// Remove global machine team that includes removedMachineInfo
		for (int t = 0; t < machineTeams.size(); t++) {
			auto& machineTeam = machineTeams[t];
			if (std::count(machineTeam->machineIDs.begin(), machineTeam->machineIDs.end(),
			               removedMachineInfo->machineID)) {
				removeMachineTeam(machineTeam);
				// removeMachineTeam will swap the last team in machineTeams vector into [t];
				// t-- to avoid skipping the element
				t--;
			}
		}

		// Remove removedMachineInfo from machine's global info
		machine_info.erase(removedMachineInfo->machineID);
		TraceEvent("MachineLocalityMapUpdate").detail("MachineUIDRemoved", removedMachineInfo->machineID.toString());

		// We do not update macineLocalityMap when a machine is removed because we will do so when we use it in
		// addBestMachineTeams()
		// rebuildMachineLocalityMap();
	}

	// Invariant: Remove a machine team only when the server teams on it has been removed
	// We never actively remove a machine team.
	// A machine team is removed when a machine is removed,
	// which is caused by the event when all servers on the machine is removed.
	// NOTE: When this function is called in the loop of iterating machineTeams, make sure NOT increase the index
	// in the next iteration of the loop. Otherwise, you may miss checking some elements in machineTeams
	bool removeMachineTeam(Reference<TCMachineTeamInfo> targetMT) {
		bool foundMachineTeam = false;
		for (int i = 0; i < machineTeams.size(); i++) {
			Reference<TCMachineTeamInfo> mt = machineTeams[i];
			if (mt->machineIDs == targetMT->machineIDs) {
				machineTeams[i--] = machineTeams.back();
				machineTeams.pop_back();
				foundMachineTeam = true;
				break;
			}
		}
		// Remove machine team on each machine
		for (auto& machine : targetMT->machines) {
			for (int i = 0; i < machine->machineTeams.size(); ++i) {
				if (machine->machineTeams[i]->machineIDs == targetMT->machineIDs) {
					machine->machineTeams[i--] = machine->machineTeams.back();
					machine->machineTeams.pop_back();
					break; // The machineTeams on a machine should never duplicate
				}
			}
		}

		return foundMachineTeam;
	}

	void removeServer(DDTeamCollection* self, UID removedServer) {
		TraceEvent("RemovedStorageServer", distributorId).detail("ServerID", removedServer);

		// ASSERT( !shardsAffectedByTeamFailure->getServersForTeam( t ) for all t in teams that contain removedServer )
		Reference<TCServerInfo> removedServerInfo = server_info[removedServer];

		// Step: Remove server team that relate to removedServer
		// Find all servers with which the removedServer shares teams
		std::set<UID> serversWithAjoiningTeams;
		auto& sharedTeams = removedServerInfo->teams;
		for (int i = 0; i < sharedTeams.size(); ++i) {
			auto& teamIds = sharedTeams[i]->getServerIDs();
			serversWithAjoiningTeams.insert( teamIds.begin(), teamIds.end() );
		}
		serversWithAjoiningTeams.erase( removedServer );

		// For each server in a team with the removedServer, erase shared teams from the list of teams in that other server
		for( auto it = serversWithAjoiningTeams.begin(); it != serversWithAjoiningTeams.end(); ++it ) {
			auto& serverTeams = server_info[*it]->teams;
			for (int t = 0; t < serverTeams.size(); t++) {
				auto& serverIds = serverTeams[t]->getServerIDs();
				if ( std::count( serverIds.begin(), serverIds.end(), removedServer ) ) {
					serverTeams[t--] = serverTeams.back();
					serverTeams.pop_back();
				}
			}
		}

		// Step: Remove all teams that contain removedServer
		// SOMEDAY: can we avoid walking through all teams, since we have an index of teams in which removedServer participated
		int removedCount = 0;
		for (int t = 0; t < teams.size(); t++) {
			if ( std::count( teams[t]->getServerIDs().begin(), teams[t]->getServerIDs().end(), removedServer ) ) {
				TraceEvent("TeamRemoved")
				    .detail("Primary", primary)
				    .detail("TeamServerIDs", teams[t]->getServerIDsStr());
				// removeTeam also needs to remove the team from the machine team info.
				removeTeam(teams[t]);
				t--;
				removedCount++;
			}
		}

		if (removedCount == 0) {
			TraceEvent(SevInfo, "NoTeamsRemovedWhenServerRemoved")
			    .detail("Primary", primary)
			    .detail("Debug", "ThisShouldRarelyHappen_CheckInfoBelow");
		}

		// Step: Remove machine info related to removedServer
		// Remove the server from its machine
		Reference<TCMachineInfo> removedMachineInfo = removedServerInfo->machine;
		for (int i = 0; i < removedMachineInfo->serversOnMachine.size(); ++i) {
			if (removedMachineInfo->serversOnMachine[i] == removedServerInfo) {
				// Safe even when removedServerInfo is the last one
				removedMachineInfo->serversOnMachine[i--] = removedMachineInfo->serversOnMachine.back();
				removedMachineInfo->serversOnMachine.pop_back();
				break;
			}
		}
		// Remove machine if no server on it
		// Note: Remove machine (and machine team) after server teams have been removed, because
		// we remove a machine team only when the server teams on it have been removed
		if (removedMachineInfo->serversOnMachine.size() == 0) {
			removeMachine(self, removedMachineInfo);
		}

		// If the machine uses removedServer's locality and the machine still has servers, the the machine's
		// representative server will be updated when it is used in addBestMachineTeams()
		// Note that since we do not rebuildMachineLocalityMap() here, the machineLocalityMap can be stale.
		// This is ok as long as we do not arbitrarily validate if machine team satisfies replication policy.

		if (server_info[removedServer]->wrongStoreTypeToRemove.get()) {
			if (self->wrongStoreTypeRemover.isReady()) {
				self->wrongStoreTypeRemover = removeWrongStoreType(self);
				self->addActor.send(self->wrongStoreTypeRemover);
			}
		}

		// Step: Remove removedServer from server's global data
		for (int s = 0; s < allServers.size(); s++) {
			if (allServers[s] == removedServer) {
				allServers[s--] = allServers.back();
				allServers.pop_back();
			}
		}
		server_info.erase( removedServer );

		if(server_status.get(removedServer).initialized && server_status.get(removedServer).isUnhealthy()) {
			unhealthyServers--;
		}
		server_status.clear( removedServer );

		//FIXME: add remove support to localitySet so we do not have to recreate it
		resetLocalitySet();

		doBuildTeams = true;
		restartTeamBuilder.trigger();

		TraceEvent("DataDistributionTeamCollectionUpdate", distributorId)
		    .detail("Teams", teams.size())
		    .detail("BadTeams", badTeams.size())
		    .detail("Servers", allServers.size())
		    .detail("Machines", machine_info.size())
		    .detail("MachineTeams", machineTeams.size())
		    .detail("DesiredTeamsPerServer", SERVER_KNOBS->DESIRED_TEAMS_PER_SERVER);
	}
};

ACTOR Future<Void> waitUntilHealthy(DDTeamCollection* self, double extraDelay = 0) {
	state int waitCount = 0;
	loop {
		while(self->zeroHealthyTeams->get() || self->processingUnhealthy->get()) {
			// processingUnhealthy: true when there exists data movement
			TraceEvent("WaitUntilHealthyStalled", self->distributorId).detail("Primary", self->primary).detail("ZeroHealthy", self->zeroHealthyTeams->get()).detail("ProcessingUnhealthy", self->processingUnhealthy->get());
			wait(self->zeroHealthyTeams->onChange() || self->processingUnhealthy->onChange());
			waitCount = 0;
		}
		wait(delay(SERVER_KNOBS->DD_STALL_CHECK_DELAY, TaskPriority::Low)); //After the team trackers wait on the initial failure reaction delay, they yield. We want to make sure every tracker has had the opportunity to send their relocations to the queue.
		if(!self->zeroHealthyTeams->get() && !self->processingUnhealthy->get()) {
			if (extraDelay <= 0.01 || waitCount >= 1) {
				// Return healthy if we do not need extraDelay or when DD are healthy in at least two consecutive check
				return Void();
			} else {
				wait(delay(extraDelay, TaskPriority::Low));
				waitCount++;
			}
		}
	}
}

ACTOR Future<Void> removeBadTeams(DDTeamCollection* self) {
	wait(self->initialFailureReactionDelay);
	wait(waitUntilHealthy(self));
	wait(self->addSubsetComplete.getFuture());
	TraceEvent("DDRemovingBadTeams", self->distributorId).detail("Primary", self->primary);
	for(auto it : self->badTeams) {
		it->tracker.cancel();
	}
	self->badTeams.clear();
	return Void();
}

bool isCorrectDC(DDTeamCollection* self, TCServerInfo* server) {
	return (self->includedDCs.empty() ||
	        std::find(self->includedDCs.begin(), self->includedDCs.end(), server->lastKnownInterface.locality.dcId()) !=
	            self->includedDCs.end());
}

ACTOR Future<Void> removeWrongStoreType(DDTeamCollection* self) {
	// Wait for storage servers to initialize its storeType
	wait(delay(SERVER_KNOBS->DD_REMOVE_STORE_ENGINE_DELAY));

	state Future<Void> fisServerRemoved = Never();

	TraceEvent("WrongStoreTypeRemoverStart", self->distributorId).detail("Servers", self->server_info.size());
	loop {
		// Removing a server here when DD is not healthy may lead to rare failure scenarios, for example,
		// the server with wrong storeType is shutting down while this actor marks it as to-be-removed.
		// In addition, removing servers cause extra data movement, which should be done while a cluster is healthy
		wait(waitUntilHealthy(self));

		bool foundSSToRemove = false;

		for (auto& server : self->server_info) {
			if (!server.second->isCorrectStoreType(self->configuration.storageServerStoreType)) {
				// Server may be removed due to failure while the wrongStoreTypeToRemove is sent to the
				// storageServerTracker. This race may cause the server to be removed before react to
				// wrongStoreTypeToRemove
				server.second->wrongStoreTypeToRemove.set(true);
				foundSSToRemove = true;
				TraceEvent("WrongStoreTypeRemover", self->distributorId)
				    .detail("Server", server.first)
				    .detail("StoreType", server.second->storeType)
				    .detail("ConfiguredStoreType", self->configuration.storageServerStoreType);
				break;
			}
		}

		if (!foundSSToRemove) {
			break;
		}
	}

	return Void();
}

ACTOR Future<Void> machineTeamRemover(DDTeamCollection* self) {
	state int numMachineTeamRemoved = 0;
	loop {
		// In case the machineTeamRemover cause problems in production, we can disable it
		if (SERVER_KNOBS->TR_FLAG_DISABLE_MACHINE_TEAM_REMOVER) {
			return Void(); // Directly return Void()
		}

		// To avoid removing machine teams too fast, which is unlikely happen though
		wait( delay(SERVER_KNOBS->TR_REMOVE_MACHINE_TEAM_DELAY, TaskPriority::DataDistribution) );

		wait(waitUntilHealthy(self));
		// Wait for the badTeamRemover() to avoid the potential race between adding the bad team (add the team tracker)
		// and remove bad team (cancel the team tracker).
		wait(self->badTeamRemover);

		state int healthyMachineCount = self->calculateHealthyMachineCount();
		// Check if all machines are healthy, if not, we wait for 1 second and loop back.
		// Eventually, all machines will become healthy.
		if (healthyMachineCount != self->machine_info.size()) {
			continue;
		}

		// From this point, all machine teams and server teams should be healthy, because we wait above
		// until processingUnhealthy is done, and all machines are healthy

		// Sanity check all machine teams are healthy
		//		int currentHealthyMTCount = self->getHealthyMachineTeamCount();
		//		if (currentHealthyMTCount != self->machineTeams.size()) {
		//			TraceEvent(SevError, "InvalidAssumption")
		//			    .detail("HealthyMachineCount", healthyMachineCount)
		//			    .detail("Machines", self->machine_info.size())
		//			    .detail("CurrentHealthyMTCount", currentHealthyMTCount)
		//			    .detail("MachineTeams", self->machineTeams.size());
		//			self->traceAllInfo(true);
		//		}

		// In most cases, all machine teams should be healthy teams at this point.
		int desiredMachineTeams = SERVER_KNOBS->DESIRED_TEAMS_PER_SERVER * healthyMachineCount;
		int totalMTCount = self->machineTeams.size();
		// Pick the machine team to remove. After release-6.2 version,
		// we remove the machine team with most machine teams, the same logic as serverTeamRemover
		std::pair<Reference<TCMachineTeamInfo>, int> foundMTInfo = SERVER_KNOBS->TR_FLAG_REMOVE_MT_WITH_MOST_TEAMS
		                                                               ? self->getMachineTeamWithMostMachineTeams()
		                                                               : self->getMachineTeamWithLeastProcessTeams();

		if (totalMTCount > desiredMachineTeams && foundMTInfo.first.isValid()) {
			Reference<TCMachineTeamInfo> mt = foundMTInfo.first;
			int minNumProcessTeams = foundMTInfo.second;
			ASSERT(mt.isValid());

			// Pick one process team, and mark it as a bad team
			// Remove the machine by removing its process team one by one
			Reference<TCTeamInfo> team;
			int teamIndex = 0;
			for (teamIndex = 0; teamIndex < mt->serverTeams.size(); ++teamIndex) {
				team = mt->serverTeams[teamIndex];
				ASSERT(team->machineTeam->machineIDs == mt->machineIDs); // Sanity check

				// Check if a server will have 0 team after the team is removed
				for (auto& s : team->getServers()) {
					if (s->teams.size() == 0) {
						TraceEvent(SevError, "TeamRemoverTooAggressive")
						    .detail("Server", s->id)
						    .detail("Team", team->getServerIDsStr());
						self->traceAllInfo(true);
					}
				}

				// The team will be marked as a bad team
				bool foundTeam = self->removeTeam(team);
				ASSERT(foundTeam == true);
				// removeTeam() has side effect of swapping the last element to the current pos
				// in the serverTeams vector in the machine team.
				--teamIndex;
				self->addTeam(team->getServers(), true, true);
				TEST(true);
			}

			self->doBuildTeams = true;

			if (self->badTeamRemover.isReady()) {
				self->badTeamRemover = removeBadTeams(self);
				self->addActor.send(self->badTeamRemover);
			}

			TraceEvent("MachineTeamRemover", self->distributorId)
			    .detail("MachineTeamToRemove", mt->getMachineIDsStr())
			    .detail("NumProcessTeamsOnTheMachineTeam", minNumProcessTeams)
			    .detail("CurrentMachineTeams", self->machineTeams.size())
			    .detail("DesiredMachineTeams", desiredMachineTeams);

			// Remove the machine team
			bool foundRemovedMachineTeam = self->removeMachineTeam(mt);
			// When we remove the last server team on a machine team in removeTeam(), we also remove the machine team
			// This is needed for removeTeam() functoin.
			// So here the removeMachineTeam() should not find the machine team
			ASSERT(foundRemovedMachineTeam);
			numMachineTeamRemoved++;
		} else {
			if (numMachineTeamRemoved > 0) {
				// Only trace the information when we remove a machine team
				TraceEvent("TeamRemoverDone")
				    .detail("HealthyMachines", healthyMachineCount)
				    // .detail("CurrentHealthyMachineTeams", currentHealthyMTCount)
				    .detail("CurrentMachineTeams", self->machineTeams.size())
				    .detail("DesiredMachineTeams", desiredMachineTeams)
				    .detail("NumMachineTeamsRemoved", numMachineTeamRemoved);
				self->traceTeamCollectionInfo();
				numMachineTeamRemoved = 0; //Reset the counter to avoid keep printing the message
			}
		}
	}
}

// Remove the server team whose members have the most number of process teams
// until the total number of server teams is no larger than the desired number
ACTOR Future<Void> serverTeamRemover(DDTeamCollection* self) {
	state int numServerTeamRemoved = 0;
	loop {
		// In case the serverTeamRemover cause problems in production, we can disable it
		if (SERVER_KNOBS->TR_FLAG_DISABLE_SERVER_TEAM_REMOVER) {
			return Void(); // Directly return Void()
		}

		double removeServerTeamDelay = SERVER_KNOBS->TR_REMOVE_SERVER_TEAM_DELAY;
		if (g_network->isSimulated()) {
			// Speed up the team remover in simulation; otherwise,
			// it may time out because we need to remove hundreds of teams
			removeServerTeamDelay = removeServerTeamDelay / 100;
		}
		// To avoid removing server teams too fast, which is unlikely happen though
		wait(delay(removeServerTeamDelay, TaskPriority::DataDistribution));

		wait(waitUntilHealthy(self, SERVER_KNOBS->TR_REMOVE_SERVER_TEAM_EXTRA_DELAY));
		// Wait for the badTeamRemover() to avoid the potential race between
		// adding the bad team (add the team tracker) and remove bad team (cancel the team tracker).
		wait(self->badTeamRemover);

		// From this point, all server teams should be healthy, because we wait above
		// until processingUnhealthy is done, and all machines are healthy
		int desiredServerTeams = SERVER_KNOBS->DESIRED_TEAMS_PER_SERVER * self->server_info.size();
		int totalSTCount = self->teams.size();
		// Pick the server team whose members are on the most number of server teams, and mark it undesired
		std::pair<Reference<TCTeamInfo>, int> foundSTInfo = self->getServerTeamWithMostProcessTeams();

		if (totalSTCount > desiredServerTeams && foundSTInfo.first.isValid()) {
			ASSERT(foundSTInfo.first.isValid());
			Reference<TCTeamInfo> st = foundSTInfo.first;
			int maxNumProcessTeams = foundSTInfo.second;
			ASSERT(st.isValid());
			// The team will be marked as a bad team
			bool foundTeam = self->removeTeam(st);
			ASSERT(foundTeam == true);
			self->addTeam(st->getServers(), true, true);
			TEST(true);

			self->doBuildTeams = true;

			if (self->badTeamRemover.isReady()) {
				self->badTeamRemover = removeBadTeams(self);
				self->addActor.send(self->badTeamRemover);
			}

			TraceEvent("ServerTeamRemover", self->distributorId)
			    .detail("ServerTeamToRemove", st->getServerIDsStr())
			    .detail("NumProcessTeamsOnTheServerTeam", maxNumProcessTeams)
			    .detail("CurrentServerTeamNumber", self->teams.size())
			    .detail("DesiredTeam", desiredServerTeams);

			numServerTeamRemoved++;
		} else {
			if (numServerTeamRemoved > 0) {
				// Only trace the information when we remove a machine team
				TraceEvent("ServerTeamRemoverDone", self->distributorId)
				    .detail("CurrentServerTeamNumber", self->teams.size())
				    .detail("DesiredServerTeam", desiredServerTeams)
				    .detail("NumServerTeamRemoved", numServerTeamRemoved);
				self->traceTeamCollectionInfo();
				numServerTeamRemoved = 0; //Reset the counter to avoid keep printing the message
			}
		}
	}
}

bool teamContainsFailedServer(DDTeamCollection* self, Reference<TCTeamInfo> team) {
	auto ssis = team->getLastKnownServerInterfaces();
	for (const auto &ssi : ssis) {
		AddressExclusion addr(ssi.address().ip, ssi.address().port);
		AddressExclusion ipaddr(ssi.address().ip);
		if (self->excludedServers.get(addr) == DDTeamCollection::Status::FAILED ||
		    self->excludedServers.get(ipaddr) == DDTeamCollection::Status::FAILED) {
			return true;
		}
	}
	return false;
}

// Track a team and issue RelocateShards when the level of degradation changes
// A badTeam can be unhealthy or just a redundantTeam removed by machineTeamRemover() or serverTeamRemover()
ACTOR Future<Void> teamTracker(DDTeamCollection* self, Reference<TCTeamInfo> team, bool badTeam, bool redundantTeam) {
	state int lastServersLeft = team->size();
	state bool lastAnyUndesired = false;
	state bool logTeamEvents = g_network->isSimulated() || !badTeam;
	state bool lastReady = false;
	state bool lastHealthy;
	state bool lastOptimal;
	state bool lastWrongConfiguration = team->isWrongConfiguration();

	state bool lastZeroHealthy = self->zeroHealthyTeams->get();
	state bool firstCheck = true;

	if(logTeamEvents) {
		TraceEvent("TeamTrackerStarting", self->distributorId).detail("Reason", "Initial wait complete (sc)").detail("Team", team->getDesc());
	}
	self->priority_teams[team->getPriority()]++;

	try {
		loop {
			if(logTeamEvents) {
				TraceEvent("TeamHealthChangeDetected", self->distributorId)
					.detail("Team", team->getDesc())
					.detail("Primary", self->primary)
					.detail("IsReady", self->initialFailureReactionDelay.isReady());
				self->traceTeamCollectionInfo();
			}
			// Check if the number of degraded machines has changed
			state vector<Future<Void>> change;
			bool anyUndesired = false;
			bool anyWrongConfiguration = false;
			int serversLeft = 0;

			for (const UID& uid : team->getServerIDs()) {
				change.push_back( self->server_status.onChange( uid ) );
				auto& status = self->server_status.get(uid);
				if (!status.isFailed) {
					serversLeft++;
				}
				if (status.isUndesired) {
					anyUndesired = true;
				}
				if (status.isWrongConfiguration) {
					anyWrongConfiguration = true;
				}
			}

			// Failed server should not trigger DD if SS failures are set to be ignored
			if (!badTeam && self->healthyZone.get().present() && (self->healthyZone.get().get() == ignoreSSFailuresZoneString)) {
				ASSERT_WE_THINK(serversLeft == self->configuration.storageTeamSize);
			}

			if( !self->initialFailureReactionDelay.isReady() ) {
				change.push_back( self->initialFailureReactionDelay );
			}
			change.push_back( self->zeroHealthyTeams->onChange() );

			bool healthy = !badTeam && !anyUndesired && serversLeft == self->configuration.storageTeamSize;
			team->setHealthy( healthy );	// Unhealthy teams won't be chosen by bestTeam
			bool optimal = team->isOptimal() && healthy;
			bool containsFailed = teamContainsFailedServer(self, team);
			bool recheck = !healthy && (lastReady != self->initialFailureReactionDelay.isReady() || (lastZeroHealthy && !self->zeroHealthyTeams->get()) || containsFailed);
			// TraceEvent("TeamHealthChangeDetected", self->distributorId)
			//     .detail("Team", team->getDesc())
			//     .detail("ServersLeft", serversLeft)
			//     .detail("LastServersLeft", lastServersLeft)
			//     .detail("AnyUndesired", anyUndesired)
			//     .detail("LastAnyUndesired", lastAnyUndesired)
			//     .detail("AnyWrongConfiguration", anyWrongConfiguration)
			//     .detail("LastWrongConfiguration", lastWrongConfiguration)
			//     .detail("Recheck", recheck)
			//     .detail("BadTeam", badTeam)
			//     .detail("LastZeroHealthy", lastZeroHealthy)
			//     .detail("ZeroHealthyTeam", self->zeroHealthyTeams->get());

			lastReady = self->initialFailureReactionDelay.isReady();
			lastZeroHealthy = self->zeroHealthyTeams->get();

			if (firstCheck) {
				firstCheck = false;
				if (healthy) {
					self->healthyTeamCount++;
					self->zeroHealthyTeams->set(false);
				}
				lastHealthy = healthy;

				if (optimal) {
					self->optimalTeamCount++;
					self->zeroOptimalTeams.set(false);
				}
				lastOptimal = optimal;
			}

			if (serversLeft != lastServersLeft || anyUndesired != lastAnyUndesired ||
			    anyWrongConfiguration != lastWrongConfiguration || recheck) { // NOTE: do not check wrongSize
				if(logTeamEvents) {
					TraceEvent("TeamHealthChanged", self->distributorId)
						.detail("Team", team->getDesc()).detail("ServersLeft", serversLeft)
						.detail("LastServersLeft", lastServersLeft).detail("ContainsUndesiredServer", anyUndesired)
						.detail("HealthyTeamsCount", self->healthyTeamCount).detail("IsWrongConfiguration", anyWrongConfiguration);
				}

				team->setWrongConfiguration( anyWrongConfiguration );

				if( optimal != lastOptimal ) {
					lastOptimal = optimal;
					self->optimalTeamCount += optimal ? 1 : -1;

					ASSERT( self->optimalTeamCount >= 0 );
					self->zeroOptimalTeams.set(self->optimalTeamCount == 0);
				}

				if( lastHealthy != healthy ) {
					lastHealthy = healthy;
					// Update healthy team count when the team healthy changes
					self->healthyTeamCount += healthy ? 1 : -1;

					ASSERT( self->healthyTeamCount >= 0 );
					self->zeroHealthyTeams->set(self->healthyTeamCount == 0);

					if( self->healthyTeamCount == 0 ) {
						TraceEvent(SevWarn, "ZeroTeamsHealthySignalling", self->distributorId)
							.detail("SignallingTeam", team->getDesc())
							.detail("Primary", self->primary);
					}

					if(logTeamEvents) {
						TraceEvent("TeamHealthDifference", self->distributorId)
							.detail("Team", team->getDesc())
							.detail("LastOptimal", lastOptimal)
							.detail("LastHealthy", lastHealthy)
							.detail("Optimal", optimal)
							.detail("OptimalTeamCount", self->optimalTeamCount);
					}
				}

				lastServersLeft = serversLeft;
				lastAnyUndesired = anyUndesired;
				lastWrongConfiguration = anyWrongConfiguration;

				state int lastPriority = team->getPriority();
				if( serversLeft < self->configuration.storageTeamSize ) {
					if( serversLeft == 0 )
						team->setPriority( SERVER_KNOBS->PRIORITY_TEAM_0_LEFT );
					else if( serversLeft == 1 )
						team->setPriority( SERVER_KNOBS->PRIORITY_TEAM_1_LEFT );
					else if( serversLeft == 2 )
						team->setPriority( SERVER_KNOBS->PRIORITY_TEAM_2_LEFT );
					else
						team->setPriority( SERVER_KNOBS->PRIORITY_TEAM_UNHEALTHY );
				}
				else if ( badTeam || anyWrongConfiguration ) {
					if ( redundantTeam ) {
						team->setPriority( SERVER_KNOBS->PRIORITY_TEAM_REDUNDANT );
					} else {
						team->setPriority( SERVER_KNOBS->PRIORITY_TEAM_UNHEALTHY );
					}
				}
				else if( anyUndesired )
					team->setPriority( SERVER_KNOBS->PRIORITY_TEAM_CONTAINS_UNDESIRED_SERVER );
				else
					team->setPriority( SERVER_KNOBS->PRIORITY_TEAM_HEALTHY );

				if(lastPriority != team->getPriority()) {
					self->priority_teams[lastPriority]--;
					self->priority_teams[team->getPriority()]++;
				}

				if(logTeamEvents) {
					TraceEvent("TeamPriorityChange", self->distributorId).detail("Priority", team->getPriority())
					.detail("Info", team->getDesc()).detail("ZeroHealthyTeams", self->zeroHealthyTeams->get());
				}

				lastZeroHealthy = self->zeroHealthyTeams->get(); //set this again in case it changed from this teams health changing
				if ((self->initialFailureReactionDelay.isReady() && !self->zeroHealthyTeams->get()) || containsFailed) {
					vector<KeyRange> shards = self->shardsAffectedByTeamFailure->getShardsFor( ShardsAffectedByTeamFailure::Team(team->getServerIDs(), self->primary) );

					for(int i=0; i<shards.size(); i++) {
						// Make it high priority to move keys off failed server or else RelocateShards may never be addressed
						int maxPriority = containsFailed ? PRIORITY_TEAM_FAILED : team->getPriority();
						// The shard split/merge and DD rebooting may make a shard mapped to multiple teams,
						// so we need to recalculate the shard's priority
<<<<<<< HEAD
						if (maxPriority < PRIORITY_TEAM_FAILED) { // Q: When will maxPriority >=
							                                      // PRIORITY_TEAM_FAILED/PRIORITY_TEAM_0_LEFT
=======
						if(maxPriority < SERVER_KNOBS->PRIORITY_TEAM_0_LEFT) {
>>>>>>> 621e07ef
							auto teams = self->shardsAffectedByTeamFailure->getTeamsFor( shards[i] );
							for( int j=0; j < teams.first.size()+teams.second.size(); j++) {
								// t is the team in primary DC or the remote DC
								auto& t = j < teams.first.size() ? teams.first[j] : teams.second[j-teams.first.size()];
								if( !t.servers.size() ) {
									maxPriority = SERVER_KNOBS->PRIORITY_TEAM_0_LEFT;
									break;
								}

								auto tc = self->teamCollections[t.primary ? 0 : 1];
								ASSERT(tc->primary == t.primary);
								if( tc->server_info.count( t.servers[0] ) ) {
									auto& info = tc->server_info[t.servers[0]];

									bool found = false;
									for( int k = 0; k < info->teams.size(); k++ ) {
										if( info->teams[k]->getServerIDs() == t.servers ) {
											maxPriority = std::max( maxPriority, info->teams[k]->getPriority() );
											found = true;
											break;
										}
									}

									//If we cannot find the team, it could be a bad team so assume unhealthy priority
									if(!found) {
										// If the input team (in function parameters) is a redundant team, found will be
										// false We want to differentiate the redundant_team from unhealthy_team in
										// terms of relocate priority
										maxPriority =
										    std::max<int>(maxPriority, redundantTeam ? SERVER_KNOBS->PRIORITY_TEAM_REDUNDANT
										                                             : SERVER_KNOBS->PRIORITY_TEAM_UNHEALTHY);
									}
								} else {
									TEST(true); // A removed server is still associated with a team in SABTF
								}
							}
						}

						RelocateShard rs;
						rs.keys = shards[i];
						rs.priority = maxPriority;

						self->output.send(rs);
						if(deterministicRandom()->random01() < 0.01) {
							TraceEvent("SendRelocateToDDQx100", self->distributorId)
								.detail("Team", team->getDesc())
								.detail("KeyBegin", rs.keys.begin)
								.detail("KeyEnd", rs.keys.end)
								.detail("Priority", rs.priority)
								.detail("TeamFailedMachines", team->size() - serversLeft)
								.detail("TeamOKMachines", serversLeft);
						}
					}
				} else {
					if(logTeamEvents) {
						TraceEvent("TeamHealthNotReady", self->distributorId).detail("HealthyTeamCount", self->healthyTeamCount);
					}
				}
			}

			// Wait for any of the machines to change status
			wait( quorum( change, 1 ) );
			wait( yield() );
		}
	} catch(Error& e) {
		if(logTeamEvents) {
			TraceEvent("TeamTrackerStopping", self->distributorId).detail("Team", team->getDesc()).detail("Priority", team->getPriority());
		}
		self->priority_teams[team->getPriority()]--;
		if (team->isHealthy()) {
			self->healthyTeamCount--;
			ASSERT( self->healthyTeamCount >= 0 );

			if( self->healthyTeamCount == 0 ) {
				TraceEvent(SevWarn, "ZeroTeamsHealthySignalling", self->distributorId).detail("SignallingTeam", team->getDesc());
				self->zeroHealthyTeams->set(true);
			}
		}
		if (lastOptimal) {
			self->optimalTeamCount--;
			ASSERT( self->optimalTeamCount >= 0 );
			self->zeroOptimalTeams.set(self->optimalTeamCount == 0);
		}
		throw;
	}
}

ACTOR Future<Void> trackExcludedServers( DDTeamCollection* self ) {
	// Fetch the list of excluded servers
	state ReadYourWritesTransaction tr(self->cx);
	loop {
		try {
			tr.setOption(FDBTransactionOptions::ACCESS_SYSTEM_KEYS);
			state Future<Standalone<RangeResultRef>> fresultsExclude =
			    tr.getRange(excludedServersKeys, CLIENT_KNOBS->TOO_MANY);
			state Future<Standalone<RangeResultRef>> fresultsFailed =
			    tr.getRange(failedServersKeys, CLIENT_KNOBS->TOO_MANY);
			wait(success(fresultsExclude) && success(fresultsFailed));

			Standalone<RangeResultRef> excludedResults = fresultsExclude.get();
			ASSERT(!excludedResults.more && excludedResults.size() < CLIENT_KNOBS->TOO_MANY);

			Standalone<RangeResultRef> failedResults = fresultsFailed.get();
			ASSERT(!failedResults.more && failedResults.size() < CLIENT_KNOBS->TOO_MANY);

			std::set<AddressExclusion> excluded;
			std::set<AddressExclusion> failed;
			for (const auto& r : excludedResults) {
				AddressExclusion addr = decodeExcludedServersKey(r.key);
				if (addr.isValid()) {
					excluded.insert(addr);
				}
			}
			for (const auto& r : failedResults) {
				AddressExclusion addr = decodeFailedServersKey(r.key);
				if (addr.isValid()) {
					failed.insert(addr);
				}
			}

			// Reset and reassign self->excludedServers based on excluded, but we only
			// want to trigger entries that are different
			// Do not retrigger and double-overwrite failed servers
			auto old = self->excludedServers.getKeys();
			for (const auto& o : old) {
				if (!excluded.count(o) && !failed.count(o)) {
					self->excludedServers.set(o, DDTeamCollection::Status::NONE);
				}
			}
			for (const auto& n : excluded) {
				if (!failed.count(n)) {
					self->excludedServers.set(n, DDTeamCollection::Status::EXCLUDED);
				}
			}

			for (const auto& f : failed) {
				self->excludedServers.set(f, DDTeamCollection::Status::FAILED);
			}

			TraceEvent("DDExcludedServersChanged", self->distributorId)
			    .detail("RowsExcluded", excludedResults.size())
			    .detail("RowsFailed", failedResults.size());

			self->restartRecruiting.trigger();
			state Future<Void> watchFuture = tr.watch(excludedServersVersionKey) || tr.watch(failedServersVersionKey);
			wait(tr.commit());
			wait(watchFuture);
			tr.reset();
		} catch (Error& e) {
			wait(tr.onError(e));
		}
	}
}

ACTOR Future<vector<std::pair<StorageServerInterface, ProcessClass>>> getServerListAndProcessClasses( Transaction *tr ) {
	state Future<vector<ProcessData>> workers = getWorkers(tr);
	state Future<Standalone<RangeResultRef>> serverList = tr->getRange( serverListKeys, CLIENT_KNOBS->TOO_MANY );
	wait( success(workers) && success(serverList) );
	ASSERT( !serverList.get().more && serverList.get().size() < CLIENT_KNOBS->TOO_MANY );

	std::map<Optional<Standalone<StringRef>>, ProcessData> id_data;
	for( int i = 0; i < workers.get().size(); i++ )
		id_data[workers.get()[i].locality.processId()] = workers.get()[i];

	vector<std::pair<StorageServerInterface, ProcessClass>> results;
	for( int i = 0; i < serverList.get().size(); i++ ) {
		auto ssi = decodeServerListValue( serverList.get()[i].value );
		results.push_back( std::make_pair(ssi, id_data[ssi.locality.processId()].processClass) );
	}

	return results;
}

// The serverList system keyspace keeps the StorageServerInterface for each serverID. Storage server's storeType
// and serverID are decided by the server's filename. By parsing storage server file's filename on each disk, process on
// each machine creates the TCServer with the correct serverID and StorageServerInterface.
ACTOR Future<Void> waitServerListChange( DDTeamCollection* self, FutureStream<Void> serverRemoved ) {
	state Future<Void> checkSignal = delay(SERVER_KNOBS->SERVER_LIST_DELAY, TaskPriority::DataDistributionLaunch);
	state Future<vector<std::pair<StorageServerInterface, ProcessClass>>> serverListAndProcessClasses = Never();
	state bool isFetchingResults = false;
	state Transaction tr(self->cx);
	loop {
		try {
			choose {
				when( wait( checkSignal ) ) {
					checkSignal = Never();
					isFetchingResults = true;
					serverListAndProcessClasses = getServerListAndProcessClasses(&tr);
				}
				when( vector<std::pair<StorageServerInterface, ProcessClass>> results = wait( serverListAndProcessClasses ) ) {
					serverListAndProcessClasses = Never();
					isFetchingResults = false;

					for( int i = 0; i < results.size(); i++ ) {
						UID serverId = results[i].first.id();
						StorageServerInterface const& ssi = results[i].first;
						ProcessClass const& processClass = results[i].second;
						if (!self->shouldHandleServer(ssi)) {
							continue;
						}
						else if( self->server_info.count( serverId ) ) {
							auto& serverInfo = self->server_info[ serverId ];
							if (ssi.getValue.getEndpoint() != serverInfo->lastKnownInterface.getValue.getEndpoint() || processClass != serverInfo->lastKnownClass.classType()) {
								Promise<std::pair<StorageServerInterface, ProcessClass>> currentInterfaceChanged = serverInfo->interfaceChanged;
								serverInfo->interfaceChanged = Promise<std::pair<StorageServerInterface, ProcessClass>>();
								serverInfo->onInterfaceChanged = Future<std::pair<StorageServerInterface, ProcessClass>>( serverInfo->interfaceChanged.getFuture() );
								currentInterfaceChanged.send( std::make_pair(ssi,processClass) );
							}
						} else if( !self->recruitingIds.count(ssi.id()) ) {
							self->addServer( ssi, processClass, self->serverTrackerErrorOut, tr.getReadVersion().get() );
							self->doBuildTeams = true;
						}
					}

					tr = Transaction(self->cx);
					checkSignal = delay(SERVER_KNOBS->SERVER_LIST_DELAY, TaskPriority::DataDistributionLaunch);
				}
				when( waitNext( serverRemoved ) ) {
					if( isFetchingResults ) {
						tr = Transaction(self->cx);
						serverListAndProcessClasses = getServerListAndProcessClasses(&tr);
					}
				}
			}
		} catch(Error& e) {
			wait( tr.onError(e) );
			serverListAndProcessClasses = Never();
			isFetchingResults = false;
			checkSignal = Void();
		}
	}
}

ACTOR Future<Void> waitHealthyZoneChange( DDTeamCollection* self ) {
	state ReadYourWritesTransaction tr(self->cx);
	loop {
		try {
			tr.setOption(FDBTransactionOptions::READ_SYSTEM_KEYS);
			tr.setOption(FDBTransactionOptions::LOCK_AWARE);
			Optional<Value> val = wait(tr.get(healthyZoneKey));
			state Future<Void> healthyZoneTimeout = Never();
			if(val.present()) {
				auto p = decodeHealthyZoneValue(val.get());
				if (p.first == ignoreSSFailuresZoneString) {
					// healthyZone is now overloaded for DD diabling purpose, which does not timeout
					TraceEvent("DataDistributionDisabledForStorageServerFailuresStart", self->distributorId);
					healthyZoneTimeout = Never();
				} else if (p.second > tr.getReadVersion().get()) {
					double timeoutSeconds = (p.second - tr.getReadVersion().get())/(double)SERVER_KNOBS->VERSIONS_PER_SECOND;
					healthyZoneTimeout = delay(timeoutSeconds, TaskPriority::DataDistribution);
					if(self->healthyZone.get() != p.first) {
						TraceEvent("MaintenanceZoneStart", self->distributorId).detail("ZoneID", printable(p.first)).detail("EndVersion", p.second).detail("Duration", timeoutSeconds);
						self->healthyZone.set(p.first);
					}
				} else if (self->healthyZone.get().present()) {
					// maintenance hits timeout
					TraceEvent("MaintenanceZoneEndTimeout", self->distributorId);
					self->healthyZone.set(Optional<Key>());
				}
			} else if(self->healthyZone.get().present()) {
				// `healthyZone` has been cleared
				if (self->healthyZone.get().get() == ignoreSSFailuresZoneString) {
					TraceEvent("DataDistributionDisabledForStorageServerFailuresEnd", self->distributorId);
				} else {
					TraceEvent("MaintenanceZoneEndManualClear", self->distributorId);
				}
				self->healthyZone.set(Optional<Key>());
			}

			state Future<Void> watchFuture = tr.watch(healthyZoneKey);
			wait(tr.commit());
			wait(watchFuture || healthyZoneTimeout);
			tr.reset();
		} catch(Error& e) {
			wait( tr.onError(e) );
		}
	}
}

ACTOR Future<Void> serverMetricsPolling( TCServerInfo *server) {
	state double lastUpdate = now();
	loop {
		wait( updateServerMetrics( server ) );
		wait( delayUntil( lastUpdate + SERVER_KNOBS->STORAGE_METRICS_POLLING_DELAY + SERVER_KNOBS->STORAGE_METRICS_RANDOM_DELAY * deterministicRandom()->random01(), TaskPriority::DataDistributionLaunch ) );
		lastUpdate = now();
	}
}

// Set the server's storeType; Error is catched by the caller
ACTOR Future<Void> keyValueStoreTypeTracker(DDTeamCollection* self, TCServerInfo* server) {
	// Update server's storeType, especially when it was created
	state KeyValueStoreType type =
	    wait(brokenPromiseToNever(server->lastKnownInterface.getKeyValueStoreType.getReplyWithTaskID<KeyValueStoreType>(
	        TaskPriority::DataDistribution)));
	server->storeType = type;

	if (type != self->configuration.storageServerStoreType) {
		if (self->wrongStoreTypeRemover.isReady()) {
			self->wrongStoreTypeRemover = removeWrongStoreType(self);
			self->addActor.send(self->wrongStoreTypeRemover);
		}
	}

	return Never();
}

ACTOR Future<Void> waitForAllDataRemoved( Database cx, UID serverID, Version addedVersion, DDTeamCollection* teams ) {
	state Transaction tr(cx);
	loop {
		try {
			tr.setOption(FDBTransactionOptions::PRIORITY_SYSTEM_IMMEDIATE);
			Version ver = wait( tr.getReadVersion() );

			//we cannot remove a server immediately after adding it, because a perfectly timed master recovery could cause us to not store the mutations sent to the short lived storage server.
			if(ver > addedVersion + SERVER_KNOBS->MAX_READ_TRANSACTION_LIFE_VERSIONS) {
				bool canRemove = wait( canRemoveStorageServer( &tr, serverID ) );
				// TraceEvent("WaitForAllDataRemoved")
				//     .detail("Server", serverID)
				//     .detail("CanRemove", canRemove)
				//     .detail("Shards", teams->shardsAffectedByTeamFailure->getNumberOfShards(serverID));
				ASSERT(teams->shardsAffectedByTeamFailure->getNumberOfShards(serverID) >= 0);
				if (canRemove && teams->shardsAffectedByTeamFailure->getNumberOfShards(serverID) == 0) {
					return Void();
				}
			}

			// Wait for any change to the serverKeys for this server
			wait( delay(SERVER_KNOBS->ALL_DATA_REMOVED_DELAY, TaskPriority::DataDistribution) );
			tr.reset();
		} catch (Error& e) {
			wait( tr.onError(e) );
		}
	}
}

ACTOR Future<Void> storageServerFailureTracker(DDTeamCollection* self, TCServerInfo* server, Database cx,
                                               ServerStatus* status, Version addedVersion) {
	state StorageServerInterface interf = server->lastKnownInterface;
	state int targetTeamNumPerServer = (SERVER_KNOBS->DESIRED_TEAMS_PER_SERVER * (self->configuration.storageTeamSize + 1)) / 2;
	loop {
		state bool inHealthyZone = false; // healthChanged actor will be Never() if this flag is true
		if (self->healthyZone.get().present()) {
			if (interf.locality.zoneId() == self->healthyZone.get()) {
				status->isFailed = false;
				inHealthyZone = true;
			} else if (self->healthyZone.get().get() == ignoreSSFailuresZoneString) {
				// Ignore all SS failures
				status->isFailed = false;
				inHealthyZone = true;
				TraceEvent("SSFailureTracker", self->distributorId)
				    .suppressFor(1.0)
				    .detail("IgnoredFailure", "BeforeChooseWhen")
				    .detail("ServerID", interf.id())
				    .detail("Status", status->toString());
			}
		}

		if( self->server_status.get(interf.id()).initialized ) {
			bool unhealthy = self->server_status.get(interf.id()).isUnhealthy();
			if(unhealthy && !status->isUnhealthy()) {
				self->unhealthyServers--;
			}
			if(!unhealthy && status->isUnhealthy()) {
				self->unhealthyServers++;
			}
		} else if(status->isUnhealthy()) {
			self->unhealthyServers++;
		}

		self->server_status.set( interf.id(), *status );
		if (status->isFailed) {
			self->restartRecruiting.trigger();
		}

		Future<Void> healthChanged = Never();
		if(status->isFailed) {
			ASSERT(!inHealthyZone);
			healthChanged = IFailureMonitor::failureMonitor().onStateEqual( interf.waitFailure.getEndpoint(), FailureStatus(false));
		} else if(!inHealthyZone) {
			healthChanged = waitFailureClientStrict(interf.waitFailure, SERVER_KNOBS->DATA_DISTRIBUTION_FAILURE_REACTION_TIME, TaskPriority::DataDistribution);
		}
		choose {
			when ( wait(healthChanged) ) {
				status->isFailed = !status->isFailed;
				if(!status->isFailed && (server->teams.size() < targetTeamNumPerServer || self->lastBuildTeamsFailed)) {
					self->doBuildTeams = true;
				}
				if (status->isFailed && self->healthyZone.get().present()) {
					if (self->healthyZone.get().get() == ignoreSSFailuresZoneString) {
						// Ignore the failed storage server
						TraceEvent("SSFailureTracker", self->distributorId)
						    .detail("IgnoredFailure", "InsideChooseWhen")
						    .detail("ServerID", interf.id())
						    .detail("Status", status->toString());
						status->isFailed = false;
					} else if (self->clearHealthyZoneFuture.isReady()) {
						self->clearHealthyZoneFuture = clearHealthyZone(self->cx);
						TraceEvent("MaintenanceZoneCleared", self->distributorId);
						self->healthyZone.set(Optional<Key>());
					}
				}

				// TraceEvent("StatusMapChange", self->distributorId)
				//     .detail("ServerID", interf.id())
				//     .detail("Status", status->toString())
				//     .detail("Available",
				//             IFailureMonitor::failureMonitor().getState(interf.waitFailure.getEndpoint()).isAvailable());
			}
			when ( wait( status->isUnhealthy() ? waitForAllDataRemoved(cx, interf.id(), addedVersion, self) : Never() ) ) { break; }
			when ( wait( self->healthyZone.onChange() ) ) {}
		}
	}

	return Void(); // Don't ignore failures
}

// Check the status of a storage server.
// Apply all requirements to the server and mark it as excluded if it fails to satisfies these requirements
ACTOR Future<Void> storageServerTracker(
    DDTeamCollection* self, Database cx,
    TCServerInfo* server, // This actor is owned by this TCServerInfo, point to server_info[id]
    Promise<Void> errorOut, Version addedVersion) {
	state Future<Void> failureTracker;
	state ServerStatus status( false, false, server->lastKnownInterface.locality );
	state bool lastIsUnhealthy = false;
	state Future<Void> metricsTracker = serverMetricsPolling( server );
	state Future<std::pair<StorageServerInterface, ProcessClass>> interfaceChanged = server->onInterfaceChanged;

	state Future<Void> storeTypeTracker = keyValueStoreTypeTracker(self, server);
	state bool hasWrongDC = !isCorrectDC(self, server);
	state bool hasInvalidLocality =
	    !self->isValidLocality(self->configuration.storagePolicy, server->lastKnownInterface.locality);
	state int targetTeamNumPerServer = (SERVER_KNOBS->DESIRED_TEAMS_PER_SERVER * (self->configuration.storageTeamSize + 1)) / 2;

	try {
		loop {
			status.isUndesired = false;
			status.isWrongConfiguration = false;
			hasWrongDC = !isCorrectDC(self, server);
			hasInvalidLocality =
			    !self->isValidLocality(self->configuration.storagePolicy, server->lastKnownInterface.locality);

			// If there is any other server on this exact NetworkAddress, this server is undesired and will eventually
			// be eliminated. This samAddress checking must be redo whenever the server's state (e.g., storeType,
			// dcLocation, interface) is changed.
			state std::vector<Future<Void>> otherChanges;
			std::vector<Promise<Void>> wakeUpTrackers;
			for(const auto& i : self->server_info) {
				if (i.second.getPtr() != server && i.second->lastKnownInterface.address() == server->lastKnownInterface.address()) {
					auto& statusInfo = self->server_status.get( i.first );
					TraceEvent("SameAddress", self->distributorId)
						.detail("Failed", statusInfo.isFailed)
						.detail("Undesired", statusInfo.isUndesired)
						.detail("Server", server->id).detail("OtherServer", i.second->id)
						.detail("Address", server->lastKnownInterface.address())
						.detail("NumShards", self->shardsAffectedByTeamFailure->getNumberOfShards(server->id))
						.detail("OtherNumShards", self->shardsAffectedByTeamFailure->getNumberOfShards(i.second->id))
						.detail("OtherHealthy", !self->server_status.get( i.second->id ).isUnhealthy());
					// wait for the server's ip to be changed
					otherChanges.push_back(self->server_status.onChange(i.second->id));
					if (!self->server_status.get(i.second->id).isUnhealthy()) {
						if(self->shardsAffectedByTeamFailure->getNumberOfShards(i.second->id) >= self->shardsAffectedByTeamFailure->getNumberOfShards(server->id))
						{
							TraceEvent(SevWarn, "UndesiredStorageServer", self->distributorId)
								.detail("Server", server->id)
								.detail("Address", server->lastKnownInterface.address())
								.detail("OtherServer", i.second->id)
								.detail("NumShards", self->shardsAffectedByTeamFailure->getNumberOfShards(server->id))
								.detail("OtherNumShards", self->shardsAffectedByTeamFailure->getNumberOfShards(i.second->id));

							status.isUndesired = true;
						}
						else
							wakeUpTrackers.push_back(i.second->wakeUpTracker);
					}
				}
			}

			for(auto& p : wakeUpTrackers) {
				if( !p.isSet() )
					p.send(Void());
			}

			if( server->lastKnownClass.machineClassFitness( ProcessClass::Storage ) > ProcessClass::UnsetFit ) {
				// NOTE: Should not use self->healthyTeamCount > 0 in if statement, which will cause status bouncing between
				// healthy and unhealthy and result in OOM (See PR#2228).

				if (self->optimalTeamCount > 0) {
					TraceEvent(SevWarn, "UndesiredStorageServer", self->distributorId)
					    .detail("Server", server->id)
					    .detail("OptimalTeamCount", self->optimalTeamCount)
					    .detail("Fitness", server->lastKnownClass.machineClassFitness(ProcessClass::Storage));
					status.isUndesired = true;
				}
				otherChanges.push_back( self->zeroOptimalTeams.onChange() );
			}

			//If this storage server has the wrong key-value store type, then mark it undesired so it will be replaced with a server having the correct type
			if (hasWrongDC || hasInvalidLocality) {
				TraceEvent(SevWarn, "UndesiredDCOrLocality", self->distributorId)
				    .detail("Server", server->id)
				    .detail("WrongDC", hasWrongDC)
				    .detail("InvalidLocality", hasInvalidLocality);
				status.isUndesired = true;
				status.isWrongConfiguration = true;
			}
			if (server->wrongStoreTypeToRemove.get()) {
				TraceEvent(SevWarn, "WrongStoreTypeToRemove", self->distributorId)
				    .detail("Server", server->id)
				    .detail("StoreType", "?");
				status.isUndesired = true;
				status.isWrongConfiguration = true;
			}

			// If the storage server is in the excluded servers list, it is undesired
			NetworkAddress a = server->lastKnownInterface.address();
			state AddressExclusion addr( a.ip, a.port );
			state AddressExclusion ipaddr( a.ip );
			state DDTeamCollection::Status addrStatus = self->excludedServers.get(addr);
			state DDTeamCollection::Status ipaddrStatus = self->excludedServers.get(ipaddr);
			if (addrStatus != DDTeamCollection::Status::NONE || ipaddrStatus != DDTeamCollection::Status::NONE) {
				TraceEvent(SevWarn, "UndesiredStorageServer", self->distributorId)
				    .detail("Server", server->id)
				    .detail("Excluded",
				            ipaddrStatus == DDTeamCollection::Status::NONE ? addr.toString() : ipaddr.toString());
				status.isUndesired = true;
				status.isWrongConfiguration = true;
				if (addrStatus == DDTeamCollection::Status::FAILED ||
				    ipaddrStatus == DDTeamCollection::Status::FAILED) {
					TraceEvent(SevWarn, "FailedServerRemoveKeys", self->distributorId)
					    .detail("Address", addr.toString())
					    .detail("ServerID", server->id);
					wait(removeKeysFromFailedServer(cx, server->id, self->lock));
					if (BUGGIFY) wait(delay(5.0));
					self->shardsAffectedByTeamFailure->eraseServer(server->id);
				}
			}
			otherChanges.push_back( self->excludedServers.onChange( addr ) );
			otherChanges.push_back( self->excludedServers.onChange( ipaddr ) );

			failureTracker = storageServerFailureTracker(self, server, cx, &status, addedVersion);
			//We need to recruit new storage servers if the key value store type has changed
			if (hasWrongDC || hasInvalidLocality || server->wrongStoreTypeToRemove.get()) {
				self->restartRecruiting.trigger();
			}

			if (lastIsUnhealthy && !status.isUnhealthy() &&
			    ( server->teams.size() < targetTeamNumPerServer || self->lastBuildTeamsFailed)) {
				self->doBuildTeams = true;
				self->restartTeamBuilder.trigger(); // This does not trigger building teams if there exist healthy teams
			}
			lastIsUnhealthy = status.isUnhealthy();

			state bool recordTeamCollectionInfo = false;
			choose {
				when(wait(failureTracker)) {
					// The server is failed AND all data has been removed from it, so permanently remove it.
					TraceEvent("StatusMapChange", self->distributorId).detail("ServerID", server->id).detail("Status", "Removing");

					if(server->updated.canBeSet()) {
						server->updated.send(Void());
					}

					// Remove server from FF/serverList
					wait( removeStorageServer( cx, server->id, self->lock ) );

					TraceEvent("StatusMapChange", self->distributorId).detail("ServerID", server->id).detail("Status", "Removed");
					// Sets removeSignal (alerting dataDistributionTeamCollection to remove the storage server from its own data structures)
					server->removed.send( Void() );
					self->removedServers.send( server->id );
					return Void();
				}
				when( std::pair<StorageServerInterface, ProcessClass> newInterface = wait( interfaceChanged ) ) {
					bool restartRecruiting =  newInterface.first.waitFailure.getEndpoint().getPrimaryAddress() != server->lastKnownInterface.waitFailure.getEndpoint().getPrimaryAddress();
					bool localityChanged = server->lastKnownInterface.locality != newInterface.first.locality;
					bool machineLocalityChanged = server->lastKnownInterface.locality.zoneId().get() !=
					                              newInterface.first.locality.zoneId().get();
					TraceEvent("StorageServerInterfaceChanged", self->distributorId)
					    .detail("ServerID", server->id)
					    .detail("NewWaitFailureToken", newInterface.first.waitFailure.getEndpoint().token)
					    .detail("OldWaitFailureToken", server->lastKnownInterface.waitFailure.getEndpoint().token)
					    .detail("LocalityChanged", localityChanged)
					    .detail("MachineLocalityChanged", machineLocalityChanged);

					server->lastKnownInterface = newInterface.first;
					server->lastKnownClass = newInterface.second;
					if (localityChanged) {
						TEST(true); // Server locality changed

						// The locality change of a server will affect machine teams related to the server if
						// the server's machine locality is changed
						if (machineLocalityChanged) {
							// First handle the impact on the machine of the server on the old locality
							Reference<TCMachineInfo> machine = server->machine;
							ASSERT(machine->serversOnMachine.size() >= 1);
							if (machine->serversOnMachine.size() == 1) {
								// When server is the last server on the machine,
								// remove the machine and the related machine team
								self->removeMachine(self, machine);
								server->machine = Reference<TCMachineInfo>();
							} else {
								// we remove the server from the machine, and
								// update locality entry for the machine and the global machineLocalityMap
								int serverIndex = -1;
								for (int i = 0; i < machine->serversOnMachine.size(); ++i) {
									if (machine->serversOnMachine[i].getPtr() == server) {
										// NOTE: now the machine's locality is wrong. Need update it whenever uses it.
										serverIndex = i;
										machine->serversOnMachine[i] = machine->serversOnMachine.back();
										machine->serversOnMachine.pop_back();
										break; // Invariant: server only appear on the machine once
									}
								}
								ASSERT(serverIndex != -1);
								// NOTE: we do not update the machine's locality map even when
								// its representative server is changed.
							}

							// Second handle the impact on the destination machine where the server's new locality is;
							// If the destination machine is new, create one; otherwise, add server to an existing one
							// Update server's machine reference to the destination machine
							Reference<TCMachineInfo> destMachine =
							    self->checkAndCreateMachine(self->server_info[server->id]);
							ASSERT(destMachine.isValid());
						}

						// Ensure the server's server team belong to a machine team, and
						// Get the newBadTeams due to the locality change
						vector<Reference<TCTeamInfo>> newBadTeams;
						for (auto& serverTeam : server->teams) {
							if (!self->satisfiesPolicy(serverTeam->getServers())) {
								newBadTeams.push_back(serverTeam);
								continue;
							}
							if (machineLocalityChanged) {
								Reference<TCMachineTeamInfo> machineTeam = self->checkAndCreateMachineTeam(serverTeam);
								ASSERT(machineTeam.isValid());
								serverTeam->machineTeam = machineTeam;
							}
						}

						server->inDesiredDC =
						    (self->includedDCs.empty() ||
						     std::find(self->includedDCs.begin(), self->includedDCs.end(),
						               server->lastKnownInterface.locality.dcId()) != self->includedDCs.end());
						self->resetLocalitySet();

						bool addedNewBadTeam = false;
						for(auto it : newBadTeams) {
							if( self->removeTeam(it) ) {
								self->addTeam(it->getServers(), true);
								addedNewBadTeam = true;
							}
						}
						if(addedNewBadTeam && self->badTeamRemover.isReady()) {
							TEST(true); // Server locality change created bad teams
							self->doBuildTeams = true;
							self->badTeamRemover = removeBadTeams(self);
							self->addActor.send(self->badTeamRemover);
							// The team number changes, so we need to update the team number info
							// self->traceTeamCollectionInfo();
							recordTeamCollectionInfo = true;
						}
						// The locality change of the server will invalid the server's old teams,
						// so we need to rebuild teams for the server
						self->doBuildTeams = true;
					}

					interfaceChanged = server->onInterfaceChanged;
					// Old failureTracker for the old interface will be actorCancelled since the handler of the old
					// actor now points to the new failure monitor actor.
					status = ServerStatus( status.isFailed, status.isUndesired, server->lastKnownInterface.locality );

					// self->traceTeamCollectionInfo();
					recordTeamCollectionInfo = true;
					// Restart the storeTracker for the new interface. This will cancel the previous
					// keyValueStoreTypeTracker
					storeTypeTracker = keyValueStoreTypeTracker(self, server);
					hasWrongDC = !isCorrectDC(self, server);
					hasInvalidLocality =
					    !self->isValidLocality(self->configuration.storagePolicy, server->lastKnownInterface.locality);
					self->restartTeamBuilder.trigger();

					if(restartRecruiting)
						self->restartRecruiting.trigger();
				}
				when( wait( otherChanges.empty() ? Never() : quorum( otherChanges, 1 ) ) ) {
					TraceEvent("SameAddressChangedStatus", self->distributorId).detail("ServerID", server->id);
				}
				when(wait(server->wrongStoreTypeToRemove.onChange())) {
					TraceEvent("UndesiredStorageServerTriggered", self->distributorId)
					    .detail("Server", server->id)
					    .detail("StoreType", server->storeType)
					    .detail("ConfigStoreType", self->configuration.storageServerStoreType)
					    .detail("WrongStoreTypeRemoved", server->wrongStoreTypeToRemove.get());
				}
				when( wait( server->wakeUpTracker.getFuture() ) ) {
					server->wakeUpTracker = Promise<Void>();
				}
				when(wait(storeTypeTracker)) {}
			}

			if (recordTeamCollectionInfo) {
				self->traceTeamCollectionInfo();
			}
		}
	} catch( Error &e ) {
		if (e.code() != error_code_actor_cancelled && errorOut.canBeSet())
			errorOut.sendError(e);
		throw;
	}
}

//Monitor whether or not storage servers are being recruited.  If so, then a database cannot be considered quiet
ACTOR Future<Void> monitorStorageServerRecruitment(DDTeamCollection* self) {
	state bool recruiting = false;
	TraceEvent("StorageServerRecruitment", self->distributorId)
	    .detail("State", "Idle")
	    .trackLatest(("StorageServerRecruitment_" + self->distributorId.toString()).c_str());
	loop {
		if( !recruiting ) {
			while(self->recruitingStream.get() == 0) {
				wait( self->recruitingStream.onChange() );
			}
			TraceEvent("StorageServerRecruitment", self->distributorId)
				.detail("State", "Recruiting")
				.trackLatest(("StorageServerRecruitment_" + self->distributorId.toString()).c_str());
			recruiting = true;
		} else {
			loop {
				choose {
					when( wait( self->recruitingStream.onChange() ) ) {}
					when( wait( self->recruitingStream.get() == 0 ? delay(SERVER_KNOBS->RECRUITMENT_IDLE_DELAY, TaskPriority::DataDistribution) : Future<Void>(Never()) ) ) { break; }
				}
			}
			TraceEvent("StorageServerRecruitment", self->distributorId)
				.detail("State", "Idle")
				.trackLatest(("StorageServerRecruitment_" + self->distributorId.toString()).c_str());
			recruiting = false;
		}
	}
}

ACTOR Future<Void> checkAndRemoveInvalidLocalityAddr(DDTeamCollection* self) {
	state double start = now();
	state bool hasCorrectedLocality = false;

	loop {
		try {
			wait(delay(SERVER_KNOBS->DD_CHECK_INVALID_LOCALITY_DELAY, TaskPriority::DataDistribution));

			// Because worker's processId can be changed when its locality is changed, we cannot watch on the old
			// processId; This actor is inactive most time, so iterating all workers incurs little performance overhead.
			state vector<ProcessData> workers = wait(getWorkers(self->cx));
			state std::set<AddressExclusion> existingAddrs;
			for (int i = 0; i < workers.size(); i++) {
				const ProcessData& workerData = workers[i];
				AddressExclusion addr(workerData.address.ip, workerData.address.port);
				existingAddrs.insert(addr);
				if (self->invalidLocalityAddr.count(addr) &&
				    self->isValidLocality(self->configuration.storagePolicy, workerData.locality)) {
					// The locality info on the addr has been corrected
					self->invalidLocalityAddr.erase(addr);
					hasCorrectedLocality = true;
					TraceEvent("InvalidLocalityCorrected").detail("Addr", addr.toString());
				}
			}

			wait(yield(TaskPriority::DataDistribution));

			// In case system operator permanently excludes workers on the address with invalid locality
			for (auto addr = self->invalidLocalityAddr.begin(); addr != self->invalidLocalityAddr.end();) {
				if (!existingAddrs.count(*addr)) {
					// The address no longer has a worker
					addr = self->invalidLocalityAddr.erase(addr);
					hasCorrectedLocality = true;
					TraceEvent("InvalidLocalityNoLongerExists").detail("Addr", addr->toString());
				} else {
					++addr;
				}
			}

			if (hasCorrectedLocality) {
				// Recruit on address who locality has been corrected
				self->restartRecruiting.trigger();
				hasCorrectedLocality = false;
			}

			if (self->invalidLocalityAddr.empty()) {
				break;
			}

			if (now() - start > 300) { // Report warning if invalid locality is not corrected within 300 seconds
				// The incorrect locality info has not been properly corrected in a reasonable time
				TraceEvent(SevWarn, "PersistentInvalidLocality").detail("Addresses", self->invalidLocalityAddr.size());
				start = now();
			}
		} catch (Error& e) {
			TraceEvent("CheckAndRemoveInvalidLocalityAddrRetry", self->distributorId).detail("Error", e.what());
		}
	}

	return Void();
}

int numExistingSSOnAddr(DDTeamCollection* self, const AddressExclusion& addr) {
	int numExistingSS = 0;
	for (auto& server : self->server_info) {
		const NetworkAddress& netAddr = server.second->lastKnownInterface.address();
		AddressExclusion usedAddr(netAddr.ip, netAddr.port);
		if (usedAddr == addr) {
			++numExistingSS;
		}
	}

	return numExistingSS;
}

ACTOR Future<Void> initializeStorage(DDTeamCollection* self, RecruitStorageReply candidateWorker) {
	// SOMEDAY: Cluster controller waits for availability, retry quickly if a server's Locality changes
	self->recruitingStream.set(self->recruitingStream.get() + 1);

	const NetworkAddress& netAddr = candidateWorker.worker.address();
	AddressExclusion workerAddr(netAddr.ip, netAddr.port);
	if (numExistingSSOnAddr(self, workerAddr) <= 2 &&
	    self->recruitingLocalities.find(candidateWorker.worker.address()) == self->recruitingLocalities.end()) {
		// Only allow at most 2 storage servers on an address, because
		// too many storage server on the same address (i.e., process) can cause OOM.
		// Ask the candidateWorker to initialize a SS only if the worker does not have a pending request
		state UID interfaceId = deterministicRandom()->randomUniqueID();
		InitializeStorageRequest isr;
		isr.storeType = self->configuration.storageServerStoreType;
		isr.seedTag = invalidTag;
		isr.reqId = deterministicRandom()->randomUniqueID();
		isr.interfaceId = interfaceId;

		TraceEvent("DDRecruiting")
		    .detail("Primary", self->primary)
		    .detail("State", "Sending request to worker")
		    .detail("WorkerID", candidateWorker.worker.id())
		    .detail("WorkerLocality", candidateWorker.worker.locality.toString())
		    .detail("Interf", interfaceId)
		    .detail("Addr", candidateWorker.worker.address())
		    .detail("RecruitingStream", self->recruitingStream.get());

		self->recruitingIds.insert(interfaceId);
		self->recruitingLocalities.insert(candidateWorker.worker.address());
		state ErrorOr<InitializeStorageReply> newServer =
		    wait(candidateWorker.worker.storage.tryGetReply(isr, TaskPriority::DataDistribution));
		if (newServer.isError()) {
			TraceEvent(SevWarn, "DDRecruitmentError").error(newServer.getError());
			if (!newServer.isError(error_code_recruitment_failed) &&
			    !newServer.isError(error_code_request_maybe_delivered))
				throw newServer.getError();
			wait(delay(SERVER_KNOBS->STORAGE_RECRUITMENT_DELAY, TaskPriority::DataDistribution));
		}
		self->recruitingIds.erase(interfaceId);
		self->recruitingLocalities.erase(candidateWorker.worker.address());

		TraceEvent("DDRecruiting")
		    .detail("Primary", self->primary)
		    .detail("State", "Finished request")
		    .detail("WorkerID", candidateWorker.worker.id())
		    .detail("WorkerLocality", candidateWorker.worker.locality.toString())
		    .detail("Interf", interfaceId)
		    .detail("Addr", candidateWorker.worker.address())
		    .detail("RecruitingStream", self->recruitingStream.get());

		if (newServer.present()) {
			if (!self->server_info.count(newServer.get().interf.id()))
				self->addServer(newServer.get().interf, candidateWorker.processClass, self->serverTrackerErrorOut,
				                newServer.get().addedVersion);
			else
				TraceEvent(SevWarn, "DDRecruitmentError").detail("Reason", "Server ID already recruited");

			self->doBuildTeams = true;
		}
	}

	self->recruitingStream.set(self->recruitingStream.get() - 1);
	self->restartRecruiting.trigger();

	return Void();
}

// Recruit a worker as a storage server
ACTOR Future<Void> storageRecruiter( DDTeamCollection* self, Reference<AsyncVar<struct ServerDBInfo>> db ) {
	state Future<RecruitStorageReply> fCandidateWorker;
	state RecruitStorageRequest lastRequest;
	state bool hasHealthyTeam;
	state std::map<AddressExclusion, int> numSSPerAddr;
	loop {
		try {
			numSSPerAddr.clear();
			hasHealthyTeam = (self->healthyTeamCount != 0);
			RecruitStorageRequest rsr;
			std::set<AddressExclusion> exclusions;
			for(auto s = self->server_info.begin(); s != self->server_info.end(); ++s) {
				auto serverStatus = self->server_status.get( s->second->lastKnownInterface.id() );
				if( serverStatus.excludeOnRecruit() ) {
					TraceEvent(SevDebug, "DDRecruitExcl1")
					    .detail("Primary", self->primary)
					    .detail("Excluding", s->second->lastKnownInterface.address());
					auto addr = s->second->lastKnownInterface.address();
					AddressExclusion addrExcl(addr.ip, addr.port);
					exclusions.insert(addrExcl);
					numSSPerAddr[addrExcl]++; // increase from 0
				}
			}
			for(auto addr : self->recruitingLocalities) {
				exclusions.insert( AddressExclusion(addr.ip, addr.port));
			}

			auto excl = self->excludedServers.getKeys();
			for(const auto& s : excl) {
				if (self->excludedServers.get(s) != DDTeamCollection::Status::NONE) {
					TraceEvent(SevDebug, "DDRecruitExcl2")
					    .detail("Primary", self->primary)
					    .detail("Excluding", s.toString());
					exclusions.insert( s );
				}
			}

			// Exclude workers that have invalid locality
			for (auto& addr : self->invalidLocalityAddr) {
				TraceEvent(SevDebug, "DDRecruitExclInvalidAddr").detail("Excluding", addr.toString());
				exclusions.insert(addr);
			}

			rsr.criticalRecruitment = self->healthyTeamCount == 0;
			for(auto it : exclusions) {
				rsr.excludeAddresses.push_back(it);
			}

			rsr.includeDCs = self->includedDCs;

			TraceEvent(rsr.criticalRecruitment ? SevWarn : SevInfo, "DDRecruiting")
			    .detail("Primary", self->primary)
			    .detail("State", "Sending request to CC")
			    .detail("Exclusions", rsr.excludeAddresses.size())
			    .detail("Critical", rsr.criticalRecruitment)
			    .detail("IncludedDCsSize", rsr.includeDCs.size());

			if( rsr.criticalRecruitment ) {
				TraceEvent(SevWarn, "DDRecruitingEmergency", self->distributorId).detail("Primary", self->primary);
			}

			if(!fCandidateWorker.isValid() || fCandidateWorker.isReady() || rsr.excludeAddresses != lastRequest.excludeAddresses || rsr.criticalRecruitment != lastRequest.criticalRecruitment) {
				lastRequest = rsr;
				fCandidateWorker = brokenPromiseToNever( db->get().clusterInterface.recruitStorage.getReply( rsr, TaskPriority::DataDistribution ) );
			}

			choose {
				when( RecruitStorageReply candidateWorker = wait( fCandidateWorker ) ) {
					AddressExclusion candidateSSAddr(candidateWorker.worker.address().ip,
					                                 candidateWorker.worker.address().port);
					int numExistingSS = numSSPerAddr[candidateSSAddr];
					if (numExistingSS >= 2) {
						TraceEvent(SevWarnAlways, "StorageRecruiterTooManySSOnSameAddr", self->distributorId)
						    .detail("Primary", self->primary)
						    .detail("Addr", candidateSSAddr.toString())
						    .detail("NumExistingSS", numExistingSS);
					}
					self->addActor.send(initializeStorage(self, candidateWorker));
				}
				when( wait( db->onChange() ) ) { // SOMEDAY: only if clusterInterface changes?
					fCandidateWorker = Future<RecruitStorageReply>();
				}
				when(wait(self->restartRecruiting.onTrigger())) {}
			}
			wait( delay(FLOW_KNOBS->PREVENT_FAST_SPIN_DELAY, TaskPriority::DataDistribution) );
		} catch( Error &e ) {
			if(e.code() != error_code_timed_out) {
				throw;
			}
			TEST(true); //Storage recruitment timed out
		}
	}
}

ACTOR Future<Void> updateReplicasKey(DDTeamCollection* self, Optional<Key> dcId) {
	std::vector<Future<Void>> serverUpdates;

	for(auto& it : self->server_info) {
		serverUpdates.push_back(it.second->updated.getFuture());
	}

	wait(self->initialFailureReactionDelay && waitForAll(serverUpdates));
	wait(waitUntilHealthy(self));
	TraceEvent("DDUpdatingReplicas", self->distributorId)
	    .detail("Primary", self->primary)
	    .detail("DcId", dcId)
	    .detail("Replicas", self->configuration.storageTeamSize);
	state Transaction tr(self->cx);
	loop {
		try {
			Optional<Value> val = wait( tr.get(datacenterReplicasKeyFor(dcId)) );
			state int oldReplicas = val.present() ? decodeDatacenterReplicasValue(val.get()) : 0;
			if(oldReplicas == self->configuration.storageTeamSize) {
				TraceEvent("DDUpdatedAlready", self->distributorId)
				    .detail("Primary", self->primary)
				    .detail("DcId", dcId)
				    .detail("Replicas", self->configuration.storageTeamSize);
				return Void();
			}
			if(oldReplicas < self->configuration.storageTeamSize) {
				tr.set(rebootWhenDurableKey, StringRef());
			}
			tr.set(datacenterReplicasKeyFor(dcId), datacenterReplicasValue(self->configuration.storageTeamSize));
			wait( tr.commit() );
			TraceEvent("DDUpdatedReplicas", self->distributorId)
			    .detail("Primary", self->primary)
			    .detail("DcId", dcId)
			    .detail("Replicas", self->configuration.storageTeamSize)
			    .detail("OldReplicas", oldReplicas);
			return Void();
		} catch( Error &e ) {
			wait( tr.onError(e) );
		}
	}
}

ACTOR Future<Void> serverGetTeamRequests(TeamCollectionInterface tci, DDTeamCollection* self) {
	loop {
		GetTeamRequest req = waitNext(tci.getTeam.getFuture());
		self->addActor.send( self->getTeam( self, req ) );
	}
}

ACTOR Future<Void> remoteRecovered( Reference<AsyncVar<struct ServerDBInfo>> db ) {
	TraceEvent("DDTrackerStarting");
	while ( db->get().recoveryState < RecoveryState::ALL_LOGS_RECRUITED ) {
		TraceEvent("DDTrackerStarting").detail("RecoveryState", (int)db->get().recoveryState);
		wait( db->onChange() );
	}
	return Void();
}

ACTOR Future<Void> monitorHealthyTeams( DDTeamCollection* self ) {
	TraceEvent("DDMonitorHealthyTeamsStart").detail("ZeroHealthyTeams", self->zeroHealthyTeams->get());
	loop choose {
		when ( wait(self->zeroHealthyTeams->get() ? delay(SERVER_KNOBS->DD_ZERO_HEALTHY_TEAM_DELAY, TaskPriority::DataDistribution) : Never()) ) {
			self->doBuildTeams = true;
			wait( DDTeamCollection::checkBuildTeams(self) );
		}
		when ( wait(self->zeroHealthyTeams->onChange()) ) {}
	}
}

// Keep track of servers and teams -- serves requests for getRandomTeam
ACTOR Future<Void> dataDistributionTeamCollection(
	Reference<DDTeamCollection> teamCollection,
	Reference<InitialDataDistribution> initData,
	TeamCollectionInterface tci,
	Reference<AsyncVar<struct ServerDBInfo>> db)
{
	state DDTeamCollection* self = teamCollection.getPtr();
	state Future<Void> loggingTrigger = Void();
	state PromiseStream<Void> serverRemoved;
	state Future<Void> error = actorCollection( self->addActor.getFuture() );

	try {
		wait( DDTeamCollection::init( self, initData ) );
		initData = Reference<InitialDataDistribution>();
		self->addActor.send(serverGetTeamRequests(tci, self));

		TraceEvent("DDTeamCollectionBegin", self->distributorId).detail("Primary", self->primary);
		wait( self->readyToStart || error );
		TraceEvent("DDTeamCollectionReadyToStart", self->distributorId).detail("Primary", self->primary);

		// removeBadTeams() does not always run. We may need to restart the actor when needed.
		// So we need the badTeamRemover variable to check if the actor is ready.
		if(self->badTeamRemover.isReady()) {
			self->badTeamRemover = removeBadTeams(self);
			self->addActor.send(self->badTeamRemover);
		}

		self->addActor.send(machineTeamRemover(self));
		self->addActor.send(serverTeamRemover(self));

		if (self->wrongStoreTypeRemover.isReady()) {
			self->wrongStoreTypeRemover = removeWrongStoreType(self);
			self->addActor.send(self->wrongStoreTypeRemover);
		}

		self->traceTeamCollectionInfo();

		if(self->includedDCs.size()) {
			//start this actor before any potential recruitments can happen
			self->addActor.send(updateReplicasKey(self, self->includedDCs[0]));
		}

		// The following actors (e.g. storageRecruiter) do not need to be assigned to a variable because
		// they are always running.
		self->addActor.send(storageRecruiter( self, db ));
		self->addActor.send(monitorStorageServerRecruitment( self ));
		self->addActor.send(waitServerListChange( self, serverRemoved.getFuture() ));
		self->addActor.send(trackExcludedServers( self ));
		self->addActor.send(monitorHealthyTeams( self ));
		self->addActor.send(waitHealthyZoneChange( self ));

		// SOMEDAY: Monitor FF/serverList for (new) servers that aren't in allServers and add or remove them

		loop choose {
			when( UID removedServer = waitNext( self->removedServers.getFuture() ) ) {
				TEST(true);  // Storage server removed from database
				self->removeServer(self, removedServer);
				serverRemoved.send( Void() );

				self->restartRecruiting.trigger();
			}
			when( wait( self->zeroHealthyTeams->onChange() ) ) {
				if(self->zeroHealthyTeams->get()) {
					self->restartRecruiting.trigger();
					self->noHealthyTeams();
				}
			}
			when( wait( loggingTrigger ) ) {
				int highestPriority = 0;
				for(auto it : self->priority_teams) {
					if(it.second > 0) {
						highestPriority = std::max(highestPriority, it.first);
					}
				}

				TraceEvent("TotalDataInFlight", self->distributorId)
				    .detail("Primary", self->primary)
				    .detail("TotalBytes", self->getDebugTotalDataInFlight())
				    .detail("UnhealthyServers", self->unhealthyServers)
				    .detail("ServerCount", self->server_info.size())
				    .detail("StorageTeamSize", self->configuration.storageTeamSize)
				    .detail("HighestPriority", highestPriority)
				    .trackLatest(self->primary ? "TotalDataInFlight" : "TotalDataInFlightRemote");
				loggingTrigger = delay( SERVER_KNOBS->DATA_DISTRIBUTION_LOGGING_INTERVAL );
			}
			when( wait( self->serverTrackerErrorOut.getFuture() ) ) {} // Propagate errors from storageServerTracker
			when( wait( error ) ) {}
		}
	} catch (Error& e) {
		if (e.code() != error_code_movekeys_conflict)
			TraceEvent(SevError, "DataDistributionTeamCollectionError", self->distributorId).error(e);
		throw e;
	}
}

ACTOR Future<Void> waitForDataDistributionEnabled( Database cx ) {
	state Transaction tr(cx);
	loop {
		wait(delay(SERVER_KNOBS->DD_ENABLED_CHECK_DELAY, TaskPriority::DataDistribution));

		try {
			Optional<Value> mode = wait( tr.get( dataDistributionModeKey ) );
			if (!mode.present() && isDDEnabled()) {
				TraceEvent("WaitForDDEnabledSucceeded");
				return Void();
			}
			if (mode.present()) {
				BinaryReader rd( mode.get(), Unversioned() );
				int m;
				rd >> m;
				TraceEvent(SevDebug, "WaitForDDEnabled")
					.detail("Mode", m)
					.detail("IsDDEnabled", isDDEnabled());
				if (m && isDDEnabled()) {
					TraceEvent("WaitForDDEnabledSucceeded");
					return Void();
				}
			}

			tr.reset();
		} catch (Error& e) {
			wait( tr.onError(e) );
		}
	}
}

ACTOR Future<bool> isDataDistributionEnabled( Database cx ) {
	state Transaction tr(cx);
	loop {
		try {
			Optional<Value> mode = wait( tr.get( dataDistributionModeKey ) );
			if (!mode.present() && isDDEnabled()) return true;
			if (mode.present()) {
				BinaryReader rd( mode.get(), Unversioned() );
				int m;
				rd >> m;
				if (m && isDDEnabled()) {
					TraceEvent(SevDebug, "IsDDEnabledSucceeded")
						.detail("Mode", m)
						.detail("IsDDEnabled", isDDEnabled());
					return true;
				}
			}
			// SOMEDAY: Write a wrapper in MoveKeys.actor.h
			Optional<Value> readVal = wait( tr.get( moveKeysLockOwnerKey ) );
			UID currentOwner = readVal.present() ? BinaryReader::fromStringRef<UID>(readVal.get(), Unversioned()) : UID();
			if( isDDEnabled() && (currentOwner != dataDistributionModeLock ) ) {
				TraceEvent(SevDebug, "IsDDEnabledSucceeded")
					.detail("CurrentOwner", currentOwner)
					.detail("DDModeLock", dataDistributionModeLock)
					.detail("IsDDEnabled", isDDEnabled());
				return true;
			}
			TraceEvent(SevDebug, "IsDDEnabledFailed")
				.detail("CurrentOwner", currentOwner)
				.detail("DDModeLock", dataDistributionModeLock)
				.detail("IsDDEnabled", isDDEnabled());
			return false;
		} catch (Error& e) {
			wait( tr.onError(e) );
		}
	}
}

//Ensures that the serverKeys key space is properly coalesced
//This method is only used for testing and is not implemented in a manner that is safe for large databases
ACTOR Future<Void> debugCheckCoalescing(Database cx) {
	state Transaction tr(cx);
	loop {
		try {
			state Standalone<RangeResultRef> serverList = wait(tr.getRange(serverListKeys, CLIENT_KNOBS->TOO_MANY));
			ASSERT( !serverList.more && serverList.size() < CLIENT_KNOBS->TOO_MANY);

			state int i;
			for(i = 0; i < serverList.size(); i++) {
				state UID id = decodeServerListValue(serverList[i].value).id();
				Standalone<RangeResultRef> ranges = wait(krmGetRanges(&tr, serverKeysPrefixFor(id), allKeys));
				ASSERT(ranges.end()[-1].key == allKeys.end);

				for(int j = 0; j < ranges.size() - 2; j++)
					if(ranges[j].value == ranges[j + 1].value)
						TraceEvent(SevError, "UncoalescedValues", id).detail("Key1", ranges[j].key).detail("Key2", ranges[j + 1].key).detail("Value", ranges[j].value);
			}

			TraceEvent("DoneCheckingCoalescing");
			return Void();
		}
		catch(Error &e){
			wait( tr.onError(e) );
		}
	}
}

static std::set<int> const& normalDDQueueErrors() {
	static std::set<int> s;
	if (s.empty()) {
		s.insert( error_code_movekeys_conflict );
		s.insert( error_code_broken_promise );
	}
	return s;
}

ACTOR Future<Void> pollMoveKeysLock( Database cx, MoveKeysLock lock ) {
	loop {
		wait(delay(SERVER_KNOBS->MOVEKEYS_LOCK_POLLING_DELAY));
		state Transaction tr(cx);
		loop {
			try {
				wait( checkMoveKeysLockReadOnly(&tr, lock) );
				break;
			} catch( Error &e ) {
				wait( tr.onError(e) );
			}
		}
	}
}

struct DataDistributorData : NonCopyable, ReferenceCounted<DataDistributorData> {
	Reference<AsyncVar<struct ServerDBInfo>> dbInfo;
	UID ddId;
	PromiseStream<Future<Void>> addActor;
	DDTeamCollection* teamCollection;

	DataDistributorData(Reference<AsyncVar<ServerDBInfo>> const& db, UID id)
	  : dbInfo(db), ddId(id), teamCollection(nullptr) {}
};

ACTOR Future<Void> monitorBatchLimitedTime(Reference<AsyncVar<ServerDBInfo>> db, double* lastLimited) {
	loop {
		wait( delay(SERVER_KNOBS->METRIC_UPDATE_RATE) );

		state Reference<ProxyInfo> proxies(new ProxyInfo(db->get().client.proxies, db->get().myLocality));

		choose {
			when (wait(db->onChange())) {}
			when (GetHealthMetricsReply reply = wait(proxies->size() ?
					loadBalance(proxies, &MasterProxyInterface::getHealthMetrics, GetHealthMetricsRequest(false))
					: Never())) {
				if (reply.healthMetrics.batchLimited) {
					*lastLimited = now();
				}
			}
		}
	}
}

ACTOR Future<Void> dataDistribution(Reference<DataDistributorData> self)
{
	state double lastLimited = 0;
	self->addActor.send( monitorBatchLimitedTime(self->dbInfo, &lastLimited) );

	state Database cx = openDBOnServer(self->dbInfo, TaskPriority::DataDistributionLaunch, true, true);
	cx->locationCacheSize = SERVER_KNOBS->DD_LOCATION_CACHE_SIZE;

	//cx->setOption( FDBDatabaseOptions::LOCATION_CACHE_SIZE, StringRef((uint8_t*) &SERVER_KNOBS->DD_LOCATION_CACHE_SIZE, 8) );
	//ASSERT( cx->locationCacheSize == SERVER_KNOBS->DD_LOCATION_CACHE_SIZE );

	//wait(debugCheckCoalescing(cx));
	state std::vector<Optional<Key>> primaryDcId;
	state std::vector<Optional<Key>> remoteDcIds;
	state DatabaseConfiguration configuration;
	state Reference<InitialDataDistribution> initData;
	state MoveKeysLock lock;
	loop {
		try {
			loop {
				TraceEvent("DDInitTakingMoveKeysLock", self->ddId);
				MoveKeysLock lock_ = wait( takeMoveKeysLock( cx, self->ddId ) );
				lock = lock_;
				TraceEvent("DDInitTookMoveKeysLock", self->ddId);

				DatabaseConfiguration configuration_ = wait( getDatabaseConfiguration(cx) );
				configuration = configuration_;
				primaryDcId.clear();
				remoteDcIds.clear();
				const std::vector<RegionInfo>& regions = configuration.regions;
				if ( configuration.regions.size() > 0 ) {
					primaryDcId.push_back( regions[0].dcId );
				}
				if ( configuration.regions.size() > 1 ) {
					remoteDcIds.push_back( regions[1].dcId );
				}

				TraceEvent("DDInitGotConfiguration", self->ddId).detail("Conf", configuration.toString());

				state Transaction tr(cx);
				loop {
					try {
						tr.setOption( FDBTransactionOptions::ACCESS_SYSTEM_KEYS );
						tr.setOption( FDBTransactionOptions::PRIORITY_SYSTEM_IMMEDIATE );

						Standalone<RangeResultRef> replicaKeys = wait(tr.getRange(datacenterReplicasKeys, CLIENT_KNOBS->TOO_MANY));

						for(auto& kv : replicaKeys) {
							auto dcId = decodeDatacenterReplicasKey(kv.key);
							auto replicas = decodeDatacenterReplicasValue(kv.value);
							if((primaryDcId.size() && primaryDcId[0] == dcId) || (remoteDcIds.size() && remoteDcIds[0] == dcId && configuration.usableRegions > 1)) {
								if(replicas > configuration.storageTeamSize) {
									tr.set(kv.key, datacenterReplicasValue(configuration.storageTeamSize));
								}
							} else {
								tr.clear(kv.key);
							}
						}

						wait(tr.commit());
						break;
					}
					catch(Error &e) {
						wait(tr.onError(e));
					}
				}

				TraceEvent("DDInitUpdatedReplicaKeys", self->ddId);
				Reference<InitialDataDistribution> initData_ = wait( getInitialDataDistribution(cx, self->ddId, lock, configuration.usableRegions > 1 ? remoteDcIds : std::vector<Optional<Key>>() ) );
				initData = initData_;
				if(initData->shards.size() > 1) {
					TraceEvent("DDInitGotInitialDD", self->ddId)
					    .detail("B", initData->shards.end()[-2].key)
					    .detail("E", initData->shards.end()[-1].key)
					    .detail("Src", describe(initData->shards.end()[-2].primarySrc))
					    .detail("Dest", describe(initData->shards.end()[-2].primaryDest))
					    .trackLatest("InitialDD");
				} else {
					TraceEvent("DDInitGotInitialDD", self->ddId).detail("B","").detail("E", "").detail("Src", "[no items]").detail("Dest", "[no items]").trackLatest("InitialDD");
				}

				if (initData->mode && isDDEnabled()) {
					// mode may be set true by system operator using fdbcli and isDDEnabled() set to true
					break;
				}
				TraceEvent("DataDistributionDisabled", self->ddId);

				TraceEvent("MovingData", self->ddId)
					.detail( "InFlight", 0 )
					.detail( "InQueue", 0 )
					.detail( "AverageShardSize", -1 )
					.detail( "UnhealthyRelocations", 0 )
					.detail( "HighestPriority", 0 )
					.detail( "BytesWritten", 0 )
					.detail( "PriorityRecoverMove", 0 )
					.detail( "PriorityRebalanceUnderutilizedTeam", 0 )
					.detail( "PriorityRebalannceOverutilizedTeam", 0)
					.detail( "PriorityTeamHealthy", 0 )
					.detail( "PriorityTeamContainsUndesiredServer", 0 )
					.detail( "PriorityTeamRedundant", 0 )
					.detail( "PriorityMergeShard", 0 )
					.detail( "PriorityTeamUnhealthy", 0 )
					.detail( "PriorityTeam2Left", 0 )
					.detail( "PriorityTeam1Left", 0 )
					.detail( "PriorityTeam0Left", 0 )
					.detail( "PrioritySplitShard", 0 )
					.trackLatest( "MovingData" );

				TraceEvent("TotalDataInFlight", self->ddId).detail("Primary", true).detail("TotalBytes", 0).detail("UnhealthyServers", 0).detail("HighestPriority", 0).trackLatest("TotalDataInFlight");
				TraceEvent("TotalDataInFlight", self->ddId).detail("Primary", false).detail("TotalBytes", 0).detail("UnhealthyServers", 0).detail("HighestPriority", configuration.usableRegions > 1 ? 0 : -1).trackLatest("TotalDataInFlightRemote");

				wait( waitForDataDistributionEnabled(cx) );
				TraceEvent("DataDistributionEnabled");
			}

			// When/If this assertion fails, Evan owes Ben a pat on the back for his foresight
			ASSERT(configuration.storageTeamSize > 0);

			state PromiseStream<RelocateShard> output;
			state PromiseStream<RelocateShard> input;
			state PromiseStream<Promise<int64_t>> getAverageShardBytes;
			state PromiseStream<GetMetricsRequest> getShardMetrics;
			state Reference<AsyncVar<bool>> processingUnhealthy( new AsyncVar<bool>(false) );
			state Promise<Void> readyToStart;
			state Reference<ShardsAffectedByTeamFailure> shardsAffectedByTeamFailure( new ShardsAffectedByTeamFailure );

			state int shard = 0;
			for (; shard < initData->shards.size() - 1; shard++) {
				KeyRangeRef keys = KeyRangeRef(initData->shards[shard].key, initData->shards[shard+1].key);
				shardsAffectedByTeamFailure->defineShard(keys);
				std::vector<ShardsAffectedByTeamFailure::Team> teams;
				teams.push_back(ShardsAffectedByTeamFailure::Team(initData->shards[shard].primarySrc, true));
				if (configuration.usableRegions > 1) {
					teams.push_back(ShardsAffectedByTeamFailure::Team(initData->shards[shard].remoteSrc, false));
				}
				if(g_network->isSimulated()) {
					TraceEvent("DDInitShard").detail("Keys", keys).detail("PrimarySrc", describe(initData->shards[shard].primarySrc)).detail("RemoteSrc", describe(initData->shards[shard].remoteSrc))
					.detail("PrimaryDest", describe(initData->shards[shard].primaryDest)).detail("RemoteDest", describe(initData->shards[shard].remoteDest));
				}

				shardsAffectedByTeamFailure->moveShard(keys, teams);
				if (initData->shards[shard].hasDest) {
					// This shard is already in flight.  Ideally we should use dest in sABTF and generate a dataDistributionRelocator directly in
					// DataDistributionQueue to track it, but it's easier to just (with low priority) schedule it for movement.
					bool unhealthy = initData->shards[shard].primarySrc.size() != configuration.storageTeamSize;
					if (!unhealthy && configuration.usableRegions > 1) {
						unhealthy = initData->shards[shard].remoteSrc.size() != configuration.storageTeamSize;
					}
					output.send( RelocateShard( keys, unhealthy ? SERVER_KNOBS->PRIORITY_TEAM_UNHEALTHY : SERVER_KNOBS->PRIORITY_RECOVER_MOVE ) );
				}
				wait( yield(TaskPriority::DataDistribution) );
			}

			vector<TeamCollectionInterface> tcis;

			Reference<AsyncVar<bool>> anyZeroHealthyTeams;
			vector<Reference<AsyncVar<bool>>> zeroHealthyTeams;
			tcis.push_back(TeamCollectionInterface());
			zeroHealthyTeams.push_back(Reference<AsyncVar<bool>>( new AsyncVar<bool>(true) ));
			int storageTeamSize = configuration.storageTeamSize;

			vector<Future<Void>> actors;
			if (configuration.usableRegions > 1) {
				tcis.push_back(TeamCollectionInterface());
				storageTeamSize = 2*configuration.storageTeamSize;

				zeroHealthyTeams.push_back( Reference<AsyncVar<bool>>( new AsyncVar<bool>(true) ) );
				anyZeroHealthyTeams = Reference<AsyncVar<bool>>( new AsyncVar<bool>(true) );
				actors.push_back( anyTrue(zeroHealthyTeams, anyZeroHealthyTeams) );
			} else {
				anyZeroHealthyTeams = zeroHealthyTeams[0];
			}

			actors.push_back( pollMoveKeysLock(cx, lock) );
			actors.push_back( reportErrorsExcept( dataDistributionTracker( initData, cx, output, shardsAffectedByTeamFailure, getShardMetrics, getAverageShardBytes.getFuture(), readyToStart, anyZeroHealthyTeams, self->ddId ), "DDTracker", self->ddId, &normalDDQueueErrors() ) );
			actors.push_back( reportErrorsExcept( dataDistributionQueue( cx, output, input.getFuture(), getShardMetrics, processingUnhealthy, tcis, shardsAffectedByTeamFailure, lock, getAverageShardBytes, self->ddId, storageTeamSize, &lastLimited ), "DDQueue", self->ddId, &normalDDQueueErrors() ) );

			vector<DDTeamCollection*> teamCollectionsPtrs;
			Reference<DDTeamCollection> primaryTeamCollection( new DDTeamCollection(cx, self->ddId, lock, output, shardsAffectedByTeamFailure, configuration, primaryDcId, configuration.usableRegions > 1 ? remoteDcIds : std::vector<Optional<Key>>(), readyToStart.getFuture(), zeroHealthyTeams[0], true, processingUnhealthy) );
			teamCollectionsPtrs.push_back(primaryTeamCollection.getPtr());
			if (configuration.usableRegions > 1) {
				Reference<DDTeamCollection> remoteTeamCollection( new DDTeamCollection(cx, self->ddId, lock, output, shardsAffectedByTeamFailure, configuration, remoteDcIds, Optional<std::vector<Optional<Key>>>(), readyToStart.getFuture() && remoteRecovered(self->dbInfo), zeroHealthyTeams[1], false, processingUnhealthy) );
				teamCollectionsPtrs.push_back(remoteTeamCollection.getPtr());
				remoteTeamCollection->teamCollections = teamCollectionsPtrs;
				actors.push_back( reportErrorsExcept( dataDistributionTeamCollection( remoteTeamCollection, initData, tcis[1], self->dbInfo ), "DDTeamCollectionSecondary", self->ddId, &normalDDQueueErrors() ) );
			}
			primaryTeamCollection->teamCollections = teamCollectionsPtrs;
			self->teamCollection = primaryTeamCollection.getPtr();
			actors.push_back( reportErrorsExcept( dataDistributionTeamCollection( primaryTeamCollection, initData, tcis[0], self->dbInfo ), "DDTeamCollectionPrimary", self->ddId, &normalDDQueueErrors() ) );
			actors.push_back(yieldPromiseStream(output.getFuture(), input));

			wait( waitForAll( actors ) );
			return Void();
		}
		catch( Error &e ) {
			state Error err = e;
			self->teamCollection = nullptr;
			if( e.code() != error_code_movekeys_conflict )
				throw err;
			bool ddEnabled = wait( isDataDistributionEnabled(cx) );
			TraceEvent("DataDistributionMoveKeysConflict").detail("DataDistributionEnabled", ddEnabled).error(err);
			if( ddEnabled )
				throw err;
		}
	}
}

static std::set<int> const& normalDataDistributorErrors() {
	static std::set<int> s;
	if (s.empty()) {
		s.insert( error_code_worker_removed );
		s.insert( error_code_broken_promise );
		s.insert( error_code_actor_cancelled );
		s.insert( error_code_please_reboot );
		s.insert( error_code_movekeys_conflict );
	}
	return s;
}

ACTOR Future<Void> ddSnapCreateCore(DistributorSnapRequest snapReq, Reference<AsyncVar<struct ServerDBInfo>> db ) {
	state Database cx = openDBOnServer(db, TaskPriority::DefaultDelay, true, true);
	TraceEvent("SnapDataDistributor_SnapReqEnter")
		.detail("SnapPayload", snapReq.snapPayload)
		.detail("SnapUID", snapReq.snapUID);
	try {
		// disable tlog pop on local tlog nodes
		state std::vector<TLogInterface> tlogs = db->get().logSystemConfig.allLocalLogs(false);
		std::vector<Future<Void>> disablePops;
		for (const auto & tlog : tlogs) {
			disablePops.push_back(
				transformErrors(throwErrorOr(tlog.disablePopRequest.tryGetReply(TLogDisablePopRequest(snapReq.snapUID))), snap_disable_tlog_pop_failed())
				);
		}
		wait(waitForAll(disablePops));

		TraceEvent("SnapDataDistributor_AfterDisableTLogPop")
			.detail("SnapPayload", snapReq.snapPayload)
			.detail("SnapUID", snapReq.snapUID);
		// snap local storage nodes
		std::vector<WorkerInterface> storageWorkers = wait(transformErrors(getStorageWorkers(cx, db, true /* localOnly */), snap_storage_failed()));
		TraceEvent("SnapDataDistributor_GotStorageWorkers")
			.detail("SnapPayload", snapReq.snapPayload)
			.detail("SnapUID", snapReq.snapUID);
		std::vector<Future<Void>> storageSnapReqs;
		for (const auto & worker : storageWorkers) {
			storageSnapReqs.push_back(
				transformErrors(throwErrorOr(worker.workerSnapReq.tryGetReply(WorkerSnapRequest(snapReq.snapPayload, snapReq.snapUID, LiteralStringRef("storage")))), snap_storage_failed())
				);
		}
		wait(waitForAll(storageSnapReqs));

		TraceEvent("SnapDataDistributor_AfterSnapStorage")
			.detail("SnapPayload", snapReq.snapPayload)
			.detail("SnapUID", snapReq.snapUID);
		// snap local tlog nodes
		std::vector<Future<Void>> tLogSnapReqs;
		for (const auto & tlog : tlogs) {
			tLogSnapReqs.push_back(
				transformErrors(throwErrorOr(tlog.snapRequest.tryGetReply(TLogSnapRequest(snapReq.snapPayload, snapReq.snapUID, LiteralStringRef("tlog")))), snap_tlog_failed())
				);
		}
		wait(waitForAll(tLogSnapReqs));

		TraceEvent("SnapDataDistributor_AfterTLogStorage")
			.detail("SnapPayload", snapReq.snapPayload)
			.detail("SnapUID", snapReq.snapUID);
		// enable tlog pop on local tlog nodes
		std::vector<Future<Void>> enablePops;
		for (const auto & tlog : tlogs) {
			enablePops.push_back(
				transformErrors(throwErrorOr(tlog.enablePopRequest.tryGetReply(TLogEnablePopRequest(snapReq.snapUID))), snap_enable_tlog_pop_failed())
				);
		}
		wait(waitForAll(enablePops));

		TraceEvent("SnapDataDistributor_AfterEnableTLogPops")
			.detail("SnapPayload", snapReq.snapPayload)
			.detail("SnapUID", snapReq.snapUID);
		// snap the coordinators
		std::vector<WorkerInterface> coordWorkers = wait(getCoordWorkers(cx, db));
		TraceEvent("SnapDataDistributor_GotCoordWorkers")
			.detail("SnapPayload", snapReq.snapPayload)
			.detail("SnapUID", snapReq.snapUID);
		std::vector<Future<Void>> coordSnapReqs;
		for (const auto & worker : coordWorkers) {
			coordSnapReqs.push_back(
				transformErrors(throwErrorOr(worker.workerSnapReq.tryGetReply(WorkerSnapRequest(snapReq.snapPayload, snapReq.snapUID, LiteralStringRef("coord")))), snap_coord_failed())
				);
		}
		wait(waitForAll(coordSnapReqs));
		TraceEvent("SnapDataDistributor_AfterSnapCoords")
			.detail("SnapPayload", snapReq.snapPayload)
			.detail("SnapUID", snapReq.snapUID);
	} catch (Error& err) {
		state Error e = err;
		TraceEvent("SnapDataDistributor_SnapReqExit")
			.detail("SnapPayload", snapReq.snapPayload)
			.detail("SnapUID", snapReq.snapUID)
			.error(e, true /*includeCancelled */);
		if (e.code() == error_code_snap_storage_failed
			|| e.code() == error_code_snap_tlog_failed
			|| e.code() == error_code_operation_cancelled) {
			// enable tlog pop on local tlog nodes
			std::vector<TLogInterface> tlogs = db->get().logSystemConfig.allLocalLogs(false);
			try {
				std::vector<Future<Void>> enablePops;
				for (const auto & tlog : tlogs) {
					enablePops.push_back(
						transformErrors(throwErrorOr(tlog.enablePopRequest.tryGetReply(TLogEnablePopRequest(snapReq.snapUID))), snap_enable_tlog_pop_failed())
						);
				}
				wait(waitForAll(enablePops));
			} catch (Error& error) {
				TraceEvent(SevDebug, "IgnoreEnableTLogPopFailure");
			}
		}
		throw e;
	}
	return Void();
}

ACTOR Future<Void> ddSnapCreate(DistributorSnapRequest snapReq, Reference<AsyncVar<struct ServerDBInfo>> db ) {
	state Future<Void> dbInfoChange = db->onChange();
	if (!setDDEnabled(false, snapReq.snapUID)) {
		// disable DD before doing snapCreate, if previous snap req has already disabled DD then this operation fails here
		TraceEvent("SnapDDSetDDEnabledFailedInMemoryCheck");
		snapReq.reply.sendError(operation_failed());
		return Void();
	}
	double delayTime = g_network->isSimulated() ? 70.0 : SERVER_KNOBS->SNAP_CREATE_MAX_TIMEOUT;
	try {
		choose {
			when (wait(dbInfoChange)) {
				TraceEvent("SnapDDCreateDBInfoChanged")
					.detail("SnapPayload", snapReq.snapPayload)
					.detail("SnapUID", snapReq.snapUID);
				snapReq.reply.sendError(snap_with_recovery_unsupported());
			}
			when (wait(ddSnapCreateCore(snapReq, db))) {
				TraceEvent("SnapDDCreateSuccess")
					.detail("SnapPayload", snapReq.snapPayload)
					.detail("SnapUID", snapReq.snapUID);
				snapReq.reply.send(Void());
			}
			when (wait(delay(delayTime))) {
				TraceEvent("SnapDDCreateTimedOut")
					.detail("SnapPayload", snapReq.snapPayload)
					.detail("SnapUID", snapReq.snapUID);
				snapReq.reply.sendError(timed_out());
			}
		}
	} catch (Error& e) {
		TraceEvent("SnapDDCreateError")
			.detail("SnapPayload", snapReq.snapPayload)
			.detail("SnapUID", snapReq.snapUID)
			.error(e, true /*includeCancelled */);
		if (e.code() != error_code_operation_cancelled) {
			snapReq.reply.sendError(e);
		} else {
			// enable DD should always succeed
			bool success = setDDEnabled(true, snapReq.snapUID);
			ASSERT(success);
			throw e;
		}
	}
	// enable DD should always succeed
	bool success = setDDEnabled(true, snapReq.snapUID);
	ASSERT(success);
	return Void();
}

ACTOR Future<Void> ddExclusionSafetyCheck(DistributorExclusionSafetyCheckRequest req,
                                          Reference<DataDistributorData> self, Database cx) {
	TraceEvent("DDExclusionSafetyCheckBegin", self->ddId);
	vector<StorageServerInterface> ssis = wait(getStorageServers(cx));
	DistributorExclusionSafetyCheckReply reply(true);
	if (!self->teamCollection) {
		TraceEvent("DDExclusionSafetyCheckTeamCollectionInvalid", self->ddId);
		reply.safe = false;
		req.reply.send(reply);
		return Void();
	}
	// If there is only 1 team, unsafe to mark failed: team building can get stuck due to lack of servers left
	if (self->teamCollection->teams.size() <= 1) {
		TraceEvent("DDExclusionSafetyCheckNotEnoughTeams", self->ddId);
		reply.safe = false;
		req.reply.send(reply);
		return Void();
	}
	vector<UID> excludeServerIDs;
	// Go through storage server interfaces and translate Address -> server ID (UID)
	for (const AddressExclusion& excl : req.exclusions) {
		for (const auto& ssi : ssis) {
			if (excl.excludes(ssi.address())) {
				excludeServerIDs.push_back(ssi.id());
			}
		}
	}
	std::sort(excludeServerIDs.begin(), excludeServerIDs.end());
	for (const auto& team : self->teamCollection->teams) {
		vector<UID> teamServerIDs = team->getServerIDs();
		std::sort(teamServerIDs.begin(), teamServerIDs.end());
		TraceEvent(SevDebug, "DDExclusionSafetyCheck", self->ddId)
			.detail("Excluding", describe(excludeServerIDs))
			.detail("Existing", team->getDesc());
		// Find size of set intersection of both vectors and see if the leftover team is valid
		vector<UID> intersectSet(teamServerIDs.size());
		auto it = std::set_intersection(excludeServerIDs.begin(), excludeServerIDs.end(), teamServerIDs.begin(),
		                                teamServerIDs.end(), intersectSet.begin());
		intersectSet.resize(it - intersectSet.begin());
		if (teamServerIDs.size() - intersectSet.size() < SERVER_KNOBS->DD_EXCLUDE_MIN_REPLICAS) {
			reply.safe = false;
			break;
		}
	}
	TraceEvent("DDExclusionSafetyCheckFinish", self->ddId);
	req.reply.send(reply);
	return Void();
}

ACTOR Future<Void> dataDistributor(DataDistributorInterface di, Reference<AsyncVar<struct ServerDBInfo>> db ) {
	state Reference<DataDistributorData> self( new DataDistributorData(db, di.id()) );
	state Future<Void> collection = actorCollection( self->addActor.getFuture() );
	state Database cx = openDBOnServer(db, TaskPriority::DefaultDelay, true, true);
	state ActorCollection actors(false);
	self->addActor.send(actors.getResult());

	try {
		TraceEvent("DataDistributorRunning", di.id());
		self->addActor.send( waitFailureServer(di.waitFailure.getFuture()) );
		state Future<Void> distributor = reportErrorsExcept( dataDistribution(self), "DataDistribution", di.id(), &normalDataDistributorErrors() );

		loop choose {
			when ( wait(distributor || collection) ) {
				ASSERT(false);
				throw internal_error();
			}
			when ( HaltDataDistributorRequest req = waitNext(di.haltDataDistributor.getFuture()) ) {
				req.reply.send(Void());
				TraceEvent("DataDistributorHalted", di.id()).detail("ReqID", req.requesterID);
				break;
			}
			when(DistributorSnapRequest snapReq = waitNext(di.distributorSnapReq.getFuture())) {
				actors.add(ddSnapCreate(snapReq, db));
			}
			when(DistributorExclusionSafetyCheckRequest exclCheckReq = waitNext(di.distributorExclCheckReq.getFuture())) {
				actors.add(ddExclusionSafetyCheck(exclCheckReq, self, cx));
			}
		}
	}
	catch ( Error &err ) {
		if ( normalDataDistributorErrors().count(err.code()) == 0 ) {
			TraceEvent("DataDistributorError", di.id()).error(err, true);
			throw err;
		}
		TraceEvent("DataDistributorDied", di.id()).error(err, true);
	}

	return Void();
}

DDTeamCollection* testTeamCollection(int teamSize, Reference<IReplicationPolicy> policy, int processCount) {
	Database database = DatabaseContext::create(
		Reference<AsyncVar<ClientDBInfo>>(new AsyncVar<ClientDBInfo>()),
		Never(),
		LocalityData(),
		false
	);

	DatabaseConfiguration conf;
	conf.storageTeamSize = teamSize;
	conf.storagePolicy = policy;

	DDTeamCollection* collection = new DDTeamCollection(
		database,
		UID(0, 0),
		MoveKeysLock(),
		PromiseStream<RelocateShard>(),
		Reference<ShardsAffectedByTeamFailure>(new ShardsAffectedByTeamFailure()),
		conf,
		{},
		{},
		Future<Void>(Void()),
		Reference<AsyncVar<bool>>( new AsyncVar<bool>(true) ),
		true,
		Reference<AsyncVar<bool>>( new AsyncVar<bool>(false) )
	);

	for (int id = 1; id <= processCount; ++id) {
		UID uid(id, 0);
		StorageServerInterface interface;
		interface.uniqueID = uid;
	 	interface.locality.set(LiteralStringRef("machineid"), Standalone<StringRef>(std::to_string(id)));
		interface.locality.set(LiteralStringRef("zoneid"), Standalone<StringRef>(std::to_string(id % 5)));
		interface.locality.set(LiteralStringRef("data_hall"), Standalone<StringRef>(std::to_string(id % 3)));
		collection->server_info[uid] = Reference<TCServerInfo>(new TCServerInfo(interface, ProcessClass(), true, collection->storageServerSet));
		collection->server_status.set(uid, ServerStatus(false, false, interface.locality));
		collection->checkAndCreateMachine(collection->server_info[uid]);
	}

	return collection;
}

DDTeamCollection* testMachineTeamCollection(int teamSize, Reference<IReplicationPolicy> policy, int processCount) {
	Database database = DatabaseContext::create(Reference<AsyncVar<ClientDBInfo>>(new AsyncVar<ClientDBInfo>()),
	                                            Never(), LocalityData(), false);

	DatabaseConfiguration conf;
	conf.storageTeamSize = teamSize;
	conf.storagePolicy = policy;

	DDTeamCollection* collection =
	    new DDTeamCollection(database, UID(0, 0), MoveKeysLock(), PromiseStream<RelocateShard>(),
	                         Reference<ShardsAffectedByTeamFailure>(new ShardsAffectedByTeamFailure()), conf, {}, {},
	                         Future<Void>(Void()),
	                         Reference<AsyncVar<bool>>(new AsyncVar<bool>(true)), true,
	                         Reference<AsyncVar<bool>>(new AsyncVar<bool>(false)));

	for (int id = 1; id <= processCount; id++) {
		UID uid(id, 0);
		StorageServerInterface interface;
		interface.uniqueID = uid;
		int process_id = id;
		int dc_id = process_id / 1000;
		int data_hall_id = process_id / 100;
		int zone_id = process_id / 10;
		int machine_id = process_id / 5;

		printf("testMachineTeamCollection: process_id:%d zone_id:%d machine_id:%d ip_addr:%s\n", process_id, zone_id,
		       machine_id, interface.address().toString().c_str());
		interface.locality.set(LiteralStringRef("processid"), Standalone<StringRef>(std::to_string(process_id)));
		interface.locality.set(LiteralStringRef("machineid"), Standalone<StringRef>(std::to_string(machine_id)));
		interface.locality.set(LiteralStringRef("zoneid"), Standalone<StringRef>(std::to_string(zone_id)));
		interface.locality.set(LiteralStringRef("data_hall"), Standalone<StringRef>(std::to_string(data_hall_id)));
		interface.locality.set(LiteralStringRef("dcid"), Standalone<StringRef>(std::to_string(dc_id)));
		collection->server_info[uid] =
		    Reference<TCServerInfo>(new TCServerInfo(interface, ProcessClass(), true, collection->storageServerSet));

		collection->server_status.set(uid, ServerStatus(false, false, interface.locality));
	}

	int totalServerIndex = collection->constructMachinesFromServers();
	printf("testMachineTeamCollection: construct machines for %d servers\n", totalServerIndex);

	return collection;
}

TEST_CASE("DataDistribution/AddTeamsBestOf/UseMachineID") {
	wait(Future<Void>(Void()));

	int teamSize = 3; // replication size
	int processSize = 60;
	int desiredTeams = SERVER_KNOBS->DESIRED_TEAMS_PER_SERVER * processSize;
	int maxTeams = SERVER_KNOBS->MAX_TEAMS_PER_SERVER * processSize;

	Reference<IReplicationPolicy> policy = Reference<IReplicationPolicy>(new PolicyAcross(teamSize, "zoneid", Reference<IReplicationPolicy>(new PolicyOne())));
	state DDTeamCollection* collection = testMachineTeamCollection(teamSize, policy, processSize);

	collection->addTeamsBestOf(30, desiredTeams, maxTeams);

	ASSERT(collection->sanityCheckTeams() == true);

	delete (collection);

	return Void();
}

TEST_CASE("DataDistribution/AddTeamsBestOf/NotUseMachineID") {
	wait(Future<Void>(Void()));

	int teamSize = 3; // replication size
	int processSize = 60;
	int desiredTeams = SERVER_KNOBS->DESIRED_TEAMS_PER_SERVER * processSize;
	int maxTeams = SERVER_KNOBS->MAX_TEAMS_PER_SERVER * processSize;

	Reference<IReplicationPolicy> policy = Reference<IReplicationPolicy>(new PolicyAcross(teamSize, "zoneid", Reference<IReplicationPolicy>(new PolicyOne())));
	state DDTeamCollection* collection = testMachineTeamCollection(teamSize, policy, processSize);

	if (collection == NULL) {
		fprintf(stderr, "collection is null\n");
		return Void();
	}

	collection->addBestMachineTeams(30); // Create machine teams to help debug
	collection->addTeamsBestOf(30, desiredTeams, maxTeams);
	collection->sanityCheckTeams(); // Server team may happen to be on the same machine team, although unlikely

	if (collection) delete (collection);

	return Void();
}

TEST_CASE("DataDistribution/AddAllTeams/isExhaustive") {
	Reference<IReplicationPolicy> policy = Reference<IReplicationPolicy>(new PolicyAcross(3, "zoneid", Reference<IReplicationPolicy>(new PolicyOne())));
	state int processSize = 10;
	state int desiredTeams = SERVER_KNOBS->DESIRED_TEAMS_PER_SERVER * processSize;
	state int maxTeams = SERVER_KNOBS->MAX_TEAMS_PER_SERVER * processSize;
	state DDTeamCollection* collection = testTeamCollection(3, policy, processSize);

	int result = collection->addTeamsBestOf(200, desiredTeams, maxTeams);

	delete(collection);

	// The maximum number of available server teams without considering machine locality is 120
	// The maximum number of available server teams with machine locality constraint is 120 - 40, because
	// the 40 (5*4*2) server teams whose servers come from the same machine are invalid.
	ASSERT(result == 80);

	return Void();
}

TEST_CASE("/DataDistribution/AddAllTeams/withLimit") {
	Reference<IReplicationPolicy> policy = Reference<IReplicationPolicy>(new PolicyAcross(3, "zoneid", Reference<IReplicationPolicy>(new PolicyOne())));
	state int processSize = 10;
	state int desiredTeams = SERVER_KNOBS->DESIRED_TEAMS_PER_SERVER * processSize;
	state int maxTeams = SERVER_KNOBS->MAX_TEAMS_PER_SERVER * processSize;

	state DDTeamCollection* collection = testTeamCollection(3, policy, processSize);

	int result = collection->addTeamsBestOf(10, desiredTeams, maxTeams);

	delete(collection);

	ASSERT(result >= 10);

	return Void();
}

TEST_CASE("/DataDistribution/AddTeamsBestOf/SkippingBusyServers") {
	wait(Future<Void>(Void()));
	Reference<IReplicationPolicy> policy = Reference<IReplicationPolicy>(new PolicyAcross(3, "zoneid", Reference<IReplicationPolicy>(new PolicyOne())));
	state int processSize = 10;
	state int desiredTeams = SERVER_KNOBS->DESIRED_TEAMS_PER_SERVER * processSize;
	state int maxTeams = SERVER_KNOBS->MAX_TEAMS_PER_SERVER * processSize;
	state int teamSize = 3;
	//state int targetTeamsPerServer = SERVER_KNOBS->DESIRED_TEAMS_PER_SERVER * (teamSize + 1) / 2;
	state DDTeamCollection* collection = testTeamCollection(teamSize, policy, processSize);

	collection->addTeam(std::set<UID>({ UID(1, 0), UID(2, 0), UID(3, 0) }), true);
	collection->addTeam(std::set<UID>({ UID(1, 0), UID(3, 0), UID(4, 0) }), true);

	state int result = collection->addTeamsBestOf(8, desiredTeams, maxTeams);

	ASSERT(result >= 8);

	for(auto process = collection->server_info.begin(); process != collection->server_info.end(); process++) {
		auto teamCount = process->second->teams.size();
		ASSERT(teamCount >= 1);
		//ASSERT(teamCount <= targetTeamsPerServer);
	}

	delete(collection);

	return Void();
}

// Due to the randomness in choosing the machine team and the server team from the machine team, it is possible that
// we may not find the remaining several (e.g., 1 or 2) available teams.
// It is hard to conclude what is the minimum number of  teams the addTeamsBestOf() should create in this situation.
TEST_CASE("/DataDistribution/AddTeamsBestOf/NotEnoughServers") {
	wait(Future<Void>(Void()));

	Reference<IReplicationPolicy> policy = Reference<IReplicationPolicy>(new PolicyAcross(3, "zoneid", Reference<IReplicationPolicy>(new PolicyOne())));
	state int processSize = 5;
	state int desiredTeams = SERVER_KNOBS->DESIRED_TEAMS_PER_SERVER * processSize;
	state int maxTeams = SERVER_KNOBS->MAX_TEAMS_PER_SERVER * processSize;
	state int teamSize = 3;
	state int targetTeamsPerServer = SERVER_KNOBS->DESIRED_TEAMS_PER_SERVER * (teamSize + 1) / 2;
	state DDTeamCollection* collection = testTeamCollection(teamSize, policy, processSize);

	collection->addTeam(std::set<UID>({ UID(1, 0), UID(2, 0), UID(3, 0) }), true);
	collection->addTeam(std::set<UID>({ UID(1, 0), UID(3, 0), UID(4, 0) }), true);

	collection->addBestMachineTeams(10);
	int result = collection->addTeamsBestOf(10, desiredTeams, maxTeams);

	if (collection->machineTeams.size() != 10 || result != 8) {
		collection->traceAllInfo(true); // Debug message
	}

	// NOTE: Due to the pure randomness in selecting a machine for a machine team,
	// we cannot guarantee that all machine teams are created.
	// When we chnage the selectReplicas function to achieve such guarantee, we can enable the following ASSERT
	ASSERT(collection->machineTeams.size() == 10); // Should create all machine teams

	// We need to guarantee a server always have at least a team so that the server can participate in data distribution
	for (auto process = collection->server_info.begin(); process != collection->server_info.end(); process++) {
		auto teamCount = process->second->teams.size();
		ASSERT(teamCount >= 1);
	}

	delete(collection);

	// If we find all available teams, result will be 8 because we prebuild 2 teams
	ASSERT(result == 8);

	return Void();
}<|MERGE_RESOLUTION|>--- conflicted
+++ resolved
@@ -3019,15 +3019,10 @@
 
 					for(int i=0; i<shards.size(); i++) {
 						// Make it high priority to move keys off failed server or else RelocateShards may never be addressed
-						int maxPriority = containsFailed ? PRIORITY_TEAM_FAILED : team->getPriority();
+						int maxPriority = containsFailed ? SERVER_KNOBS->PRIORITY_TEAM_FAILED : team->getPriority();
 						// The shard split/merge and DD rebooting may make a shard mapped to multiple teams,
 						// so we need to recalculate the shard's priority
-<<<<<<< HEAD
-						if (maxPriority < PRIORITY_TEAM_FAILED) { // Q: When will maxPriority >=
-							                                      // PRIORITY_TEAM_FAILED/PRIORITY_TEAM_0_LEFT
-=======
-						if(maxPriority < SERVER_KNOBS->PRIORITY_TEAM_0_LEFT) {
->>>>>>> 621e07ef
+						if (maxPriority < SERVER_KNOBS->PRIORITY_TEAM_FAILED) {
 							auto teams = self->shardsAffectedByTeamFailure->getTeamsFor( shards[i] );
 							for( int j=0; j < teams.first.size()+teams.second.size(); j++) {
 								// t is the team in primary DC or the remote DC
