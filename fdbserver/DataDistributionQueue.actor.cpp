--- conflicted
+++ resolved
@@ -1051,11 +1051,7 @@
 
 // return -1 if a.readload > b.readload
 int greaterReadLoad(Reference<IDataDistributionTeam> a, Reference<IDataDistributionTeam> b) {
-<<<<<<< HEAD
-	auto r1 = a->getLoadReadBandwidth(true, 2.0), r2 = b->getLoadReadBandwidth(true, 2.0);
-=======
 	auto r1 = a->getLoadReadBandwidth(true, 2), r2 = b->getLoadReadBandwidth(true, 2);
->>>>>>> 82e5859e
 	return r1 == r2 ? 0 : (r1 > r2 ? -1 : 1);
 }
 
@@ -1403,11 +1399,7 @@
 				auto& destinationRef = healthyDestinations;
 				self->noErrorActors.add(
 				    trigger([destinationRef, readLoad]() mutable { destinationRef.addReadInFlightToTeam(-readLoad); },
-<<<<<<< HEAD
-				            delay(SERVER_KNOBS->STORAGE_METRICS_AVERAGE_INTERVAL, TaskPriority::DataDistribution)));
-=======
 				            delay(SERVER_KNOBS->STORAGE_METRICS_AVERAGE_INTERVAL)));
->>>>>>> 82e5859e
 
 				// onFinished.send( rs );
 				if (!error.code()) {
@@ -1445,11 +1437,7 @@
 				auto& destinationRef = healthyDestinations;
 				self->noErrorActors.add(
 				    trigger([destinationRef, readLoad]() mutable { destinationRef.addReadInFlightToTeam(-readLoad); },
-<<<<<<< HEAD
-				            delay(SERVER_KNOBS->STORAGE_METRICS_AVERAGE_INTERVAL, TaskPriority::DataDistribution)));
-=======
 				            delay(SERVER_KNOBS->STORAGE_METRICS_AVERAGE_INTERVAL)));
->>>>>>> 82e5859e
 				rd.completeDests.clear();
 				wait(delay(SERVER_KNOBS->RETRY_RELOCATESHARD_DELAY, TaskPriority::DataDistributionLaunch));
 			}
@@ -1643,22 +1631,13 @@
 	return Void();
 }
 
-<<<<<<< HEAD
 ACTOR Future<Void> BgDDLoadRebalancer(DDQueueData* self, int teamCollectionIndex, int ddPriority) {
-=======
-ACTOR Future<Void> BgDDMountainChopper(DDQueueData* self, int teamCollectionIndex) {
->>>>>>> 82e5859e
 	state double rebalancePollingInterval = SERVER_KNOBS->BG_REBALANCE_POLLING_INTERVAL;
 	state int resetCount = SERVER_KNOBS->DD_REBALANCE_RESET_AMOUNT;
 	state Transaction tr(self->cx);
 	state double lastRead = 0;
 	state bool skipCurrentLoop = false;
-<<<<<<< HEAD
 	state const bool readRebalance = !isDiskRebalancePriority(ddPriority);
-=======
-	state bool disableReadBalance = false;
-	state bool disableDiskBalance = false;
->>>>>>> 82e5859e
 
 	loop {
 		state bool moved = false;
@@ -1666,12 +1645,8 @@
 		state Reference<IDataDistributionTeam> destTeam;
 		state GetTeamRequest srcReq;
 		state GetTeamRequest destReq;
-<<<<<<< HEAD
 		state TraceEvent traceEvent(isMountainChopperPriority(ddPriority) ? "BgDDMountainChopper" : "BgDDValleyFiller",
 		                            self->distributorId);
-=======
-		state TraceEvent traceEvent("BgDDMountainChopper", self->distributorId);
->>>>>>> 82e5859e
 		traceEvent.suppressFor(5.0).detail("PollingInterval", rebalancePollingInterval);
 
 		if (*self->lastLimited > 0) {
@@ -1680,11 +1655,7 @@
 
 		try {
 			// FIXME: change back to BG_REBALANCE_SWITCH_CHECK_INTERVAL after test
-<<<<<<< HEAD
-			state Future<Void> delayF = delayJittered(0.1, TaskPriority::DataDistributionLaunch);
-=======
 			state Future<Void> delayF = delay(0.1, TaskPriority::DataDistributionLaunch);
->>>>>>> 82e5859e
 			if ((now() - lastRead) > SERVER_KNOBS->BG_REBALANCE_SWITCH_CHECK_INTERVAL) {
 				tr.setOption(FDBTransactionOptions::LOCK_AWARE);
 				Optional<Value> val = wait(tr.get(rebalanceDDIgnoreKey));
@@ -1695,7 +1666,6 @@
 						rebalancePollingInterval = SERVER_KNOBS->BG_REBALANCE_POLLING_INTERVAL;
 					}
 					skipCurrentLoop = false;
-<<<<<<< HEAD
 				} else {
 					if (val.get().size() > 0) {
 						int ddIgnore = BinaryReader::fromStringRef<uint8_t>(val.get(), Unversioned());
@@ -1704,16 +1674,6 @@
 						} else {
 							skipCurrentLoop = (ddIgnore & DDIgnore::REBALANCE_DISK) > 0;
 						}
-=======
-					disableReadBalance = false;
-					disableDiskBalance = false;
-				} else {
-					if (val.get().size() > 0) {
-						int ddIgnore = BinaryReader::fromStringRef<int>(val.get(), Unversioned());
-						disableDiskBalance = (ddIgnore & DDIgnore::REBALANCE_DISK) > 0;
-						disableReadBalance = (ddIgnore & DDIgnore::REBALANCE_READ) > 0;
-						skipCurrentLoop = disableReadBalance && disableDiskBalance;
->>>>>>> 82e5859e
 					} else {
 						skipCurrentLoop = true;
 					}
@@ -1721,12 +1681,8 @@
 			}
 
 			traceEvent.detail("Enabled",
-<<<<<<< HEAD
 			                  readRebalance ? (skipCurrentLoop ? "NoReadRebalance" : "ReadRebalance")
 			                                : (skipCurrentLoop ? "NoDiskRebalance" : "DiskRebalance"));
-=======
-			                  skipCurrentLoop ? "None" : (disableReadBalance ? "NoReadBalance" : "NoDiskBalance"));
->>>>>>> 82e5859e
 
 			wait(delayF);
 			if (skipCurrentLoop) {
@@ -1736,7 +1692,6 @@
 				continue;
 			}
 
-<<<<<<< HEAD
 			traceEvent.detail("QueuedRelocations", self->priority_relocations[ddPriority]);
 			// FIXME: find a proper number for SERVER_KNOBS->DD_REBALANCE_PARALLELISM
 			if (self->priority_relocations[ddPriority] < 25) {
@@ -1748,7 +1703,109 @@
 					destReq = GetTeamRequest(true, true, true, false);
 				}
 				if (readRebalance) {
-=======
+					srcReq.teamSorter = lessReadLoad;
+					destReq.teamSorter = greaterReadLoad;
+				}
+				// clang-format off
+				wait(getSrcDestTeams(self, teamCollectionIndex, srcReq, destReq, &sourceTeam, &destTeam,ddPriority,&traceEvent));
+				if (sourceTeam.isValid() && destTeam.isValid()) {
+					if (readRebalance) {
+						wait(store(moved,rebalanceReadLoad(self,ddPriority, sourceTeam, destTeam,teamCollectionIndex == 0,&traceEvent)));
+					} else {
+						wait(store(moved,rebalanceTeams(self,ddPriority, sourceTeam, destTeam,teamCollectionIndex == 0,&traceEvent)));
+					}
+				}
+				// clang-format on
+				moved ? resetCount = 0 : resetCount++;
+			}
+
+			if (now() - (*self->lastLimited) < SERVER_KNOBS->BG_DD_SATURATION_DELAY) {
+				rebalancePollingInterval = std::min(SERVER_KNOBS->BG_DD_MAX_WAIT,
+				                                    rebalancePollingInterval * SERVER_KNOBS->BG_DD_INCREASE_RATE);
+			} else {
+				rebalancePollingInterval = std::max(SERVER_KNOBS->BG_DD_MIN_WAIT,
+				                                    rebalancePollingInterval / SERVER_KNOBS->BG_DD_DECREASE_RATE);
+			}
+
+			if (resetCount >= SERVER_KNOBS->DD_REBALANCE_RESET_AMOUNT &&
+			    rebalancePollingInterval < SERVER_KNOBS->BG_REBALANCE_POLLING_INTERVAL) {
+				rebalancePollingInterval = SERVER_KNOBS->BG_REBALANCE_POLLING_INTERVAL;
+				resetCount = SERVER_KNOBS->DD_REBALANCE_RESET_AMOUNT;
+			}
+
+			traceEvent.detail("ResetCount", resetCount);
+			tr.reset();
+		} catch (Error& e) {
+			// Log actor_cancelled because it's not legal to suppress an event that's initialized
+			traceEvent.errorUnsuppressed(e);
+			wait(tr.onError(e));
+		}
+
+		traceEvent.detail("Moved", moved);
+		traceEvent.log();
+	}
+}
+
+ACTOR Future<Void> BgDDMountainChopper(DDQueueData* self, int teamCollectionIndex) {
+	state double rebalancePollingInterval = SERVER_KNOBS->BG_REBALANCE_POLLING_INTERVAL;
+	state int resetCount = SERVER_KNOBS->DD_REBALANCE_RESET_AMOUNT;
+	state Transaction tr(self->cx);
+	state double lastRead = 0;
+	state bool skipCurrentLoop = false;
+	state bool disableReadBalance = false;
+	state bool disableDiskBalance = false;
+
+	loop {
+		state bool moved = false;
+		state Reference<IDataDistributionTeam> sourceTeam;
+		state Reference<IDataDistributionTeam> destTeam;
+		state GetTeamRequest srcReq;
+		state GetTeamRequest destReq;
+		state TraceEvent traceEvent("BgDDMountainChopper", self->distributorId);
+		traceEvent.suppressFor(5.0).detail("PollingInterval", rebalancePollingInterval);
+
+		if (*self->lastLimited > 0) {
+			traceEvent.detail("SecondsSinceLastLimited", now() - *self->lastLimited);
+		}
+
+		try {
+			// FIXME: change back to BG_REBALANCE_SWITCH_CHECK_INTERVAL after test
+			state Future<Void> delayF = delay(0.1, TaskPriority::DataDistributionLaunch);
+			if ((now() - lastRead) > SERVER_KNOBS->BG_REBALANCE_SWITCH_CHECK_INTERVAL) {
+				tr.setOption(FDBTransactionOptions::LOCK_AWARE);
+				Optional<Value> val = wait(tr.get(rebalanceDDIgnoreKey));
+				lastRead = now();
+				if (!val.present()) {
+					// reset loop interval
+					if (skipCurrentLoop) {
+						rebalancePollingInterval = SERVER_KNOBS->BG_REBALANCE_POLLING_INTERVAL;
+					}
+					skipCurrentLoop = false;
+					disableReadBalance = false;
+					disableDiskBalance = false;
+				} else {
+					if (val.get().size() > 0) {
+						int ddIgnore = BinaryReader::fromStringRef<int>(val.get(), Unversioned());
+						disableDiskBalance = (ddIgnore & DDIgnore::REBALANCE_DISK) > 0;
+						disableReadBalance = (ddIgnore & DDIgnore::REBALANCE_READ) > 0;
+						skipCurrentLoop = disableReadBalance && disableDiskBalance;
+					} else {
+						skipCurrentLoop = true;
+					}
+				}
+			}
+
+			traceEvent.detail("Enabled",
+			                  skipCurrentLoop ? "None" : (disableReadBalance ? "NoReadBalance" : "NoDiskBalance"));
+
+			wait(delayF);
+			if (skipCurrentLoop) {
+				// set loop interval to avoid busy wait here.
+				rebalancePollingInterval =
+				    std::max(rebalancePollingInterval, SERVER_KNOBS->BG_REBALANCE_SWITCH_CHECK_INTERVAL);
+				continue;
+			}
+
 			traceEvent.detail("QueuedRelocations",
 			                  self->priority_relocations[SERVER_KNOBS->PRIORITY_REBALANCE_OVERUTILIZED_TEAM]);
 			if (self->priority_relocations[SERVER_KNOBS->PRIORITY_REBALANCE_OVERUTILIZED_TEAM] <
@@ -1757,19 +1814,10 @@
 				srcReq = GetTeamRequest(true, true, false, true);
 				destReq = GetTeamRequest(true, false, true, false);
 				if (!disableReadBalance) {
->>>>>>> 82e5859e
 					srcReq.teamSorter = lessReadLoad;
 					destReq.teamSorter = greaterReadLoad;
 				}
 				// clang-format off
-<<<<<<< HEAD
-				wait(getSrcDestTeams(self, teamCollectionIndex, srcReq, destReq, &sourceTeam, &destTeam,ddPriority,&traceEvent));
-				if (sourceTeam.isValid() && destTeam.isValid()) {
-					if (readRebalance) {
-						wait(store(moved,rebalanceReadLoad(self,ddPriority, sourceTeam, destTeam,teamCollectionIndex == 0,&traceEvent)));
-					} else {
-						wait(store(moved,rebalanceTeams(self,ddPriority, sourceTeam, destTeam,teamCollectionIndex == 0,&traceEvent)));
-=======
 				wait(getSrcDestTeams(self, teamCollectionIndex, srcReq, destReq, &sourceTeam, &destTeam,
 				                     SERVER_KNOBS->PRIORITY_REBALANCE_OVERUTILIZED_TEAM,&traceEvent));
 				if (sourceTeam.isValid() && destTeam.isValid()) {
@@ -1781,7 +1829,6 @@
 						wait(store(moved,rebalanceTeams(self,SERVER_KNOBS->PRIORITY_REBALANCE_OVERUTILIZED_TEAM,
 						                          sourceTeam, destTeam,teamCollectionIndex == 0,
 						                          &traceEvent)));
->>>>>>> 82e5859e
 					}
 				}
 				// clang-format on
