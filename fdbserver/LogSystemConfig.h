/*
 * LogSystemConfig.h
 *
 * This source file is part of the FoundationDB open source project
 *
 * Copyright 2013-2018 Apple Inc. and the FoundationDB project authors
 *
 * Licensed under the Apache License, Version 2.0 (the "License");
 * you may not use this file except in compliance with the License.
 * You may obtain a copy of the License at
 *
 *     http://www.apache.org/licenses/LICENSE-2.0
 *
 * Unless required by applicable law or agreed to in writing, software
 * distributed under the License is distributed on an "AS IS" BASIS,
 * WITHOUT WARRANTIES OR CONDITIONS OF ANY KIND, either express or implied.
 * See the License for the specific language governing permissions and
 * limitations under the License.
 */

#ifndef FDBSERVER_LOGSYSTEMCONFIG_H
#define FDBSERVER_LOGSYSTEMCONFIG_H
#pragma once

#include "fdbserver/BackupInterface.h"
#include "fdbserver/TLogInterface.h"
#include "fdbrpc/ReplicationPolicy.h"
#include "fdbclient/DatabaseConfiguration.h"

template <class Interface>
struct OptionalInterface {
	friend struct serializable_traits<OptionalInterface<Interface>>;
	// Represents an interface with a known id() and possibly known actual endpoints.
	// For example, an OptionalInterface<TLogInterface> represents a particular tlog by id, which you might or might not
	// presently know how to communicate with

	UID id() const { return ident; }
	bool present() const { return iface.present(); }
	Interface const& interf() const { return iface.get(); }

	explicit OptionalInterface(UID id) : ident(id) {}
	explicit OptionalInterface(Interface const& i) : ident(i.id()), iface(i) {}
	OptionalInterface() {}

	std::string toString() const { return ident.toString(); }

	bool operator==(UID const& r) const { return ident == r; }

	template <class Ar>
	void serialize(Ar& ar);

protected:
	UID ident;
	Optional<Interface> iface;
};

template <class Interface>
template <class Ar>
void OptionalInterface<Interface>::serialize(Ar& ar) {
	serializer(ar, iface);
	if (!iface.present())
		serializer(ar, ident);
	else
		ident = iface.get().id();
}

class LogSet;
struct OldLogData;

template <class Interface>
struct serializable_traits<OptionalInterface<Interface>> : std::true_type {
	template <class Archiver>
	static void serialize(Archiver& ar, OptionalInterface<Interface>& m) {
		if constexpr (!Archiver::isDeserializing) {
			if (m.iface.present()) {
				m.ident = m.iface.get().id();
			}
		}
		::serializer(ar, m.iface, m.ident);
		if constexpr (Archiver::isDeserializing) {
			if (m.iface.present()) {
				m.ident = m.iface.get().id();
			}
		}
	}
};

// Contains a generation of tLogs for an individual DC.
struct TLogSet {
	constexpr static FileIdentifier file_identifier = 6302317;
	std::vector<OptionalInterface<TLogInterface>> tLogs;
	std::vector<OptionalInterface<TLogInterface>> logRouters;
	std::vector<OptionalInterface<BackupInterface>> backupWorkers;
	int32_t tLogWriteAntiQuorum, tLogReplicationFactor;
	std::vector<LocalityData> tLogLocalities; // Stores the localities of the log servers
	TLogVersion tLogVersion;
	Reference<IReplicationPolicy> tLogPolicy;
	bool isLocal;
	int8_t locality;
	Version startVersion;
	std::vector<std::vector<int>> satelliteTagLocations;

	TLogSet()
	  : tLogWriteAntiQuorum(0), tLogReplicationFactor(0), isLocal(true), locality(tagLocalityInvalid),
	    startVersion(invalidVersion) {}
	explicit TLogSet(const LogSet& rhs);

	std::string toString() const;

	bool operator==(const TLogSet& rhs) const;

	bool isEqualIds(TLogSet const& r) const;

	template <class Ar>
	void serialize(Ar& ar);
};

template <class Ar>
void TLogSet::serialize(Ar& ar) {
	serializer(ar,
	           tLogs,
	           logRouters,
	           tLogWriteAntiQuorum,
	           tLogReplicationFactor,
	           tLogPolicy,
	           tLogLocalities,
	           isLocal,
	           locality,
	           startVersion,
	           satelliteTagLocations,
	           tLogVersion,
	           backupWorkers);
}

struct OldTLogConf {
	constexpr static FileIdentifier file_identifier = 16233772;
	std::vector<TLogSet> tLogs;
	Version epochBegin, epochEnd;
	int32_t logRouterTags;
	int32_t txsTags;
	std::set<int8_t>
	    pseudoLocalities; // Tracking pseudo localities, e.g., tagLocalityLogRouterMapped, used in the old epoch.
	LogEpoch epoch;

	OldTLogConf() : epochBegin(0), epochEnd(0), logRouterTags(0), txsTags(0), epoch(0) {}
	explicit OldTLogConf(const OldLogData&);

	std::string toString() const {
		return format("end: %d tags: %d %s", epochEnd, logRouterTags, describe(tLogs).c_str());
	}

	bool operator==(const OldTLogConf& rhs) const;

	bool isEqualIds(OldTLogConf const& r) const;

	template <class Ar>
	void serialize(Ar& ar) {
		serializer(ar, tLogs, epochBegin, epochEnd, logRouterTags, pseudoLocalities, txsTags, epoch);
	}
};

// LogSystemType is always 2 (tagPartitioned). There is no other tag partitioned system.
// This type is supposed to be removed. However, because the serialized value of the type is stored in coordinators,
// removing it is complex in order to support forward and backward compatibility.
enum class LogSystemType {
	empty = 0, // Never used.
	tagPartitioned = 2,
};

struct LogSystemConfig {
	constexpr static FileIdentifier file_identifier = 16360847;
	LogSystemType logSystemType;
	std::vector<TLogSet> tLogs;
	int32_t logRouterTags;
	int32_t txsTags;
	std::vector<OldTLogConf> oldTLogs;
	int32_t expectedLogSets;
	UID recruitmentID;
	bool stopped;
	Optional<Version> recoveredAt;
	std::set<int8_t> pseudoLocalities;
	LogEpoch epoch;
	LogEpoch oldestBackupEpoch;

	LogSystemConfig(LogEpoch e = 0)
	  : logSystemType(LogSystemType::empty), logRouterTags(0), txsTags(0), expectedLogSets(0), stopped(false), epoch(e),
	    oldestBackupEpoch(e) {}

	std::string toString() const;

	Optional<Key> getRemoteDcId() const;

	std::vector<TLogInterface> allLocalLogs(bool includeSatellite = true) const;

<<<<<<< HEAD
	int numLogs() const {
		int numLogs = 0;
		for (auto& tLogSet : tLogs) {
			if (tLogSet.isLocal == true) {
				numLogs += tLogSet.tLogs.size();
			}
		}
		return numLogs;
	}

	std::vector<TLogInterface> allPresentLogs() const {
		std::vector<TLogInterface> results;
		for (int i = 0; i < tLogs.size(); i++) {
			for (int j = 0; j < tLogs[i].tLogs.size(); j++) {
				if (tLogs[i].tLogs[j].present()) {
					results.push_back(tLogs[i].tLogs[j].interf());
				}
			}
		}
		return results;
	}
=======
	std::vector<TLogInterface> allPresentLogs() const;
>>>>>>> e68b131e

	std::pair<int8_t, int8_t> getLocalityForDcId(Optional<Key> dcId) const;

	std::vector<std::pair<UID, NetworkAddress>> allSharedLogs() const;

	bool operator==(const LogSystemConfig& rhs) const { return isEqual(rhs); }

	bool isEqual(LogSystemConfig const& r) const;

	bool isEqualIds(LogSystemConfig const& r) const;

	bool isNextGenerationOf(LogSystemConfig const& r) const;

	bool hasTLog(UID tid) const;

	bool hasLogRouter(UID rid) const;

	bool hasBackupWorker(UID bid) const;

	Version getEpochEndVersion(LogEpoch epoch) const;

	template <class Ar>
	void serialize(Ar& ar);
};

template <class Ar>
void LogSystemConfig::serialize(Ar& ar) {
	serializer(ar,
	           logSystemType,
	           tLogs,
	           logRouterTags,
	           oldTLogs,
	           expectedLogSets,
	           recruitmentID,
	           stopped,
	           recoveredAt,
	           pseudoLocalities,
	           txsTags,
	           epoch,
	           oldestBackupEpoch);
}

#endif // FDBSERVER_LOGSYSTEMCONFIG_H<|MERGE_RESOLUTION|>--- conflicted
+++ resolved
@@ -192,31 +192,9 @@
 
 	std::vector<TLogInterface> allLocalLogs(bool includeSatellite = true) const;
 
-<<<<<<< HEAD
-	int numLogs() const {
-		int numLogs = 0;
-		for (auto& tLogSet : tLogs) {
-			if (tLogSet.isLocal == true) {
-				numLogs += tLogSet.tLogs.size();
-			}
-		}
-		return numLogs;
-	}
-
-	std::vector<TLogInterface> allPresentLogs() const {
-		std::vector<TLogInterface> results;
-		for (int i = 0; i < tLogs.size(); i++) {
-			for (int j = 0; j < tLogs[i].tLogs.size(); j++) {
-				if (tLogs[i].tLogs[j].present()) {
-					results.push_back(tLogs[i].tLogs[j].interf());
-				}
-			}
-		}
-		return results;
-	}
-=======
+	int numLogs() const;
+
 	std::vector<TLogInterface> allPresentLogs() const;
->>>>>>> e68b131e
 
 	std::pair<int8_t, int8_t> getLocalityForDcId(Optional<Key> dcId) const;
 
