/*
 * DDTeamCollection.actor.cpp
 *
 * This source file is part of the FoundationDB open source project
 *
 * Copyright 2013-2022 Apple Inc. and the FoundationDB project authors
 *
 * Licensed under the Apache License, Version 2.0 (the "License");
 * you may not use this file except in compliance with the License.
 * You may obtain a copy of the License at
 *
 *     http://www.apache.org/licenses/LICENSE-2.0
 *
 * Unless required by applicable law or agreed to in writing, software
 * distributed under the License is distributed on an "AS IS" BASIS,
 * WITHOUT WARRANTIES OR CONDITIONS OF ANY KIND, either express or implied.
 * See the License for the specific language governing permissions and
 * limitations under the License.
 */

#include "fdbserver/DDTeamCollection.h"
#include "flow/FastRef.h"
#include "flow/IRandom.h"
#include "flow/Trace.h"
#include "flow/actorcompiler.h" // This must be the last #include.

FDB_DEFINE_BOOLEAN_PARAM(IsPrimary);
FDB_DEFINE_BOOLEAN_PARAM(IsInitialTeam);
FDB_DEFINE_BOOLEAN_PARAM(IsRedundantTeam);
FDB_DEFINE_BOOLEAN_PARAM(IsBadTeam);
FDB_DEFINE_BOOLEAN_PARAM(WaitWiggle);

namespace {

// Helper function for STL containers, with flow-friendly error handling
template <class MapContainer, class K>
auto get(MapContainer& m, K const& k) -> decltype(m.at(k)) {
	auto it = m.find(k);
	ASSERT(it != m.end());
	return it->second;
}

} // namespace

FDB_DEFINE_BOOLEAN_PARAM(WantNewServers);
FDB_DEFINE_BOOLEAN_PARAM(WantTrueBest);
FDB_DEFINE_BOOLEAN_PARAM(PreferLowerDiskUtil);
FDB_DEFINE_BOOLEAN_PARAM(TeamMustHaveShards);
FDB_DEFINE_BOOLEAN_PARAM(ForReadBalance);
FDB_DEFINE_BOOLEAN_PARAM(PreferLowerReadUtil);
FDB_DEFINE_BOOLEAN_PARAM(FindTeamByServers);

class DDTeamCollectionImpl {
	ACTOR static Future<Void> checkAndRemoveInvalidLocalityAddr(DDTeamCollection* self) {
		state double start = now();
		state bool hasCorrectedLocality = false;

		loop {
			try {
				wait(delay(SERVER_KNOBS->DD_CHECK_INVALID_LOCALITY_DELAY, TaskPriority::DataDistribution));

				// Because worker's processId can be changed when its locality is changed, we cannot watch on the old
				// processId; This actor is inactive most time, so iterating all workers incurs little performance
				// overhead.
				state std::vector<ProcessData> workers = wait(getWorkers(self->cx));
				state std::set<AddressExclusion> existingAddrs;
				for (int i = 0; i < workers.size(); i++) {
					const ProcessData& workerData = workers[i];
					AddressExclusion addr(workerData.address.ip, workerData.address.port);
					existingAddrs.insert(addr);
					if (self->invalidLocalityAddr.count(addr) &&
					    self->isValidLocality(self->configuration.storagePolicy, workerData.locality)) {
						// The locality info on the addr has been corrected
						self->invalidLocalityAddr.erase(addr);
						hasCorrectedLocality = true;
						TraceEvent("InvalidLocalityCorrected").detail("Addr", addr.toString());
					}
				}

				wait(yield(TaskPriority::DataDistribution));

				// In case system operator permanently excludes workers on the address with invalid locality
				for (auto addr = self->invalidLocalityAddr.begin(); addr != self->invalidLocalityAddr.end();) {
					if (!existingAddrs.count(*addr)) {
						// The address no longer has a worker
						addr = self->invalidLocalityAddr.erase(addr);
						hasCorrectedLocality = true;
						TraceEvent("InvalidLocalityNoLongerExists").detail("Addr", addr->toString());
					} else {
						++addr;
					}
				}

				if (hasCorrectedLocality) {
					// Recruit on address who locality has been corrected
					self->restartRecruiting.trigger();
					hasCorrectedLocality = false;
				}

				if (self->invalidLocalityAddr.empty()) {
					break;
				}

				if (now() - start > 300) { // Report warning if invalid locality is not corrected within 300 seconds
					// The incorrect locality info has not been properly corrected in a reasonable time
					TraceEvent(SevWarn, "PersistentInvalidLocality")
					    .detail("Addresses", self->invalidLocalityAddr.size());
					start = now();
				}
			} catch (Error& e) {
				TraceEvent("CheckAndRemoveInvalidLocalityAddrRetry", self->distributorId).detail("Error", e.what());
			}
		}

		return Void();
	}

public:
	ACTOR static Future<Void> logOnCompletion(DDTeamCollection* self, Future<Void> signal) {
		wait(signal);
		wait(delay(SERVER_KNOBS->LOG_ON_COMPLETION_DELAY, TaskPriority::DataDistribution));

		if (!self->primary || self->configuration.usableRegions == 1) {
			TraceEvent("DDTrackerStarting", self->distributorId)
			    .detail("State", "Active")
			    .trackLatest(self->ddTrackerStartingEventHolder->trackingKey);
		}

		return Void();
	}

	ACTOR static Future<Void> interruptableBuildTeams(DDTeamCollection* self) {
		if (!self->addSubsetComplete.isSet()) {
			wait(addSubsetOfEmergencyTeams(self));
			self->addSubsetComplete.send(Void());
		}

		loop {
			choose {
				when(wait(self->buildTeams())) { return Void(); }
				when(wait(self->restartTeamBuilder.onTrigger())) {}
			}
		}
	}

	ACTOR static Future<Void> checkBuildTeams(DDTeamCollection* self) {
		wait(self->checkTeamDelay);
		while (!self->teamBuilder.isReady())
			wait(self->teamBuilder);

		if (self->doBuildTeams && self->readyToStart.isReady()) {
			self->doBuildTeams = false;
			self->teamBuilder = self->interruptableBuildTeams();
			wait(self->teamBuilder);
		}

		return Void();
	}

	// Find the team with the exact storage servers as req.src.
	static void getTeamByServers(DDTeamCollection* self, GetTeamRequest req) {
		const std::string servers = TCTeamInfo::serversToString(req.src);
		Optional<Reference<IDataDistributionTeam>> res;
		for (const auto& team : self->teams) {
			if (team->getServerIDsStr() == servers) {
				res = team;
				break;
			}
		}
		req.reply.send(std::make_pair(res, false));
	}

	// SOMEDAY: Make bestTeam better about deciding to leave a shard where it is (e.g. in PRIORITY_TEAM_HEALTHY case)
	//		    use keys, src, dest, metrics, priority, system load, etc.. to decide...
	ACTOR static Future<Void> getTeam(DDTeamCollection* self,
	                                  std::vector<Reference<TCTeamInfo>> teams,
	                                  GetTeamRequest req) {
		try {
			wait(self->checkBuildTeams());
			// report the median available space
			if (now() - self->lastMedianAvailableSpaceUpdate > SERVER_KNOBS->AVAILABLE_SPACE_UPDATE_DELAY) {
				self->lastMedianAvailableSpaceUpdate = now();
				std::vector<double> teamAvailableSpace;
				teamAvailableSpace.reserve(teams.size());
				for (const auto& team : teams) {
					if (team->isHealthy()) {
						teamAvailableSpace.push_back(team->getMinAvailableSpaceRatio());
					}
				}

				size_t pivot = teamAvailableSpace.size() / 2;
				if (teamAvailableSpace.size() > 1) {
					std::nth_element(
					    teamAvailableSpace.begin(), teamAvailableSpace.begin() + pivot, teamAvailableSpace.end());
					self->medianAvailableSpace =
					    std::max(SERVER_KNOBS->MIN_AVAILABLE_SPACE_RATIO,
					             std::min(SERVER_KNOBS->TARGET_AVAILABLE_SPACE_RATIO, teamAvailableSpace[pivot]));
				} else {
					self->medianAvailableSpace = SERVER_KNOBS->MIN_AVAILABLE_SPACE_RATIO;
				}
				if (self->medianAvailableSpace < SERVER_KNOBS->TARGET_AVAILABLE_SPACE_RATIO) {
					TraceEvent(SevWarn, "DDTeamMedianAvailableSpaceTooSmall", self->distributorId)
					    .detail("MedianAvailableSpaceRatio", self->medianAvailableSpace)
					    .detail("TargetAvailableSpaceRatio", SERVER_KNOBS->TARGET_AVAILABLE_SPACE_RATIO)
					    .detail("Primary", self->primary);
					self->printDetailedTeamsInfo.trigger();
				}
			}

			bool foundSrc = false;
			for (const auto& id : req.src) {
				if (self->server_info.count(id)) {
					foundSrc = true;
					break;
				}
			}

			// Select the best team
			// Currently the metric is minimum used disk space (adjusted for data in flight)
			// Only healthy teams may be selected. The team has to be healthy at the moment we update
			//   shardsAffectedByTeamFailure or we could be dropping a shard on the floor (since team
			//   tracking is "edge triggered")
			// SOMEDAY: Account for capacity, load (when shardMetrics load is high)

			// self->teamCount() can be 0 under the ConfigureTest.txt test when we change configurations
			// The situation happens rarely. We may want to eliminate this situation someday
			if (!teams.size()) {
				req.reply.send(std::make_pair(Optional<Reference<IDataDistributionTeam>>(), foundSrc));
				return Void();
			}

			int64_t bestLoadBytes = 0;
			bool wigglingBestOption = false; // best option contains server in paused wiggle state
			Optional<Reference<IDataDistributionTeam>> bestOption;
			std::vector<Reference<TCTeamInfo>> randomTeams;
			const std::set<UID> completeSources(req.completeSources.begin(), req.completeSources.end());

			// Note: this block does not apply any filters from the request
			if (!req.wantsNewServers) {
				for (int i = 0; i < req.completeSources.size(); i++) {
					if (!self->server_info.count(req.completeSources[i])) {
						continue;
					}
					auto const& teamList = self->server_info[req.completeSources[i]]->getTeams();
					for (int j = 0; j < teamList.size(); j++) {
						bool found = true;
						auto serverIDs = teamList[j]->getServerIDs();
						for (int k = 0; k < teamList[j]->size(); k++) {
							if (!completeSources.count(serverIDs[k])) {
								found = false;
								break;
							}
						}
						if (found && teamList[j]->isHealthy()) {
							bestOption = teamList[j];
							req.reply.send(std::make_pair(bestOption, foundSrc));
							return Void();
						}
					}
				}
			}

			if (req.wantsTrueBest) {
				ASSERT(!bestOption.present());
				auto& startIndex = req.preferLowerDiskUtil ? self->lowestUtilizationTeam : self->highestUtilizationTeam;
				if (startIndex >= teams.size()) {
					startIndex = 0;
				}

				int bestIndex = startIndex;
				for (int i = 0; i < teams.size(); i++) {
					int currentIndex = (startIndex + i) % teams.size();
					if (teams[currentIndex]->isHealthy() &&
					    (!req.preferLowerDiskUtil ||
					     teams[currentIndex]->hasHealthyAvailableSpace(self->medianAvailableSpace))) {
						int64_t loadBytes = teams[currentIndex]->getLoadBytes(true, req.inflightPenalty);
						if ((!req.teamMustHaveShards ||
						     self->shardsAffectedByTeamFailure->hasShards(ShardsAffectedByTeamFailure::Team(
						         teams[currentIndex]->getServerIDs(), self->primary))) &&
						    // sort conditions
						    (!bestOption.present() ||
						     req.lessCompare(bestOption.get(), teams[currentIndex], bestLoadBytes, loadBytes))) {

							// bestOption doesn't contain wiggling SS while current team does. Don't replace bestOption
							// in this case
							if (bestOption.present() && !wigglingBestOption &&
							    teams[currentIndex]->hasWigglePausedServer()) {
								continue;
							}
							bestLoadBytes = loadBytes;
							bestOption = teams[currentIndex];
							bestIndex = currentIndex;
							wigglingBestOption = teams[bestIndex]->hasWigglePausedServer();
						}
					}
				}

				startIndex = bestIndex;
			} else {
				int nTries = 0;
				while (randomTeams.size() < SERVER_KNOBS->BEST_TEAM_OPTION_COUNT &&
				       nTries < SERVER_KNOBS->BEST_TEAM_MAX_TEAM_TRIES) {
					// If unhealthy team is majority, we may not find an ok dest in this while loop
					Reference<TCTeamInfo> dest = deterministicRandom()->randomChoice(teams);

					bool ok = dest->isHealthy() &&
					          (!req.preferLowerDiskUtil || dest->hasHealthyAvailableSpace(self->medianAvailableSpace));

					for (int i = 0; ok && i < randomTeams.size(); i++) {
						if (randomTeams[i]->getServerIDs() == dest->getServerIDs()) {
							ok = false;
							break;
						}
					}

					ok = ok && (!req.teamMustHaveShards ||
					            self->shardsAffectedByTeamFailure->hasShards(
					                ShardsAffectedByTeamFailure::Team(dest->getServerIDs(), self->primary)));

					if (ok)
						randomTeams.push_back(dest);
					else
						nTries++;
				}

				// Log BestTeamStuck reason when we have healthy teams but they do not have healthy free space
				if (randomTeams.empty() && !self->zeroHealthyTeams->get()) {
					self->bestTeamKeepStuckCount++;
					if (g_network->isSimulated()) {
						TraceEvent(SevWarn, "GetTeamReturnEmpty").detail("HealthyTeams", self->healthyTeamCount);
					}
				} else {
					self->bestTeamKeepStuckCount = 0;
				}

				for (int i = 0; i < randomTeams.size(); i++) {
					int64_t loadBytes = randomTeams[i]->getLoadBytes(true, req.inflightPenalty);
					if (!bestOption.present() ||
					    req.lessCompare(bestOption.get(), randomTeams[i], bestLoadBytes, loadBytes)) {

						// bestOption doesn't contain wiggling SS while current team does. Don't replace bestOption
						// in this case
						if (bestOption.present() && !wigglingBestOption && randomTeams[i]->hasWigglePausedServer()) {
							continue;
						}

						bestLoadBytes = loadBytes;
						bestOption = randomTeams[i];
						wigglingBestOption = randomTeams[i]->hasWigglePausedServer();
					}
				}
			}

			// Note: req.completeSources can be empty and all servers (and server teams) can be unhealthy.
			// We will get stuck at this! This only happens when a DC fails. No need to consider it right now.
			// Note: this block does not apply any filters from the request
			if (!bestOption.present() && self->zeroHealthyTeams->get()) {
				// Attempt to find the unhealthy source server team and return it
				for (int i = 0; i < req.completeSources.size(); i++) {
					if (!self->server_info.count(req.completeSources[i])) {
						continue;
					}
					auto const& teamList = self->server_info[req.completeSources[i]]->getTeams();
					for (int j = 0; j < teamList.size(); j++) {
						bool found = true;
						auto serverIDs = teamList[j]->getServerIDs();
						for (int k = 0; k < teamList[j]->size(); k++) {
							if (!completeSources.count(serverIDs[k])) {
								found = false;
								break;
							}
						}
						if (found) {
							bestOption = teamList[j];
							req.reply.send(std::make_pair(bestOption, foundSrc));
							return Void();
						}
					}
				}
			}
			// if (!bestOption.present()) {
			// 	TraceEvent("GetTeamRequest").detail("Request", req.getDesc());
			// 	self->traceAllInfo(true);
			// }

			req.reply.send(std::make_pair(bestOption, foundSrc));

			return Void();
		} catch (Error& e) {
			if (e.code() != error_code_actor_cancelled)
				req.reply.sendError(e);
			throw;
		}
	}

	ACTOR static Future<Void> addSubsetOfEmergencyTeams(DDTeamCollection* self) {
		state int idx = 0;
		state std::vector<Reference<TCServerInfo>> servers;
		state std::vector<UID> serverIds;
		state Reference<LocalitySet> tempSet = Reference<LocalitySet>(new LocalityMap<UID>());
		state LocalityMap<UID>* tempMap = (LocalityMap<UID>*)tempSet.getPtr();

		for (; idx < self->badTeams.size(); idx++) {
			servers.clear();
			for (const auto& server : self->badTeams[idx]->getServers()) {
				if (server->isInDesiredDC() && !self->server_status.get(server->getId()).isUnhealthy()) {
					servers.push_back(server);
				}
			}

			// For the bad team that is too big (too many servers), we will try to find a subset of servers in the team
			// to construct a new healthy team, so that moving data to the new healthy team will not
			// cause too much data movement overhead
			// FIXME: This code logic can be simplified.
			if (servers.size() >= self->configuration.storageTeamSize) {
				bool foundTeam = false;
				for (int j = 0; j < servers.size() - self->configuration.storageTeamSize + 1 && !foundTeam; j++) {
					auto const& serverTeams = servers[j]->getTeams();
					for (int k = 0; k < serverTeams.size(); k++) {
						auto& testTeam = serverTeams[k]->getServerIDs();
						bool allInTeam = true; // All servers in testTeam belong to the healthy servers
						for (int l = 0; l < testTeam.size(); l++) {
							bool foundServer = false;
							for (auto it : servers) {
								if (it->getId() == testTeam[l]) {
									foundServer = true;
									break;
								}
							}
							if (!foundServer) {
								allInTeam = false;
								break;
							}
						}
						if (allInTeam) {
							foundTeam = true;
							break;
						}
					}
				}
				if (!foundTeam) {
					if (self->satisfiesPolicy(servers)) {
						if (servers.size() == self->configuration.storageTeamSize ||
						    self->satisfiesPolicy(servers, self->configuration.storageTeamSize)) {
							servers.resize(self->configuration.storageTeamSize);
							self->addTeam(servers, IsInitialTeam::True);
							// self->traceTeamCollectionInfo(); // Trace at the end of the function
						} else {
							tempSet->clear();
							for (auto it : servers) {
								tempMap->add(it->getLastKnownInterface().locality, &it->getId());
							}

							std::vector<LocalityEntry> resultEntries, forcedEntries;
							bool result = tempSet->selectReplicas(
							    self->configuration.storagePolicy, forcedEntries, resultEntries);
							ASSERT(result && resultEntries.size() == self->configuration.storageTeamSize);

							serverIds.clear();
							for (auto& it : resultEntries) {
								serverIds.push_back(*tempMap->getObject(it));
							}
							std::sort(serverIds.begin(), serverIds.end());
							self->addTeam(serverIds.begin(), serverIds.end(), IsInitialTeam::True);
						}
					} else {
						serverIds.clear();
						for (auto it : servers) {
							serverIds.push_back(it->getId());
						}
						TraceEvent(SevWarnAlways, "CannotAddSubset", self->distributorId)
						    .detail("Servers", describe(serverIds));
					}
				}
			}
			wait(yield());
		}

		// Trace and record the current number of teams for correctness test
		self->traceTeamCollectionInfo();

		return Void();
	}

	ACTOR static Future<Void> init(DDTeamCollection* self,
	                               Reference<InitialDataDistribution> initTeams,
	                               const DDEnabledState* ddEnabledState) {
		self->healthyZone.set(initTeams->initHealthyZoneValue);
		// SOMEDAY: If some servers have teams and not others (or some servers have more data than others) and there is
		// an address/locality collision, should we preferentially mark the least used server as undesirable?
		for (auto& [server, procClass] : initTeams->allServers) {
			if (self->shouldHandleServer(server)) {
				if (!self->isValidLocality(self->configuration.storagePolicy, server.locality)) {
					TraceEvent(SevWarnAlways, "MissingLocality")
					    .detail("Server", server.uniqueID)
					    .detail("Locality", server.locality.toString());
					auto addr = server.stableAddress();
					self->invalidLocalityAddr.insert(AddressExclusion(addr.ip, addr.port));
					if (self->checkInvalidLocalities.isReady()) {
						self->checkInvalidLocalities = checkAndRemoveInvalidLocalityAddr(self);
						self->addActor.send(self->checkInvalidLocalities);
					}
				}
				self->addServer(server, procClass, self->serverTrackerErrorOut, 0, *ddEnabledState);
			}
		}

		state std::set<std::vector<UID>>::iterator teamIter =
		    self->primary ? initTeams->primaryTeams.begin() : initTeams->remoteTeams.begin();
		state std::set<std::vector<UID>>::iterator teamIterEnd =
		    self->primary ? initTeams->primaryTeams.end() : initTeams->remoteTeams.end();
		for (; teamIter != teamIterEnd; ++teamIter) {
			self->addTeam(teamIter->begin(), teamIter->end(), IsInitialTeam::True);
			wait(yield());
		}

		return Void();
	}

	ACTOR static Future<Void> buildTeams(DDTeamCollection* self) {
		state int desiredTeams;
		state int serverCount = 0;
		state int uniqueMachines = 0;
		state std::set<Optional<Standalone<StringRef>>> machines;

		// wait to see whether restartTeamBuilder is triggered
		wait(delay(0, g_network->getCurrentTask()));
		// make team builder don't build team during the interval between excluding the wiggled process and recruited a
		// new SS to avoid redundant teams
		while (self->pauseWiggle && !self->pauseWiggle->get() && self->waitUntilRecruited.get()) {
			choose {
				when(wait(self->waitUntilRecruited.onChange() || self->pauseWiggle->onChange())) {}
				when(wait(delay(SERVER_KNOBS->PERPETUAL_WIGGLE_DELAY, g_network->getCurrentTask()))) { break; }
			}
		}

		for (const auto& [serverID, server] : self->server_info) {
			if (!self->server_status.get(serverID).isUnhealthy()) {
				++serverCount;
				LocalityData const& serverLocation = server->getLastKnownInterface().locality;
				machines.insert(serverLocation.zoneId());
			}
		}

		uniqueMachines = machines.size();
		TraceEvent("BuildTeams", self->distributorId)
		    .detail("ServerCount", self->server_info.size())
		    .detail("UniqueMachines", uniqueMachines)
		    .detail("Primary", self->primary)
		    .detail("StorageTeamSize", self->configuration.storageTeamSize);

		// If there are too few machines to even build teams or there are too few represented datacenters, build no new
		// teams
		if (uniqueMachines >= self->configuration.storageTeamSize) {
			desiredTeams = SERVER_KNOBS->DESIRED_TEAMS_PER_SERVER * serverCount;
			int maxTeams = SERVER_KNOBS->MAX_TEAMS_PER_SERVER * serverCount;

			// Exclude teams who have members in the wrong configuration, since we don't want these teams
			int teamCount = 0;
			int totalTeamCount = 0;
			int wigglingTeams = 0;
			for (auto& teamSet : self->m_teamSets) {
				const std::vector<Reference<TCTeamInfo>>& teams = teamSet->teams();
				for (auto& team : teams) {
					if (!team->isWrongConfiguration()) {
						if (team->isHealthy()) {
							teamCount++;
						}
						totalTeamCount++;
					}
					if (team->getPriority() == SERVER_KNOBS->PRIORITY_PERPETUAL_STORAGE_WIGGLE) {
						wigglingTeams++;
					}
				}
			}

			// teamsToBuild is calculated such that we will not build too many teams in the situation
			// when all (or most of) teams become unhealthy temporarily and then healthy again
			state int teamsToBuild;
			teamsToBuild = std::max(0, std::min(desiredTeams - teamCount, maxTeams - totalTeamCount));

			TraceEvent("BuildTeamsBegin", self->distributorId)
			    .detail("TeamsToBuild", teamsToBuild)
			    .detail("DesiredTeams", desiredTeams)
			    .detail("MaxTeams", maxTeams)
			    .detail("BadServerTeams", self->badTeams.size())
			    .detail("PerpetualWigglingTeams", wigglingTeams)
			    .detail("UniqueMachines", uniqueMachines)
			    .detail("TeamSize", self->configuration.storageTeamSize)
			    .detail("Servers", serverCount)
			    .detail("CurrentTrackedServerTeams", self->teamCount())
			    .detail("HealthyTeamCount", teamCount)
			    .detail("TotalTeamCount", totalTeamCount)
			    .detail("MachineTeamCount", self->machineTeams.size())
			    .detail("MachineCount", self->machine_info.size())
			    .detail("DesiredTeamsPerServer", SERVER_KNOBS->DESIRED_TEAMS_PER_SERVER);

			self->lastBuildTeamsFailed = false;
			if (teamsToBuild > 0 || self->notEnoughTeamsForAServer()) {
				state std::vector<std::vector<UID>> builtTeams;

				// addTeamsBestOf() will not add more teams than needed.
				// If the team number is more than the desired, the extra teams are added in the code path when
				// a team is added as an initial team
				int addedTeams = self->addTeamsBestOf(teamsToBuild, desiredTeams, maxTeams);

				if (addedTeams <= 0 && self->teamCount() == 0) {
					TraceEvent(SevWarn, "NoTeamAfterBuildTeam", self->distributorId)
					    .detail("ServerTeamNum", self->teamCount())
					    .detail("Debug", "Check information below");
					// Debug: set true for traceAllInfo() to print out more information
					self->traceAllInfo();
				}
			} else {
				int totalHealthyMachineCount = self->calculateHealthyMachineCount();

				int desiredMachineTeams = SERVER_KNOBS->DESIRED_TEAMS_PER_SERVER * totalHealthyMachineCount;
				int maxMachineTeams = SERVER_KNOBS->MAX_TEAMS_PER_SERVER * totalHealthyMachineCount;
				int healthyMachineTeamCount = self->getHealthyMachineTeamCount();

				auto [minTeamsOnServer, maxTeamsOnServer] = self->calculateMinMaxServerTeamsOnServer();
				auto [minMachineTeamsOnMachine, maxMachineTeamsOnMachine] =
				    self->calculateMinMaxMachineTeamsOnMachine();

				TraceEvent("TeamCollectionInfo", self->distributorId)
				    .detail("Primary", self->primary)
				    .detail("AddedTeams", 0)
				    .detail("TeamsToBuild", teamsToBuild)
				    .detail("CurrentServerTeams", self->teamCount())
				    .detail("DesiredTeams", desiredTeams)
				    .detail("MaxTeams", maxTeams)
				    .detail("StorageTeamSize", self->configuration.storageTeamSize)
				    .detail("CurrentMachineTeams", self->machineTeams.size())
				    .detail("CurrentHealthyMachineTeams", healthyMachineTeamCount)
				    .detail("DesiredMachineTeams", desiredMachineTeams)
				    .detail("MaxMachineTeams", maxMachineTeams)
				    .detail("TotalHealthyMachines", totalHealthyMachineCount)
				    .detail("MinTeamsOnServer", minTeamsOnServer)
				    .detail("MaxTeamsOnServer", maxTeamsOnServer)
				    .detail("MinMachineTeamsOnMachine", maxMachineTeamsOnMachine)
				    .detail("MaxMachineTeamsOnMachine", minMachineTeamsOnMachine)
				    .detail("DoBuildTeams", self->doBuildTeams)
				    .trackLatest(self->teamCollectionInfoEventHolder->trackingKey);
			}
		} else {
			self->lastBuildTeamsFailed = true;
		}

		self->evaluateTeamQuality();

		// Building teams can cause servers to become undesired, which can make teams unhealthy.
		// Let all of these changes get worked out before responding to the get team request
		wait(delay(0, TaskPriority::DataDistributionLaunch));

		return Void();
	}

	// Track a team and issue RelocateShards when the level of degradation changes
	// A badTeam can be unhealthy or just a redundantTeam removed by machineTeamRemover() or serverTeamRemover()
	ACTOR static Future<Void> teamTracker(DDTeamCollection* self,
	                                      Reference<TCTeamInfo> team,
	                                      IsBadTeam badTeam,
	                                      IsRedundantTeam redundantTeam) {
		state int lastServersLeft = team->size();
		state bool lastAnyUndesired = false;
		state bool lastAnyWigglingServer = false;
		state bool logTeamEvents =
		    g_network->isSimulated() || !badTeam || team->size() <= self->configuration.storageTeamSize;
		state bool lastReady = false;
		state bool lastHealthy;
		state bool lastOptimal;
		state bool lastWrongConfiguration = team->isWrongConfiguration();

		state bool lastZeroHealthy = self->zeroHealthyTeams->get();
		state bool firstCheck = true;

		state Future<Void> zeroServerLeftLogger;

		if (logTeamEvents) {
			TraceEvent("ServerTeamTrackerStarting", self->distributorId)
			    .detail("Reason", "Initial wait complete (sc)")
			    .detail("ServerTeam", team->getDesc());
		}
		self->priority_teams[team->getPriority()]++;

		try {
			loop {
				if (logTeamEvents) {
					TraceEvent("ServerTeamHealthChangeDetected", self->distributorId)
					    .detail("ServerTeam", team->getDesc())
					    .detail("Primary", self->primary)
					    .detail("IsReady", self->initialFailureReactionDelay.isReady());
					self->traceTeamCollectionInfo();
				}

				// Check if the number of degraded machines has changed
				state std::vector<Future<Void>> change;
				bool anyUndesired = false;
				bool anyWrongConfiguration = false;
				bool anyWigglingServer = false;
				int serversLeft = 0, serverUndesired = 0, serverWrongConf = 0, serverWiggling = 0;

				for (const UID& uid : team->getServerIDs()) {
					change.push_back(self->server_status.onChange(uid));
					auto& status = self->server_status.get(uid);
					if (!status.isFailed) {
						serversLeft++;
					}
					if (status.isUndesired) {
						anyUndesired = true;
						serverUndesired++;
					}
					if (status.isWrongConfiguration) {
						anyWrongConfiguration = true;
						serverWrongConf++;
					}
					if (status.isWiggling) {
						anyWigglingServer = true;
						serverWiggling++;
					}
				}

				if (serversLeft == 0) {
					logTeamEvents = true;
				}

				// Failed server should not trigger DD if SS failures are set to be ignored
				if (!badTeam && self->healthyZone.get().present() &&
				    (self->healthyZone.get().get() == ignoreSSFailuresZoneString)) {
					ASSERT_WE_THINK(serversLeft == self->configuration.storageTeamSize);
				}

				if (!self->initialFailureReactionDelay.isReady()) {
					change.push_back(self->initialFailureReactionDelay);
				}
				change.push_back(self->zeroHealthyTeams->onChange());

				bool healthy = !badTeam && !anyUndesired && serversLeft == self->configuration.storageTeamSize;
				team->setHealthy(healthy); // Unhealthy teams won't be chosen by bestTeam
				bool optimal = team->isOptimal() && healthy;
				bool containsFailed = self->teamContainsFailedServer(team);
				bool recheck = !healthy && (lastReady != self->initialFailureReactionDelay.isReady() ||
				                            (lastZeroHealthy && !self->zeroHealthyTeams->get()) || containsFailed);

				TraceEvent(SevVerbose, "TeamHealthChangeDetected", self->distributorId)
				    .detail("Team", team->getDesc())
				    .detail("ServersLeft", serversLeft)
				    .detail("LastServersLeft", lastServersLeft)
				    .detail("AnyUndesired", anyUndesired)
				    .detail("LastAnyUndesired", lastAnyUndesired)
				    .detail("AnyWrongConfiguration", anyWrongConfiguration)
				    .detail("LastWrongConfiguration", lastWrongConfiguration)
				    .detail("ContainsWigglingServer", anyWigglingServer)
				    .detail("Recheck", recheck)
				    .detail("BadTeam", badTeam)
				    .detail("LastZeroHealthy", lastZeroHealthy)
				    .detail("ZeroHealthyTeam", self->zeroHealthyTeams->get());

				lastReady = self->initialFailureReactionDelay.isReady();
				lastZeroHealthy = self->zeroHealthyTeams->get();

				if (firstCheck) {
					firstCheck = false;
					if (healthy) {
						self->healthyTeamCount++;
						self->zeroHealthyTeams->set(false);
					}
					lastHealthy = healthy;

					if (optimal) {
						self->optimalTeamCount++;
						self->zeroOptimalTeams.set(false);
					}
					lastOptimal = optimal;
				}

				if (serversLeft != lastServersLeft || anyUndesired != lastAnyUndesired ||
				    anyWrongConfiguration != lastWrongConfiguration || anyWigglingServer != lastAnyWigglingServer ||
				    recheck) { // NOTE: do not check wrongSize
					if (logTeamEvents) {
						TraceEvent("ServerTeamHealthChanged", self->distributorId)
						    .detail("ServerTeam", team->getDesc())
						    .detail("ServersLeft", serversLeft)
						    .detail("LastServersLeft", lastServersLeft)
						    .detail("ContainsUndesiredServer", anyUndesired)
						    .detail("ContainsWigglingServer", anyWigglingServer)
						    .detail("HealthyTeamsCount", self->healthyTeamCount)
						    .detail("IsWrongConfiguration", anyWrongConfiguration);
					}

					team->setWrongConfiguration(anyWrongConfiguration);

					if (optimal != lastOptimal) {
						lastOptimal = optimal;
						self->optimalTeamCount += optimal ? 1 : -1;

						ASSERT_GE(self->optimalTeamCount, 0);
						self->zeroOptimalTeams.set(self->optimalTeamCount == 0);
					}

					if (lastHealthy != healthy) {
						lastHealthy = healthy;
						// Update healthy team count when the team healthy changes
						self->healthyTeamCount += healthy ? 1 : -1;

						ASSERT_GE(self->healthyTeamCount, 0);
						self->zeroHealthyTeams->set(self->healthyTeamCount == 0);

						if (self->healthyTeamCount == 0) {
							TraceEvent(SevWarn, "ZeroServerTeamsHealthySignalling", self->distributorId)
							    .detail("SignallingTeam", team->getDesc())
							    .detail("Primary", self->primary);
						}

						if (logTeamEvents) {
							TraceEvent("ServerTeamHealthDifference", self->distributorId)
							    .detail("ServerTeam", team->getDesc())
							    .detail("LastOptimal", lastOptimal)
							    .detail("LastHealthy", lastHealthy)
							    .detail("Optimal", optimal)
							    .detail("OptimalTeamCount", self->optimalTeamCount);
						}
					}

					lastServersLeft = serversLeft;
					lastAnyUndesired = anyUndesired;
					lastWrongConfiguration = anyWrongConfiguration;
					lastAnyWigglingServer = anyWigglingServer;

					state int lastPriority = team->getPriority();
					if (team->size() == 0) {
						team->setPriority(SERVER_KNOBS->PRIORITY_POPULATE_REGION);
					} else if (serversLeft < self->configuration.storageTeamSize) {
						if (serversLeft == 0)
							team->setPriority(SERVER_KNOBS->PRIORITY_TEAM_0_LEFT);
						else if (serversLeft == 1)
							team->setPriority(SERVER_KNOBS->PRIORITY_TEAM_1_LEFT);
						else if (serversLeft == 2)
							team->setPriority(SERVER_KNOBS->PRIORITY_TEAM_2_LEFT);
						else
							team->setPriority(SERVER_KNOBS->PRIORITY_TEAM_UNHEALTHY);
					} else if (!badTeam && anyWigglingServer && serverWiggling == serverWrongConf &&
					           serverWiggling == serverUndesired) {
						// the wrong configured and undesired server is the wiggling server
						team->setPriority(SERVER_KNOBS->PRIORITY_PERPETUAL_STORAGE_WIGGLE);

					} else if (badTeam || anyWrongConfiguration) {
						if (redundantTeam) {
							team->setPriority(SERVER_KNOBS->PRIORITY_TEAM_REDUNDANT);
						} else {
							team->setPriority(SERVER_KNOBS->PRIORITY_TEAM_UNHEALTHY);
						}
					} else if (anyUndesired) {
						team->setPriority(SERVER_KNOBS->PRIORITY_TEAM_CONTAINS_UNDESIRED_SERVER);
					} else {
						team->setPriority(SERVER_KNOBS->PRIORITY_TEAM_HEALTHY);
					}

					if (lastPriority != team->getPriority()) {
						self->priority_teams[lastPriority]--;
						self->priority_teams[team->getPriority()]++;
						if (lastPriority == SERVER_KNOBS->PRIORITY_TEAM_0_LEFT &&
						    team->getPriority() < SERVER_KNOBS->PRIORITY_TEAM_0_LEFT) {
							zeroServerLeftLogger = Void();
						}
						if (logTeamEvents) {
							int dataLoss = team->getPriority() == SERVER_KNOBS->PRIORITY_TEAM_0_LEFT;
							Severity severity = dataLoss ? SevWarnAlways : SevInfo;
							TraceEvent(severity, "ServerTeamPriorityChange", self->distributorId)
							    .detail("Priority", team->getPriority())
							    .detail("Info", team->getDesc())
							    .detail("ZeroHealthyServerTeams", self->zeroHealthyTeams->get())
							    .detail("Hint",
							            severity == SevWarnAlways ? "No replicas remain of some data"
							                                      : "The priority of this team changed");
							if (team->getPriority() == SERVER_KNOBS->PRIORITY_TEAM_0_LEFT) {
								// 0 servers left in this team, data might be lost.
								zeroServerLeftLogger = zeroServerLeftLoggerActor(self, team);
							}
						}
					}

					lastZeroHealthy = self->zeroHealthyTeams
					                      ->get(); // set this again in case it changed from this teams health changing
					if ((self->initialFailureReactionDelay.isReady() && !self->zeroHealthyTeams->get()) ||
					    containsFailed) {

						std::vector<KeyRange> shards = self->shardsAffectedByTeamFailure->getShardsFor(
						    ShardsAffectedByTeamFailure::Team(team->getServerIDs(), self->primary));

						TraceEvent(SevVerbose, "ServerTeamRelocatingShards", self->distributorId)
						    .detail("Info", team->getDesc())
						    .detail("TeamID", team->getTeamID())
						    .detail("Shards", shards.size());

						for (int i = 0; i < shards.size(); i++) {
							// Make it high priority to move keys off failed server or else RelocateShards may never be
							// addressed
							int maxPriority = containsFailed ? SERVER_KNOBS->PRIORITY_TEAM_FAILED : team->getPriority();
							// The shard split/merge and DD rebooting may make a shard mapped to multiple teams,
							// so we need to recalculate the shard's priority
							if (maxPriority < SERVER_KNOBS->PRIORITY_TEAM_FAILED) {
								std::pair<std::vector<ShardsAffectedByTeamFailure::Team>,
								          std::vector<ShardsAffectedByTeamFailure::Team>>
								    teams = self->shardsAffectedByTeamFailure->getTeamsFor(shards[i]);
								for (int j = 0; j < teams.first.size() + teams.second.size(); j++) {
									// t is the team in primary DC or the remote DC
									auto& t =
									    j < teams.first.size() ? teams.first[j] : teams.second[j - teams.first.size()];
									if (!t.servers.size()) {
										maxPriority = std::max(maxPriority, SERVER_KNOBS->PRIORITY_POPULATE_REGION);
										break;
									}

									auto tc = self->teamCollections[t.primary ? 0 : 1];
									if (tc == nullptr) {
										// teamTracker only works when all teamCollections are valid.
										// Always check if all teamCollections are valid, and throw error if any
										// teamCollection has been destructed, because the teamTracker can be triggered
										// after a DDTeamCollection was destroyed and before the other DDTeamCollection
										// is destroyed. Do not throw actor_cancelled() because flow treat it
										// differently.
										throw dd_cancelled();
									}
									ASSERT_EQ(tc->primary, t.primary);
									// tc->traceAllInfo();
									if (tc->server_info.count(t.servers[0])) {
										auto& info = tc->server_info[t.servers[0]];

										bool found = false;
										for (int k = 0; k < info->getTeams().size(); k++) {
											if (info->getTeams()[k]->getServerIDs() == t.servers) {
												maxPriority = std::max(maxPriority, info->getTeams()[k]->getPriority());
												found = true;

												break;
											}
										}

										// If we cannot find the team, it could be a bad team so assume unhealthy
										// priority
										if (!found) {
											// If the input team (in function parameters) is a redundant team, found
											// will be false We want to differentiate the redundant_team from
											// unhealthy_team in terms of relocate priority
											maxPriority =
											    std::max<int>(maxPriority,
											                  redundantTeam ? SERVER_KNOBS->PRIORITY_TEAM_REDUNDANT
											                                : SERVER_KNOBS->PRIORITY_TEAM_UNHEALTHY);
										}
									} else {
										CODE_PROBE(true,
										           "A removed server is still associated with a team in "
										           "ShardsAffectedByTeamFailure");
									}
								}
							}

							RelocateShard rs;
							rs.keys = shards[i];
							rs.priority = maxPriority;

							self->output.send(rs);
							TraceEvent("SendRelocateToDDQueue", self->distributorId)
							    .suppressFor(1.0)
							    .detail("ServerPrimary", self->primary)
							    .detail("ServerTeam", team->getDesc())
							    .detail("KeyBegin", rs.keys.begin)
							    .detail("KeyEnd", rs.keys.end)
							    .detail("Priority", rs.priority)
							    .detail("ServerTeamFailedMachines", team->size() - serversLeft)
							    .detail("ServerTeamOKMachines", serversLeft);
						}
					} else {
						if (logTeamEvents) {
							TraceEvent("ServerTeamHealthNotReady", self->distributorId)
							    .detail("HealthyServerTeamCount", self->healthyTeamCount)
							    .detail("ServerTeamID", team->getTeamID());
						}
					}
				}

				// Wait for any of the machines to change status
				wait(quorum(change, 1));
				wait(yield());
			}
		} catch (Error& e) {
			if (logTeamEvents) {
				TraceEvent("TeamTrackerStopping", self->distributorId)
				    .errorUnsuppressed(e)
				    .detail("ServerPrimary", self->primary)
				    .detail("Team", team->getDesc())
				    .detail("Priority", team->getPriority());
			}
			self->priority_teams[team->getPriority()]--;
			if (team->isHealthy()) {
				self->healthyTeamCount--;
				ASSERT_GE(self->healthyTeamCount, 0);

				if (self->healthyTeamCount == 0) {
					TraceEvent(SevWarn, "ZeroTeamsHealthySignalling", self->distributorId)
					    .detail("ServerPrimary", self->primary)
					    .detail("SignallingServerTeam", team->getDesc());
					self->zeroHealthyTeams->set(true);
				}
			}
			if (lastOptimal) {
				self->optimalTeamCount--;
				ASSERT_GE(self->optimalTeamCount, 0);
				self->zeroOptimalTeams.set(self->optimalTeamCount == 0);
			}
			throw;
		}
	}

	ACTOR static Future<Void> storageServerTracker(
	    DDTeamCollection* self,
	    Database cx,
	    TCServerInfo* server, // This actor is owned by this TCServerInfo, point to server_info[id]
	    Promise<Void> errorOut,
	    Version addedVersion,
	    const DDEnabledState* ddEnabledState,
	    bool isTss) {
		state Future<Void> failureTracker;
		state ServerStatus status(false, false, false, server->getLastKnownInterface().locality);
		state bool lastIsUnhealthy = false;
		state Future<Void> metricsTracker = server->serverMetricsPolling();

		state Future<std::pair<StorageServerInterface, ProcessClass>> interfaceChanged = server->onInterfaceChanged;
		state bool hasWrongDC = !self->isCorrectDC(*server);
		state bool hasInvalidLocality =
		    !self->isValidLocality(self->configuration.storagePolicy, server->getLastKnownInterface().locality);
		state int targetTeamNumPerServer =
		    (SERVER_KNOBS->DESIRED_TEAMS_PER_SERVER * (self->configuration.storageTeamSize + 1)) / 2;
		state Future<Void> storageMetadataTracker = self->updateStorageMetadata(server, isTss);
		try {
			loop {
				status.isUndesired = !self->disableFailingLaggingServers.get() && server->ssVersionTooFarBehind.get();
				status.isWrongConfiguration = false;
				status.isWiggling = false;
				hasWrongDC = !self->isCorrectDC(*server);
				hasInvalidLocality =
				    !self->isValidLocality(self->configuration.storagePolicy, server->getLastKnownInterface().locality);

				// If there is any other server on this exact NetworkAddress, this server is undesired and will
				// eventually be eliminated. This samAddress checking must be redo whenever the server's state (e.g.,
				// storeType, dcLocation, interface) is changed.
				state std::vector<Future<Void>> otherChanges;
				std::vector<Promise<Void>> wakeUpTrackers;
				for (const auto& i : self->server_and_tss_info) {
					if (i.second.getPtr() != server &&
					    i.second->getLastKnownInterface().address() == server->getLastKnownInterface().address()) {
						auto& statusInfo = self->server_status.get(i.first);
						TraceEvent("SameAddress", self->distributorId)
						    .detail("Failed", statusInfo.isFailed)
						    .detail("Undesired", statusInfo.isUndesired)
						    .detail("Server", server->getId())
						    .detail("OtherServer", i.second->getId())
						    .detail("Address", server->getLastKnownInterface().address())
						    .detail("NumShards", self->shardsAffectedByTeamFailure->getNumberOfShards(server->getId()))
						    .detail("OtherNumShards",
						            self->shardsAffectedByTeamFailure->getNumberOfShards(i.second->getId()))
						    .detail("OtherHealthy", !self->server_status.get(i.second->getId()).isUnhealthy());
						// wait for the server's ip to be changed
						otherChanges.push_back(self->server_status.onChange(i.second->getId()));
						if (!self->server_status.get(i.second->getId()).isUnhealthy()) {
							if (self->shardsAffectedByTeamFailure->getNumberOfShards(i.second->getId()) >=
							    self->shardsAffectedByTeamFailure->getNumberOfShards(server->getId())) {
								TraceEvent(SevWarn, "UndesiredStorageServer", self->distributorId)
								    .detail("Server", server->getId())
								    .detail("Address", server->getLastKnownInterface().address())
								    .detail("OtherServer", i.second->getId())
								    .detail("NumShards",
								            self->shardsAffectedByTeamFailure->getNumberOfShards(server->getId()))
								    .detail("OtherNumShards",
								            self->shardsAffectedByTeamFailure->getNumberOfShards(i.second->getId()));

								status.isUndesired = true;
							} else
								wakeUpTrackers.push_back(i.second->wakeUpTracker);
						}
					}
				}

				for (auto& p : wakeUpTrackers) {
					if (!p.isSet())
						p.send(Void());
				}

				if (server->getLastKnownClass().machineClassFitness(ProcessClass::Storage) > ProcessClass::UnsetFit) {
					// NOTE: Should not use self->healthyTeamCount > 0 in if statement, which will cause status bouncing
					// between healthy and unhealthy and result in OOM (See PR#2228).

					if (self->optimalTeamCount > 0) {
						TraceEvent(SevWarn, "UndesiredStorageServer", self->distributorId)
						    .detail("Server", server->getId())
						    .detail("OptimalTeamCount", self->optimalTeamCount)
						    .detail("Fitness", server->getLastKnownClass().machineClassFitness(ProcessClass::Storage));
						status.isUndesired = true;
					}
					otherChanges.push_back(self->zeroOptimalTeams.onChange());
				}

				// If this storage server has the wrong key-value store type, then mark it undesired so it will be
				// replaced with a server having the correct type
				if (hasWrongDC || hasInvalidLocality) {
					TraceEvent(SevWarn, "UndesiredDCOrLocality", self->distributorId)
					    .detail("Server", server->getId())
					    .detail("WrongDC", hasWrongDC)
					    .detail("InvalidLocality", hasInvalidLocality);
					status.isUndesired = true;
					status.isWrongConfiguration = true;
				}
				if (server->wrongStoreTypeToRemove.get()) {
					TraceEvent(SevWarn, "WrongStoreTypeToRemove", self->distributorId)
					    .detail("Server", server->getId())
					    .detail("StoreType", "?");
					status.isUndesired = true;
					status.isWrongConfiguration = true;
				}

				// An invalid wiggle server should set itself the right status. Otherwise, it cannot be re-included by
				// wiggler.
				auto invalidWiggleServer =
				    [](const AddressExclusion& addr, const DDTeamCollection* tc, const TCServerInfo* server) {
					    return !tc->wigglingId.present() || server->getId() != tc->wigglingId.get();
				    };
				// If the storage server is in the excluded servers list, it is undesired
				NetworkAddress a = server->getLastKnownInterface().address();
				AddressExclusion worstAddr(a.ip, a.port);
				DDTeamCollection::Status worstStatus = self->excludedServers.get(worstAddr);

				if (worstStatus == DDTeamCollection::Status::WIGGLING && invalidWiggleServer(worstAddr, self, server)) {
					TraceEvent(SevInfo, "InvalidWiggleServer", self->distributorId)
					    .detail("Address", worstAddr.toString())
					    .detail("ServerId", server->getId())
					    .detail("WigglingId", self->wigglingId.present() ? self->wigglingId.get().toString() : "");
					worstStatus = DDTeamCollection::Status::NONE;
				}
				otherChanges.push_back(self->excludedServers.onChange(worstAddr));

				for (int i = 0; i < 3; i++) {
					if (i > 0 && !server->getLastKnownInterface().secondaryAddress().present()) {
						break;
					}
					AddressExclusion testAddr;
					if (i == 0)
						testAddr = AddressExclusion(a.ip);
					else if (i == 1)
						testAddr = AddressExclusion(server->getLastKnownInterface().secondaryAddress().get().ip,
						                            server->getLastKnownInterface().secondaryAddress().get().port);
					else if (i == 2)
						testAddr = AddressExclusion(server->getLastKnownInterface().secondaryAddress().get().ip);
					DDTeamCollection::Status testStatus = self->excludedServers.get(testAddr);

					if (testStatus == DDTeamCollection::Status::WIGGLING &&
					    invalidWiggleServer(testAddr, self, server)) {
						TraceEvent(SevInfo, "InvalidWiggleServer", self->distributorId)
						    .detail("Address", worstAddr.toString())
						    .detail("ServerId", server->getId())
						    .detail("WigglingId", self->wigglingId.present() ? self->wigglingId.get().toString() : "");
						testStatus = DDTeamCollection::Status::NONE;
					}

					if (testStatus > worstStatus) {
						worstStatus = testStatus;
						worstAddr = testAddr;
					}
					otherChanges.push_back(self->excludedServers.onChange(testAddr));
				}

				if (worstStatus != DDTeamCollection::Status::NONE) {
					TraceEvent(SevWarn, "UndesiredStorageServer", self->distributorId)
					    .detail("Server", server->getId())
					    .detail("Excluded", worstAddr.toString());
					status.isUndesired = true;
					status.isWrongConfiguration = true;

					if (worstStatus == DDTeamCollection::Status::WIGGLING && !isTss) {
						status.isWiggling = true;
						TraceEvent("PerpetualStorageWiggleSS", self->distributorId)
						    .detail("Primary", self->primary)
						    .detail("Server", server->getId())
						    .detail("ProcessId", server->getLastKnownInterface().locality.processId())
						    .detail("Address", worstAddr.toString());
					} else if (worstStatus == DDTeamCollection::Status::FAILED && !isTss) {
						TraceEvent(SevWarn, "FailedServerRemoveKeys", self->distributorId)
						    .detail("Server", server->getId())
						    .detail("Excluded", worstAddr.toString());
						wait(delay(0.0)); // Do not throw an error while still inside trackExcludedServers
						while (!ddEnabledState->isDDEnabled()) {
							wait(delay(1.0));
						}
						if (self->removeFailedServer.canBeSet()) {
							self->removeFailedServer.send(server->getId());
						}
						throw movekeys_conflict();
					}
				}

				failureTracker = storageServerFailureTracker(self, server, cx, &status, addedVersion);
				// We need to recruit new storage servers if the key value store type has changed
				if (hasWrongDC || hasInvalidLocality || server->wrongStoreTypeToRemove.get()) {
					self->restartRecruiting.trigger();
				}

				if (lastIsUnhealthy && !status.isUnhealthy() && !isTss &&
				    (server->getTeams().size() < targetTeamNumPerServer || self->lastBuildTeamsFailed)) {
					self->doBuildTeams = true;
					self->restartTeamBuilder
					    .trigger(); // This does not trigger building teams if there exist healthy teams
				}
				lastIsUnhealthy = status.isUnhealthy();

				state bool recordTeamCollectionInfo = false;
				choose {
					when(wait(failureTracker || server->onTSSPairRemoved || server->killTss.getFuture())) {
						// The server is failed AND all data has been removed from it, so permanently remove it.
						TraceEvent("StatusMapChange", self->distributorId)
						    .detail("ServerID", server->getId())
						    .detail("Status", "Removing");

						if (server->updated.canBeSet()) {
							server->updated.send(Void());
						}

						// Remove server from FF/serverList
						storageMetadataTracker.cancel();
						wait(removeStorageServer(cx,
						                         server->getId(),
						                         server->getLastKnownInterface().tssPairID,
						                         self->lock,
						                         ddEnabledState));

						TraceEvent("StatusMapChange", self->distributorId)
						    .detail("ServerID", server->getId())
						    .detail("Status", "Removed");
						// Sets removeSignal (alerting dataDistributionTeamCollection to remove the storage server from
						// its own data structures)
						server->removed.send(Void());
						if (isTss) {
							self->removedTSS.send(server->getId());
						} else {
							self->removedServers.send(server->getId());
						}
						return Void();
					}
					when(std::pair<StorageServerInterface, ProcessClass> newInterface = wait(interfaceChanged)) {
						auto const& lastKnownInterface = server->getLastKnownInterface();
						bool restartRecruiting = newInterface.first.waitFailure.getEndpoint().getPrimaryAddress() !=
						                         lastKnownInterface.waitFailure.getEndpoint().getPrimaryAddress();
						bool localityChanged = lastKnownInterface.locality != newInterface.first.locality;
						bool machineLocalityChanged =
						    lastKnownInterface.locality.zoneId().get() != newInterface.first.locality.zoneId().get();
						TraceEvent("StorageServerInterfaceChanged", self->distributorId)
						    .detail("ServerID", server->getId())
						    .detail("NewWaitFailureToken", newInterface.first.waitFailure.getEndpoint().token)
						    .detail("OldWaitFailureToken", lastKnownInterface.waitFailure.getEndpoint().token)
						    .detail("LocalityChanged", localityChanged)
						    .detail("MachineLocalityChanged", machineLocalityChanged);

						server->updateLastKnown(newInterface.first, newInterface.second);
						if (localityChanged && !isTss) {
							CODE_PROBE(true, "Server locality changed");

							// The locality change of a server will affect machine teams related to the server if
							// the server's machine locality is changed
							if (machineLocalityChanged) {
								// First handle the impact on the machine of the server on the old locality
								Reference<TCMachineInfo> machine = server->machine;
								ASSERT_GE(machine->serversOnMachine.size(), 1);
								if (machine->serversOnMachine.size() == 1) {
									// When server is the last server on the machine,
									// remove the machine and the related machine team
									self->removeMachine(machine);
									server->machine = Reference<TCMachineInfo>();
								} else {
									// we remove the server from the machine, and
									// update locality entry for the machine and the global machineLocalityMap
									int serverIndex = -1;
									for (int i = 0; i < machine->serversOnMachine.size(); ++i) {
										if (machine->serversOnMachine[i].getPtr() == server) {
											// NOTE: now the machine's locality is wrong. Need update it whenever uses
											// it.
											serverIndex = i;
											machine->serversOnMachine[i] = machine->serversOnMachine.back();
											machine->serversOnMachine.pop_back();
											break; // Invariant: server only appear on the machine once
										}
									}
									ASSERT(serverIndex != -1);
									// NOTE: we do not update the machine's locality map even when
									// its representative server is changed.
								}

								// Second handle the impact on the destination machine where the server's new locality
								// is; If the destination machine is new, create one; otherwise, add server to an
								// existing one Update server's machine reference to the destination machine
								Reference<TCMachineInfo> destMachine =
								    self->checkAndCreateMachine(self->server_info[server->getId()]);
								ASSERT(destMachine.isValid());
							}

							// Ensure the server's server team belong to a machine team, and
							// Get the newBadTeams due to the locality change
							std::vector<Reference<TCTeamInfo>> newBadTeams;
							for (auto& serverTeam : server->getTeams()) {
								if (!self->satisfiesPolicy(serverTeam->getServers())) {
									newBadTeams.push_back(serverTeam);
									continue;
								}
								if (machineLocalityChanged) {
									Reference<TCMachineTeamInfo> machineTeam =
									    self->checkAndCreateMachineTeam(serverTeam);
									ASSERT(machineTeam.isValid());
									serverTeam->machineTeam = machineTeam;
								}
							}

							server->updateInDesiredDC(self->includedDCs);
							self->resetLocalitySet();

							bool addedNewBadTeam = false;
							for (auto it : newBadTeams) {
								if (self->removeTeam(it)) {
									self->addTeam(it->getServers(), IsInitialTeam::True);
									addedNewBadTeam = true;
								}
							}
							if (addedNewBadTeam && self->badTeamRemover.isReady()) {
								CODE_PROBE(true, "Server locality change created bad teams");
								self->doBuildTeams = true;
								self->badTeamRemover = removeBadTeams(self);
								self->addActor.send(self->badTeamRemover);
								// The team number changes, so we need to update the team number info
								// self->traceTeamCollectionInfo();
								recordTeamCollectionInfo = true;
							}
							// The locality change of the server will invalid the server's old teams,
							// so we need to rebuild teams for the server
							self->doBuildTeams = true;
						}

						interfaceChanged = server->onInterfaceChanged;
						// Old failureTracker for the old interface will be actorCancelled since the handler of the old
						// actor now points to the new failure monitor actor.
						status = ServerStatus(status.isFailed,
						                      status.isUndesired,
						                      status.isWiggling,
						                      server->getLastKnownInterface().locality);

						// self->traceTeamCollectionInfo();
						recordTeamCollectionInfo = true;
						// Restart the storeTracker for the new interface. This will cancel the previous
						// keyValueStoreTypeTracker
						// storeTypeTracker = (isTss) ? Never() : keyValueStoreTypeTracker(self, server);
						storageMetadataTracker = self->updateStorageMetadata(server, isTss);
						hasWrongDC = !self->isCorrectDC(*server);
						hasInvalidLocality = !self->isValidLocality(self->configuration.storagePolicy,
						                                            server->getLastKnownInterface().locality);
						self->restartTeamBuilder.trigger();

						if (restartRecruiting)
							self->restartRecruiting.trigger();
					}
					when(wait(otherChanges.empty() ? Never() : quorum(otherChanges, 1))) {
						TraceEvent("SameAddressChangedStatus", self->distributorId).detail("ServerID", server->getId());
					}
					when(wait(server->wrongStoreTypeToRemove.onChange())) {
						TraceEvent("UndesiredStorageServerTriggered", self->distributorId)
						    .detail("Server", server->getId())
						    .detail("StoreType", server->getStoreType())
						    .detail("ConfigStoreType", self->configuration.storageServerStoreType)
						    .detail("WrongStoreTypeRemoved", server->wrongStoreTypeToRemove.get());
					}
					when(wait(server->wakeUpTracker.getFuture())) { server->wakeUpTracker = Promise<Void>(); }
					when(wait(storageMetadataTracker)) {}
					when(wait(server->ssVersionTooFarBehind.onChange())) {}
					when(wait(self->disableFailingLaggingServers.onChange())) {}
				}

				if (recordTeamCollectionInfo) {
					self->traceTeamCollectionInfo();
				}
			}
		} catch (Error& e) {
			state Error err = e;
			TraceEvent("StorageServerTrackerCancelled", self->distributorId)
			    .errorUnsuppressed(e)
			    .suppressFor(1.0)
			    .detail("Primary", self->primary)
			    .detail("Server", server->getId());
			if (e.code() != error_code_actor_cancelled && errorOut.canBeSet()) {
				errorOut.sendError(e);
				wait(delay(0)); // Check for cancellation, since errorOut.sendError(e) could delete self
			}
			throw err;
		}
	}

	ACTOR static Future<Void> removeWrongStoreType(DDTeamCollection* self) {
		// Wait for storage servers to initialize its storeType
		wait(delay(SERVER_KNOBS->DD_REMOVE_STORE_ENGINE_DELAY));

		state Future<Void> fisServerRemoved = Never();

		TraceEvent("WrongStoreTypeRemoverStart", self->distributorId).detail("Servers", self->server_info.size());
		loop {
			// Removing a server here when DD is not healthy may lead to rare failure scenarios, for example,
			// the server with wrong storeType is shutting down while this actor marks it as to-be-removed.
			// In addition, removing servers cause extra data movement, which should be done while a cluster is healthy
			wait(self->waitUntilHealthy());

			bool foundSSToRemove = false;

			for (auto& server : self->server_info) {
				// If this server isn't the right storage type and its wrong-type trigger has not yet been set
				// then set it if we're in aggressive mode and log its presence either way.
				if (!server.second->isCorrectStoreType(self->configuration.storageServerStoreType) &&
				    !server.second->wrongStoreTypeToRemove.get()) {
					// Server may be removed due to failure while the wrongStoreTypeToRemove is sent to the
					// storageServerTracker. This race may cause the server to be removed before react to
					// wrongStoreTypeToRemove
					if (self->configuration.storageMigrationType == StorageMigrationType::AGGRESSIVE) {
						// if the Storage Migration type is aggressive, let DD remove SS with wrong storage type
						server.second->wrongStoreTypeToRemove.set(true);
					}
					// Otherwise, wait Perpetual Wiggler to wiggle the SS with wrong storage type
					foundSSToRemove = true;
					TraceEvent("WrongStoreTypeRemover", self->distributorId)
					    .detail("Server", server.first)
					    .detail("StoreType", server.second->getStoreType())
					    .detail("ConfiguredStoreType", self->configuration.storageServerStoreType)
					    .detail("RemovingNow",
					            self->configuration.storageMigrationType == StorageMigrationType::AGGRESSIVE);
				}
			}

			// Stop if no incorrect storage types were found, or if we're not in aggressive mode and can't act on any
			// found. Aggressive mode is checked at this location so that in non-aggressive mode the loop will execute
			// once and log any incorrect storage types found.
			if (!foundSSToRemove || self->configuration.storageMigrationType != StorageMigrationType::AGGRESSIVE) {
				break;
			}
		}

		return Void();
	}

	// NOTE: this actor returns when the cluster is healthy and stable (no server is expected to be removed in a period)
	// processingWiggle and processingUnhealthy indicate that some servers are going to be removed.
	ACTOR static Future<Void> waitUntilHealthy(DDTeamCollection const* self, double extraDelay, WaitWiggle waitWiggle) {
		state int waitCount = 0;
		loop {
			while (self->zeroHealthyTeams->get() || self->processingUnhealthy->get() ||
			       (waitWiggle && self->processingWiggle->get())) {
				// processingUnhealthy: true when there exists data movement
				// processingWiggle: true when there exists data movement because we want to wiggle a SS
				TraceEvent("WaitUntilHealthyStalled", self->distributorId)
				    .detail("Primary", self->primary)
				    .detail("ZeroHealthy", self->zeroHealthyTeams->get())
				    .detail("ProcessingUnhealthy", self->processingUnhealthy->get())
				    .detail("ProcessingPerpetualWiggle", self->processingWiggle->get());
				wait(self->zeroHealthyTeams->onChange() || self->processingUnhealthy->onChange() ||
				     self->processingWiggle->onChange());
				waitCount = 0;
			}
			wait(delay(SERVER_KNOBS->DD_STALL_CHECK_DELAY,
			           TaskPriority::Low)); // After the team trackers wait on the initial failure reaction delay, they
			                                // yield. We want to make sure every tracker has had the opportunity to send
			                                // their relocations to the queue.
			if (!self->zeroHealthyTeams->get() && !self->processingUnhealthy->get() &&
			    (!waitWiggle || !self->processingWiggle->get())) {
				if (extraDelay <= 0.01 || waitCount >= 1) {
					// Return healthy if we do not need extraDelay or when DD are healthy in at least two consecutive
					// check
					return Void();
				} else {
					wait(delay(extraDelay, TaskPriority::Low));
					waitCount++;
				}
			}
		}
	}

	ACTOR static Future<Void> removeBadTeams(DDTeamCollection* self) {
		wait(self->initialFailureReactionDelay);
		wait(self->waitUntilHealthy());
		wait(self->addSubsetComplete.getFuture());
		TraceEvent("DDRemovingBadServerTeams", self->distributorId).detail("Primary", self->primary);
		for (auto it : self->badTeams) {
			it->tracker.cancel();
		}
		self->badTeams.clear();
		return Void();
	}

	ACTOR static Future<Void> zeroServerLeftLoggerActor(DDTeamCollection* self, Reference<TCTeamInfo> team) {
		wait(delay(SERVER_KNOBS->DD_TEAM_ZERO_SERVER_LEFT_LOG_DELAY));
		state std::vector<KeyRange> shards = self->shardsAffectedByTeamFailure->getShardsFor(
		    ShardsAffectedByTeamFailure::Team(team->getServerIDs(), self->primary));
		state std::vector<Future<StorageMetrics>> sizes;
		sizes.reserve(shards.size());

		for (auto const& shard : shards) {
			sizes.emplace_back(brokenPromiseToNever(self->getShardMetrics.getReply(GetMetricsRequest(shard))));
			TraceEvent(SevWarnAlways, "DDShardLost", self->distributorId)
			    .detail("ServerTeamID", team->getTeamID())
			    .detail("ShardBegin", shard.begin)
			    .detail("ShardEnd", shard.end);
		}

		wait(waitForAll(sizes));

		int64_t bytesLost = 0;
		for (auto const& size : sizes) {
			bytesLost += size.get().bytes;
		}

		TraceEvent(SevWarnAlways, "DDZeroServerLeftInTeam", self->distributorId)
		    .detail("Team", team->getDesc())
		    .detail("TotalBytesLost", bytesLost);

		return Void();
	}

	ACTOR static Future<Void> storageServerFailureTracker(DDTeamCollection* self,
	                                                      TCServerInfo* server,
	                                                      Database cx,
	                                                      ServerStatus* status,
	                                                      Version addedVersion) {
		state StorageServerInterface interf = server->getLastKnownInterface();
		state int targetTeamNumPerServer =
		    (SERVER_KNOBS->DESIRED_TEAMS_PER_SERVER * (self->configuration.storageTeamSize + 1)) / 2;
		loop {
			state bool inHealthyZone = false; // healthChanged actor will be Never() if this flag is true
			if (self->healthyZone.get().present()) {
				if (interf.locality.zoneId() == self->healthyZone.get()) {
					status->isFailed = false;
					inHealthyZone = true;
				} else if (self->healthyZone.get().get() == ignoreSSFailuresZoneString) {
					// Ignore all SS failures
					status->isFailed = false;
					inHealthyZone = true;
					TraceEvent("SSFailureTracker", self->distributorId)
					    .suppressFor(1.0)
					    .detail("IgnoredFailure", "BeforeChooseWhen")
					    .detail("ServerID", interf.id())
					    .detail("Status", status->toString());
				}
			}

			if (!interf.isTss()) {
				if (self->server_status.get(interf.id()).initialized) {
					bool unhealthy = self->server_status.get(interf.id()).isUnhealthy();
					if (unhealthy && !status->isUnhealthy()) {
						self->unhealthyServers--;
					}
					if (!unhealthy && status->isUnhealthy()) {
						self->unhealthyServers++;
					}
				} else if (status->isUnhealthy()) {
					self->unhealthyServers++;
				}
			}

			self->server_status.set(interf.id(), *status);
			if (status->isFailed) {
				self->restartRecruiting.trigger();
			}

			Future<Void> healthChanged = Never();
			if (status->isFailed) {
				ASSERT(!inHealthyZone);
				healthChanged = IFailureMonitor::failureMonitor().onStateEqual(interf.waitFailure.getEndpoint(),
				                                                               FailureStatus(false));
			} else if (!inHealthyZone) {
				healthChanged = waitFailureClientStrict(interf.waitFailure,
				                                        SERVER_KNOBS->DATA_DISTRIBUTION_FAILURE_REACTION_TIME,
				                                        TaskPriority::DataDistribution);
			}
			choose {
				when(wait(healthChanged)) {
					status->isFailed = !status->isFailed;
					if (status->isFailed && self->healthyZone.get().present()) {
						if (self->healthyZone.get().get() == ignoreSSFailuresZoneString) {
							// Ignore the failed storage server
							TraceEvent("SSFailureTracker", self->distributorId)
							    .detail("IgnoredFailure", "InsideChooseWhen")
							    .detail("ServerID", interf.id())
							    .detail("Status", status->toString());
							status->isFailed = false;
						} else if (self->clearHealthyZoneFuture.isReady()) {
							self->clearHealthyZoneFuture = clearHealthyZone(self->cx);
							TraceEvent("MaintenanceZoneCleared", self->distributorId).log();
							self->healthyZone.set(Optional<Key>());
						}
					}
					if (!status->isUnhealthy()) {
						// On server transistion from unhealthy -> healthy, trigger buildTeam check,
						// handles scenario when team building failed due to insufficient healthy servers.
						// Operaton cost is minimal if currentTeamCount == desiredTeamCount/maxTeamCount.
						self->doBuildTeams = true;
					}

					TraceEvent(SevDebug, "StatusMapChange", self->distributorId)
					    .detail("ServerID", interf.id())
					    .detail("Status", status->toString())
					    .detail(
					        "Available",
					        IFailureMonitor::failureMonitor().getState(interf.waitFailure.getEndpoint()).isAvailable());
				}
				when(wait(status->isUnhealthy() ? self->waitForAllDataRemoved(cx, interf.id(), addedVersion)
				                                : Never())) {
					break;
				}
				when(wait(self->healthyZone.onChange())) {}
			}
		}

		return Void(); // Don't ignore failures
	}

	ACTOR static Future<Void> waitForAllDataRemoved(DDTeamCollection const* teams,
	                                                Database cx,
	                                                UID serverID,
	                                                Version addedVersion) {
		state Reference<ReadYourWritesTransaction> tr = makeReference<ReadYourWritesTransaction>(cx);
		loop {
			try {
				tr->setOption(FDBTransactionOptions::PRIORITY_SYSTEM_IMMEDIATE);
				tr->setOption(FDBTransactionOptions::ACCESS_SYSTEM_KEYS);
				Version ver = wait(tr->getReadVersion());

				// we cannot remove a server immediately after adding it, because a perfectly timed cluster recovery
				// could cause us to not store the mutations sent to the short lived storage server.
				if (ver > addedVersion + SERVER_KNOBS->MAX_READ_TRANSACTION_LIFE_VERSIONS) {
					bool canRemove = wait(canRemoveStorageServer(tr, serverID));
					TraceEvent(SevVerbose, "WaitForAllDataRemoved")
					    .detail("Server", serverID)
					    .detail("CanRemove", canRemove)
					    .detail("Shards", teams->shardsAffectedByTeamFailure->getNumberOfShards(serverID));
					ASSERT_GE(teams->shardsAffectedByTeamFailure->getNumberOfShards(serverID), 0);
					if (canRemove && teams->shardsAffectedByTeamFailure->getNumberOfShards(serverID) == 0) {
						return Void();
					}
				}

				// Wait for any change to the serverKeys for this server
				wait(delay(SERVER_KNOBS->ALL_DATA_REMOVED_DELAY, TaskPriority::DataDistribution));
				tr->reset();
			} catch (Error& e) {
				wait(tr->onError(e));
			}
		}
	}

	ACTOR static Future<Void> machineTeamRemover(DDTeamCollection* self) {
		state int numMachineTeamRemoved = 0;
		loop {
			// In case the machineTeamRemover cause problems in production, we can disable it
			if (SERVER_KNOBS->TR_FLAG_DISABLE_MACHINE_TEAM_REMOVER) {
				return Void(); // Directly return Void()
			}

			// To avoid removing machine teams too fast, which is unlikely happen though
			wait(delay(SERVER_KNOBS->TR_REMOVE_MACHINE_TEAM_DELAY, TaskPriority::DataDistribution));

			wait(self->waitUntilHealthy(SERVER_KNOBS->TR_REMOVE_SERVER_TEAM_EXTRA_DELAY));

			// Wait for the badTeamRemover() to avoid the potential race between adding the bad team (add the team
			// tracker) and remove bad team (cancel the team tracker).
			wait(self->badTeamRemover);

			state int healthyMachineCount = self->calculateHealthyMachineCount();
			// Check if all machines are healthy, if not, we wait for 1 second and loop back.
			// Eventually, all machines will become healthy.
			if (healthyMachineCount != self->machine_info.size()) {
				continue;
			}

			// From this point, all machine teams and server teams should be healthy, because we wait above
			// until processingUnhealthy is done, and all machines are healthy

			// Sanity check all machine teams are healthy
			//		int currentHealthyMTCount = self->getHealthyMachineTeamCount();
			//		if (currentHealthyMTCount != self->machineTeams.size()) {
			//			TraceEvent(SevError, "InvalidAssumption")
			//			    .detail("HealthyMachineCount", healthyMachineCount)
			//			    .detail("Machines", self->machine_info.size())
			//			    .detail("CurrentHealthyMTCount", currentHealthyMTCount)
			//			    .detail("MachineTeams", self->machineTeams.size());
			//			self->traceAllInfo(true);
			//		}

			// In most cases, all machine teams should be healthy teams at this point.
			int desiredMachineTeams = SERVER_KNOBS->DESIRED_TEAMS_PER_SERVER * healthyMachineCount;
			int totalMTCount = self->machineTeams.size();
			// Pick the machine team to remove. After release-6.2 version,
			// we remove the machine team with most machine teams, the same logic as serverTeamRemover
			std::pair<Reference<TCMachineTeamInfo>, int> foundMTInfo =
			    SERVER_KNOBS->TR_FLAG_REMOVE_MT_WITH_MOST_TEAMS ? self->getMachineTeamWithMostMachineTeams()
			                                                    : self->getMachineTeamWithLeastProcessTeams();

			if (totalMTCount > desiredMachineTeams && foundMTInfo.first.isValid()) {
				Reference<TCMachineTeamInfo> mt = foundMTInfo.first;
				int minNumProcessTeams = foundMTInfo.second;
				ASSERT(mt.isValid());

				// Pick one process team, and mark it as a bad team
				// Remove the machine by removing its process team one by one
				Reference<TCTeamInfo> team;
				int teamIndex = 0;
				for (teamIndex = 0; teamIndex < mt->getServerTeams().size(); ++teamIndex) {
					team = mt->getServerTeams()[teamIndex];
					ASSERT(team->machineTeam->getMachineIDs() == mt->getMachineIDs()); // Sanity check

					// Check if a server will have 0 team after the team is removed
					for (auto& s : team->getServers()) {
						if (s->getTeams().size() == 0) {
							TraceEvent(SevError, "MachineTeamRemoverTooAggressive", self->distributorId)
							    .detail("Server", s->getId())
							    .detail("ServerTeam", team->getDesc());
							self->traceAllInfo(true);
						}
					}

					// The team will be marked as a bad team
					bool foundTeam = self->removeTeam(team);
					ASSERT(foundTeam);
					// removeTeam() has side effect of swapping the last element to the current pos
					// in the serverTeams vector in the machine team.
					--teamIndex;
					self->addTeam(team->getServers(), IsInitialTeam::True, IsRedundantTeam::True);
					CODE_PROBE(true, "Removed machine team");
				}

				self->doBuildTeams = true;

				if (self->badTeamRemover.isReady()) {
					self->badTeamRemover = removeBadTeams(self);
					self->addActor.send(self->badTeamRemover);
				}

				TraceEvent("MachineTeamRemover", self->distributorId)
				    .detail("MachineTeamIDToRemove", mt->id().shortString())
				    .detail("MachineTeamToRemove", mt->getMachineIDsStr())
				    .detail("NumProcessTeamsOnTheMachineTeam", minNumProcessTeams)
				    .detail("CurrentMachineTeams", self->machineTeams.size())
				    .detail("DesiredMachineTeams", desiredMachineTeams);

				// Remove the machine team
				bool foundRemovedMachineTeam = self->removeMachineTeam(mt);
				// When we remove the last server team on a machine team in removeTeam(), we also remove the machine
				// team This is needed for removeTeam() functoin. So here the removeMachineTeam() should not find the
				// machine team
				ASSERT(foundRemovedMachineTeam);
				numMachineTeamRemoved++;
			} else {
				if (numMachineTeamRemoved > 0) {
					// Only trace the information when we remove a machine team
					TraceEvent("MachineTeamRemoverDone", self->distributorId)
					    .detail("HealthyMachines", healthyMachineCount)
					    // .detail("CurrentHealthyMachineTeams", currentHealthyMTCount)
					    .detail("CurrentMachineTeams", self->machineTeams.size())
					    .detail("DesiredMachineTeams", desiredMachineTeams)
					    .detail("NumMachineTeamsRemoved", numMachineTeamRemoved);
					self->traceTeamCollectionInfo();
					numMachineTeamRemoved = 0; // Reset the counter to avoid keep printing the message
				}
			}
		}
	}

	ACTOR static Future<Void> serverTeamRemover(DDTeamCollection* self) {
		state int numServerTeamRemoved = 0;
		loop {
			// In case the serverTeamRemover cause problems in production, we can disable it
			if (SERVER_KNOBS->TR_FLAG_DISABLE_SERVER_TEAM_REMOVER) {
				return Void(); // Directly return Void()
			}

			double removeServerTeamDelay = SERVER_KNOBS->TR_REMOVE_SERVER_TEAM_DELAY;
			if (g_network->isSimulated()) {
				// Speed up the team remover in simulation; otherwise,
				// it may time out because we need to remove hundreds of teams
				removeServerTeamDelay = removeServerTeamDelay / 100;
			}
			// To avoid removing server teams too fast, which is unlikely happen though
			wait(delay(removeServerTeamDelay, TaskPriority::DataDistribution));

			if (SERVER_KNOBS->PERPETUAL_WIGGLE_DISABLE_REMOVER && self->pauseWiggle) {
				while (!self->pauseWiggle->get()) {
					wait(self->pauseWiggle->onChange());
				}
			} else {
				wait(self->waitUntilHealthy(SERVER_KNOBS->TR_REMOVE_SERVER_TEAM_EXTRA_DELAY));
			}
			// Wait for the badTeamRemover() to avoid the potential race between
			// adding the bad team (add the team tracker) and remove bad team (cancel the team tracker).
			wait(self->badTeamRemover);

			// From this point, all server teams should be healthy, because we wait above
			// until processingUnhealthy is done, and all machines are healthy
			int desiredServerTeams = SERVER_KNOBS->DESIRED_TEAMS_PER_SERVER * self->server_info.size();
			int totalSTCount = self->teamCount();
			// Pick the server team whose members are on the most number of server teams, and mark it undesired
			std::pair<Reference<TCTeamInfo>, int> foundSTInfo = self->getServerTeamWithMostProcessTeams();

			if (totalSTCount > desiredServerTeams && foundSTInfo.first.isValid()) {
				ASSERT(foundSTInfo.first.isValid());
				Reference<TCTeamInfo> st = foundSTInfo.first;
				int maxNumProcessTeams = foundSTInfo.second;
				ASSERT(st.isValid());
				// The team will be marked as a bad team

				bool foundTeam = self->removeTeam(st);
				ASSERT(foundTeam);
				self->addTeam(st->getServers(), IsInitialTeam::True, IsRedundantTeam::True);
				CODE_PROBE(true, "Marked team as a bad team");

				self->doBuildTeams = true;

				if (self->badTeamRemover.isReady()) {
					self->badTeamRemover = removeBadTeams(self);
					self->addActor.send(self->badTeamRemover);
				}

				TraceEvent("ServerTeamRemover", self->distributorId)
				    .detail("ServerTeamToRemove", st->getServerIDsStr())
				    .detail("ServerTeamID", st->getTeamID())
				    .detail("NumProcessTeamsOnTheServerTeam", maxNumProcessTeams)
				    .detail("CurrentServerTeams", self->teamCount())
				    .detail("DesiredServerTeams", desiredServerTeams);

				numServerTeamRemoved++;
			} else {
				if (numServerTeamRemoved > 0) {
					// Only trace the information when we remove a machine team
					TraceEvent("ServerTeamRemoverDone", self->distributorId)
					    .detail("CurrentServerTeams", self->teamCount())
					    .detail("DesiredServerTeams", desiredServerTeams)
					    .detail("NumServerTeamRemoved", numServerTeamRemoved);
					self->traceTeamCollectionInfo();
					numServerTeamRemoved = 0; // Reset the counter to avoid keep printing the message
				}
			}
		}
	}

	ACTOR static Future<Void> trackExcludedServers(DDTeamCollection* self) {
		// Fetch the list of excluded servers
		state ReadYourWritesTransaction tr(self->cx);
		loop {
			try {
				tr.setOption(FDBTransactionOptions::ACCESS_SYSTEM_KEYS);
				state Future<RangeResult> fresultsExclude = tr.getRange(excludedServersKeys, CLIENT_KNOBS->TOO_MANY);
				state Future<RangeResult> fresultsFailed = tr.getRange(failedServersKeys, CLIENT_KNOBS->TOO_MANY);
				state Future<RangeResult> flocalitiesExclude =
				    tr.getRange(excludedLocalityKeys, CLIENT_KNOBS->TOO_MANY);
				state Future<RangeResult> flocalitiesFailed = tr.getRange(failedLocalityKeys, CLIENT_KNOBS->TOO_MANY);
				state Future<std::vector<ProcessData>> fworkers = getWorkers(self->cx);
				wait(success(fresultsExclude) && success(fresultsFailed) && success(flocalitiesExclude) &&
				     success(flocalitiesFailed));

				state RangeResult excludedResults = fresultsExclude.get();
				ASSERT(!excludedResults.more && excludedResults.size() < CLIENT_KNOBS->TOO_MANY);

				state RangeResult failedResults = fresultsFailed.get();
				ASSERT(!failedResults.more && failedResults.size() < CLIENT_KNOBS->TOO_MANY);

				state RangeResult excludedLocalityResults = flocalitiesExclude.get();
				ASSERT(!excludedLocalityResults.more && excludedLocalityResults.size() < CLIENT_KNOBS->TOO_MANY);

				state RangeResult failedLocalityResults = flocalitiesFailed.get();
				ASSERT(!failedLocalityResults.more && failedLocalityResults.size() < CLIENT_KNOBS->TOO_MANY);

				state std::set<AddressExclusion> excluded;
				state std::set<AddressExclusion> failed;
				for (const auto& r : excludedResults) {
					AddressExclusion addr = decodeExcludedServersKey(r.key);
					if (addr.isValid()) {
						excluded.insert(addr);
					}
				}
				for (const auto& r : failedResults) {
					AddressExclusion addr = decodeFailedServersKey(r.key);
					if (addr.isValid()) {
						failed.insert(addr);
					}
				}

				wait(success(fworkers));
				std::vector<ProcessData> workers = fworkers.get();
				for (const auto& r : excludedLocalityResults) {
					std::string locality = decodeExcludedLocalityKey(r.key);
					std::set<AddressExclusion> localityExcludedAddresses = getAddressesByLocality(workers, locality);
					excluded.insert(localityExcludedAddresses.begin(), localityExcludedAddresses.end());
				}
				for (const auto& r : failedLocalityResults) {
					std::string locality = decodeFailedLocalityKey(r.key);
					std::set<AddressExclusion> localityFailedAddresses = getAddressesByLocality(workers, locality);
					failed.insert(localityFailedAddresses.begin(), localityFailedAddresses.end());
				}

				// Reset and reassign self->excludedServers based on excluded, but we only
				// want to trigger entries that are different
				// Do not retrigger and double-overwrite failed or wiggling servers
				auto old = self->excludedServers.getKeys();
				for (const auto& o : old) {
					if (!excluded.count(o) && !failed.count(o) &&
					    !(self->excludedServers.count(o) &&
					      self->excludedServers.get(o) == DDTeamCollection::Status::WIGGLING)) {
						self->excludedServers.set(o, DDTeamCollection::Status::NONE);
					}
				}
				for (const auto& n : excluded) {
					if (!failed.count(n)) {
						self->excludedServers.set(n, DDTeamCollection::Status::EXCLUDED);
					}
				}

				for (const auto& f : failed) {
					self->excludedServers.set(f, DDTeamCollection::Status::FAILED);
				}

				TraceEvent("DDExcludedServersChanged", self->distributorId)
				    .detail("AddressesExcluded", excludedResults.size())
				    .detail("AddressesFailed", failedResults.size())
				    .detail("LocalitiesExcluded", excludedLocalityResults.size())
				    .detail("LocalitiesFailed", failedLocalityResults.size());

				self->restartRecruiting.trigger();
				state Future<Void> watchFuture =
				    tr.watch(excludedServersVersionKey) || tr.watch(failedServersVersionKey) ||
				    tr.watch(excludedLocalityVersionKey) || tr.watch(failedLocalityVersionKey);
				wait(tr.commit());
				wait(watchFuture);
				tr.reset();
			} catch (Error& e) {
				wait(tr.onError(e));
			}
		}
	}

	ACTOR static Future<Void> updateNextWigglingStorageID(DDTeamCollection* teamCollection) {
		state Key writeKey =
		    perpetualStorageWiggleIDPrefix.withSuffix(teamCollection->primary ? "primary/"_sr : "remote/"_sr);
		state KeyBackedObjectMap<UID, StorageWiggleValue, decltype(IncludeVersion())> metadataMap(writeKey,
		                                                                                          IncludeVersion());
		state UID nextId = wait(teamCollection->getNextWigglingServerID());
		state StorageWiggleValue value(nextId);
		state Reference<ReadYourWritesTransaction> tr(new ReadYourWritesTransaction(teamCollection->cx));
		loop {
			// write the next server id
			try {
				tr->setOption(FDBTransactionOptions::ACCESS_SYSTEM_KEYS);
				metadataMap.set(tr, nextId, value);
				wait(tr->commit());
				break;
			} catch (Error& e) {
				wait(tr->onError(e));
			}
		}

		teamCollection->nextWiggleInfo.send(value);
		TraceEvent(SevDebug, "PerpetualStorageWiggleNextID", teamCollection->distributorId)
		    .detail("Primary", teamCollection->primary)
		    .detail("WriteID", nextId);

		return Void();
	}

	ACTOR static Future<Void> perpetualStorageWiggleIterator(DDTeamCollection* teamCollection,
	                                                         AsyncVar<bool>* stopSignal,
	                                                         FutureStream<Void> finishStorageWiggleSignal) {
		loop {
			choose {
				when(wait(stopSignal->onChange())) {}
				when(waitNext(finishStorageWiggleSignal)) {
					state bool takeRest = true; // delay to avoid delete and update ServerList too frequently
					while (takeRest) {
						wait(delayJittered(SERVER_KNOBS->PERPETUAL_WIGGLE_DELAY));
						// there must not have other teams to place wiggled data
						takeRest =
						    teamCollection->server_info.size() <= teamCollection->configuration.storageTeamSize ||
						    teamCollection->machine_info.size() < teamCollection->configuration.storageTeamSize;
						if (takeRest) {
							teamCollection->storageWiggler->setWiggleState(StorageWiggler::PAUSE);
							if (teamCollection->configuration.storageMigrationType == StorageMigrationType::GRADUAL) {
								TraceEvent(SevWarn, "PerpetualStorageWiggleSleep", teamCollection->distributorId)
								    .suppressFor(SERVER_KNOBS->PERPETUAL_WIGGLE_DELAY * 4)
								    .detail("ServerSize", teamCollection->server_info.size())
								    .detail("MachineSize", teamCollection->machine_info.size())
								    .detail("StorageTeamSize", teamCollection->configuration.storageTeamSize);
							}
						}
					}
					wait(updateNextWigglingStorageID(teamCollection));
				}
			}
			if (stopSignal->get()) {
				break;
			}
		}

		return Void();
	}

	ACTOR static Future<Void> clusterHealthCheckForPerpetualWiggle(DDTeamCollection* self, int* extraTeamCount) {
		state int pausePenalty = 1;
		loop {
			Promise<int> countp;
			self->getUnhealthyRelocationCount.send(countp);
			int count = wait(countp.getFuture());
			// pause wiggle when
			// a. DDQueue is busy with unhealthy relocation request
			// b. healthy teams are not enough
			// c. the overall disk space is not enough
			if (count >= SERVER_KNOBS->DD_STORAGE_WIGGLE_PAUSE_THRESHOLD || self->healthyTeamCount <= *extraTeamCount ||
			    self->bestTeamKeepStuckCount > SERVER_KNOBS->DD_STORAGE_WIGGLE_STUCK_THRESHOLD) {
				// if we pause wiggle not because the reason a, increase extraTeamCount. This helps avoid oscillation
				// between pause and non-pause status.
				if ((self->healthyTeamCount <= *extraTeamCount ||
				     self->bestTeamKeepStuckCount > SERVER_KNOBS->DD_STORAGE_WIGGLE_PAUSE_THRESHOLD) &&
				    !self->pauseWiggle->get()) {
					*extraTeamCount = std::min(*extraTeamCount + pausePenalty, (int)self->teamCount());
					pausePenalty = std::min(pausePenalty * 2, (int)self->teamCount());
				}
				self->pauseWiggle->set(true);
			} else {
				self->pauseWiggle->set(false);
			}
			wait(delay(SERVER_KNOBS->CHECK_TEAM_DELAY, TaskPriority::DataDistributionLow));
		}
	}

	ACTOR static Future<Void> perpetualStorageWiggler(DDTeamCollection* self,
	                                                  AsyncVar<bool>* stopSignal,
	                                                  PromiseStream<Void> finishStorageWiggleSignal) {
		state KeyBackedObjectMap<UID, StorageWiggleValue, decltype(IncludeVersion())> metadataMap(
		    perpetualStorageWiggleIDPrefix.withSuffix(self->primary ? "primary/"_sr : "remote/"_sr), IncludeVersion());

		state Future<StorageWiggleValue> nextFuture = Never();
		state Future<Void> moveFinishFuture = Never();
		state int extraTeamCount = 0;
		state Future<Void> ddQueueCheck = clusterHealthCheckForPerpetualWiggle(self, &extraTeamCount);
		state FutureStream<StorageWiggleValue> nextStream = self->nextWiggleInfo.getFuture();

		wait(readStorageWiggleMap(self));

		if (!self->wigglingId.present()) {
			// skip to the next valid ID
			nextFuture = waitAndForward(nextStream);
			finishStorageWiggleSignal.send(Void());
		}

		loop {
			state Future<Void> pauseChanged = self->pauseWiggle->onChange();
			state Future<Void> stopChanged = stopSignal->onChange();
			if (self->wigglingId.present()) {
				state UID id = self->wigglingId.get();
				if (self->pauseWiggle->get()) {
					CODE_PROBE(true, "paused because cluster is unhealthy");
					moveFinishFuture = Never();
					self->includeStorageServersForWiggle();
					self->storageWiggler->setWiggleState(StorageWiggler::PAUSE);
					TraceEvent(self->configuration.storageMigrationType == StorageMigrationType::AGGRESSIVE ? SevInfo
					                                                                                        : SevWarn,
					           "PerpetualStorageWigglePause",
					           self->distributorId)
					    .detail("Primary", self->primary)
					    .detail("ServerId", id)
					    .detail("BestTeamKeepStuckCount", self->bestTeamKeepStuckCount)
					    .detail("ExtraHealthyTeamCount", extraTeamCount)
					    .detail("HealthyTeamCount", self->healthyTeamCount);
				} else {
					choose {
						when(wait(self->waitUntilHealthy())) {
							CODE_PROBE(true, "start wiggling");
							wait(self->storageWiggler->startWiggle());
							auto fv = self->excludeStorageServersForWiggle(id);
							moveFinishFuture = fv;
							self->storageWiggler->setWiggleState(StorageWiggler::RUN);
							TraceEvent("PerpetualStorageWiggleStart", self->distributorId)
							    .detail("Primary", self->primary)
							    .detail("ServerId", id)
							    .detail("ExtraHealthyTeamCount", extraTeamCount)
							    .detail("HealthyTeamCount", self->healthyTeamCount);
						}
						when(wait(pauseChanged)) { continue; }
					}
				}
			}

			choose {
				when(StorageWiggleValue value = wait(nextFuture)) {
					ASSERT(!self->wigglingId.present()); // the previous wiggle must be finished
					nextFuture = Never();
					self->wigglingId = value.id;
					// random delay
					wait(delayJittered(5.0, TaskPriority::DataDistributionLow));
				}
				when(wait(moveFinishFuture)) {
					ASSERT(self->wigglingId.present());
					self->waitUntilRecruited.set(true);
					self->restartTeamBuilder.trigger();

					moveFinishFuture = Never();
					self->includeStorageServersForWiggle();
					TraceEvent("PerpetualStorageWiggleFinish", self->distributorId)
					    .detail("Primary", self->primary)
					    .detail("ServerId", self->wigglingId.get());

					wait(self->eraseStorageWiggleMap(&metadataMap, self->wigglingId.get()) &&
					     self->storageWiggler->finishWiggle());
					self->wigglingId.reset();
					nextFuture = waitAndForward(nextStream);
					finishStorageWiggleSignal.send(Void());
					extraTeamCount = std::max(0, extraTeamCount - 1);
				}
				when(wait(ddQueueCheck || pauseChanged || stopChanged)) {}
			}

			if (stopSignal->get()) {
				break;
			}
		}

		if (self->wigglingId.present()) {
			self->includeStorageServersForWiggle();
			TraceEvent("PerpetualStorageWiggleExitingPause", self->distributorId)
			    .detail("Primary", self->primary)
			    .detail("ServerId", self->wigglingId.get());
			self->wigglingId.reset();
		}

		return Void();
	}

	// This coroutine sets a watch to monitor the value change of `perpetualStorageWiggleKey` which is controlled by
	// command `configure perpetual_storage_wiggle=$value` if the value is 1, this actor start 2 actors,
	// `perpetualStorageWiggleIterator` and `perpetualStorageWiggler`. Otherwise, it sends stop signal to them.
	ACTOR static Future<Void> monitorPerpetualStorageWiggle(DDTeamCollection* teamCollection) {
		state int speed = 0;
		state AsyncVar<bool> stopWiggleSignal(true);
		state PromiseStream<Void> finishStorageWiggleSignal;
		state SignalableActorCollection collection;
		teamCollection->pauseWiggle = makeReference<AsyncVar<bool>>(true);

		loop {
			state ReadYourWritesTransaction tr(teamCollection->cx);
			loop {
				try {
					tr.setOption(FDBTransactionOptions::ACCESS_SYSTEM_KEYS);
					Optional<Standalone<StringRef>> value = wait(tr.get(perpetualStorageWiggleKey));

					if (value.present()) {
						speed = std::stoi(value.get().toString());
					}
					state Future<Void> watchFuture = tr.watch(perpetualStorageWiggleKey);
					wait(tr.commit());

					ASSERT(speed == 1 || speed == 0);
					if (speed == 1 && stopWiggleSignal.get()) { // avoid duplicated start
						stopWiggleSignal.set(false);
						collection.add(teamCollection->perpetualStorageWiggleIterator(
						    stopWiggleSignal, finishStorageWiggleSignal.getFuture()));
						collection.add(
						    teamCollection->perpetualStorageWiggler(stopWiggleSignal, finishStorageWiggleSignal));
						TraceEvent("PerpetualStorageWiggleOpen", teamCollection->distributorId)
						    .detail("Primary", teamCollection->primary);
					} else if (speed == 0) {
						if (!stopWiggleSignal.get()) {
							stopWiggleSignal.set(true);
							wait(collection.signalAndReset());
							teamCollection->pauseWiggle->set(true);
						}
						TraceEvent("PerpetualStorageWiggleClose", teamCollection->distributorId)
						    .detail("Primary", teamCollection->primary);
					}
					wait(watchFuture);
					break;
				} catch (Error& e) {
					wait(tr.onError(e));
				}
			}
		}
	}

	ACTOR static Future<Void> waitHealthyZoneChange(DDTeamCollection* self) {
		state ReadYourWritesTransaction tr(self->cx);
		loop {
			try {
				tr.setOption(FDBTransactionOptions::READ_SYSTEM_KEYS);
				tr.setOption(FDBTransactionOptions::LOCK_AWARE);
				Optional<Value> val = wait(tr.get(healthyZoneKey));
				state Future<Void> healthyZoneTimeout = Never();
				if (val.present()) {
					auto p = decodeHealthyZoneValue(val.get());
					if (p.first == ignoreSSFailuresZoneString) {
						// healthyZone is now overloaded for DD diabling purpose, which does not timeout
						TraceEvent("DataDistributionDisabledForStorageServerFailuresStart", self->distributorId).log();
						healthyZoneTimeout = Never();
					} else if (p.second > tr.getReadVersion().get()) {
						double timeoutSeconds =
						    (p.second - tr.getReadVersion().get()) / (double)SERVER_KNOBS->VERSIONS_PER_SECOND;
						healthyZoneTimeout = delay(timeoutSeconds, TaskPriority::DataDistribution);
						if (self->healthyZone.get() != p.first) {
							TraceEvent("MaintenanceZoneStart", self->distributorId)
							    .detail("ZoneID", printable(p.first))
							    .detail("EndVersion", p.second)
							    .detail("Duration", timeoutSeconds);
							self->healthyZone.set(p.first);
						}
					} else if (self->healthyZone.get().present()) {
						// maintenance hits timeout
						TraceEvent("MaintenanceZoneEndTimeout", self->distributorId).log();
						self->healthyZone.set(Optional<Key>());
					}
				} else if (self->healthyZone.get().present()) {
					// `healthyZone` has been cleared
					if (self->healthyZone.get().get() == ignoreSSFailuresZoneString) {
						TraceEvent("DataDistributionDisabledForStorageServerFailuresEnd", self->distributorId).log();
					} else {
						TraceEvent("MaintenanceZoneEndManualClear", self->distributorId).log();
					}
					self->healthyZone.set(Optional<Key>());
				}

				state Future<Void> watchFuture = tr.watch(healthyZoneKey);
				wait(tr.commit());
				wait(watchFuture || healthyZoneTimeout);
				tr.reset();
			} catch (Error& e) {
				wait(tr.onError(e));
			}
		}
	}

	ACTOR static Future<Void> monitorStorageServerRecruitment(DDTeamCollection* self) {
		state bool recruiting = false;
		state bool lastIsTss = false;
		TraceEvent("StorageServerRecruitment", self->distributorId)
		    .detail("State", "Idle")
		    .trackLatest(self->storageServerRecruitmentEventHolder->trackingKey);
		loop {
			if (!recruiting) {
				while (self->recruitingStream.get() == 0) {
					wait(self->recruitingStream.onChange());
				}
				TraceEvent("StorageServerRecruitment", self->distributorId)
				    .detail("State", "Recruiting")
				    .detail("IsTSS", self->isTssRecruiting ? "True" : "False")
				    .trackLatest(self->storageServerRecruitmentEventHolder->trackingKey);
				recruiting = true;
				lastIsTss = self->isTssRecruiting;
			} else {
				loop {
					choose {
						when(wait(self->recruitingStream.onChange())) {
							if (lastIsTss != self->isTssRecruiting) {
								TraceEvent("StorageServerRecruitment", self->distributorId)
								    .detail("State", "Recruiting")
								    .detail("IsTSS", self->isTssRecruiting ? "True" : "False")
								    .trackLatest(self->storageServerRecruitmentEventHolder->trackingKey);
								lastIsTss = self->isTssRecruiting;
							}
						}
						when(wait(self->recruitingStream.get() == 0
						              ? delay(SERVER_KNOBS->RECRUITMENT_IDLE_DELAY, TaskPriority::DataDistribution)
						              : Future<Void>(Never()))) {
							break;
						}
					}
				}
				TraceEvent("StorageServerRecruitment", self->distributorId)
				    .detail("State", "Idle")
				    .trackLatest(self->storageServerRecruitmentEventHolder->trackingKey);
				recruiting = false;
			}
		}
	}

	ACTOR static Future<Void> initializeStorage(DDTeamCollection* self,
	                                            RecruitStorageReply candidateWorker,
	                                            const DDEnabledState* ddEnabledState,
	                                            bool recruitTss,
	                                            Reference<TSSPairState> tssState) {
		// SOMEDAY: Cluster controller waits for availability, retry quickly if a server's Locality changes
		self->recruitingStream.set(self->recruitingStream.get() + 1);

		const NetworkAddress& netAddr = candidateWorker.worker.stableAddress();
		AddressExclusion workerAddr(netAddr.ip, netAddr.port);
		if (self->numExistingSSOnAddr(workerAddr) <= 2 &&
		    self->recruitingLocalities.find(candidateWorker.worker.stableAddress()) ==
		        self->recruitingLocalities.end()) {
			// Only allow at most 2 storage servers on an address, because
			// too many storage server on the same address (i.e., process) can cause OOM.
			// Ask the candidateWorker to initialize a SS only if the worker does not have a pending request
			state UID interfaceId = deterministicRandom()->randomUniqueID();

			// insert recruiting localities BEFORE actor waits, to ensure we don't send many recruitment requests to the
			// same storage
			self->recruitingIds.insert(interfaceId);
			self->recruitingLocalities.insert(candidateWorker.worker.stableAddress());

			UID clusterId = wait(self->getClusterId());

			state InitializeStorageRequest isr;
			isr.storeType = recruitTss ? self->configuration.testingStorageServerStoreType
			                           : self->configuration.storageServerStoreType;
			isr.seedTag = invalidTag;
			isr.reqId = deterministicRandom()->randomUniqueID();
			isr.interfaceId = interfaceId;
			isr.clusterId = clusterId;

			// if tss, wait for pair ss to finish and add its id to isr. If pair fails, don't recruit tss
			state bool doRecruit = true;
			if (recruitTss) {
				TraceEvent("TSS_Recruit", self->distributorId)
				    .detail("TSSID", interfaceId)
				    .detail("Stage", "TSSWaitingPair")
				    .detail("Addr", candidateWorker.worker.address())
				    .detail("Locality", candidateWorker.worker.locality.toString());

				Optional<std::pair<UID, Version>> ssPairInfoResult = wait(tssState->waitOnSS());
				if (ssPairInfoResult.present()) {
					isr.tssPairIDAndVersion = ssPairInfoResult.get();

					TraceEvent("TSS_Recruit", self->distributorId)
					    .detail("SSID", ssPairInfoResult.get().first)
					    .detail("TSSID", interfaceId)
					    .detail("Stage", "TSSWaitingPair")
					    .detail("Addr", candidateWorker.worker.address())
					    .detail("Version", ssPairInfoResult.get().second)
					    .detail("Locality", candidateWorker.worker.locality.toString());
				} else {
					doRecruit = false;

					TraceEvent(SevWarnAlways, "TSS_RecruitError", self->distributorId)
					    .detail("TSSID", interfaceId)
					    .detail("Reason", "SS recruitment failed for some reason")
					    .detail("Addr", candidateWorker.worker.address())
					    .detail("Locality", candidateWorker.worker.locality.toString());
				}
			}

			TraceEvent("DDRecruiting")
			    .detail("Primary", self->primary)
			    .detail("State", "Sending request to worker")
			    .detail("WorkerID", candidateWorker.worker.id())
			    .detail("WorkerLocality", candidateWorker.worker.locality.toString())
			    .detail("Interf", interfaceId)
			    .detail("Addr", candidateWorker.worker.address())
			    .detail("TSS", recruitTss ? "true" : "false")
			    .detail("RecruitingStream", self->recruitingStream.get());

			Future<ErrorOr<InitializeStorageReply>> fRecruit =
			    doRecruit
			        ? candidateWorker.worker.storage.tryGetReply(isr, TaskPriority::DataDistribution)
			        : Future<ErrorOr<InitializeStorageReply>>(ErrorOr<InitializeStorageReply>(recruitment_failed()));

			state ErrorOr<InitializeStorageReply> newServer = wait(fRecruit);

			if (doRecruit && newServer.isError()) {
				TraceEvent(SevWarn, "DDRecruitmentError").error(newServer.getError());
				if (!newServer.isError(error_code_recruitment_failed) &&
				    !newServer.isError(error_code_request_maybe_delivered)) {
					tssState->markComplete();
					throw newServer.getError();
				}
				wait(delay(SERVER_KNOBS->STORAGE_RECRUITMENT_DELAY, TaskPriority::DataDistribution));
			}

			if (!recruitTss && newServer.present() &&
			    tssState->ssRecruitSuccess(std::pair(interfaceId, newServer.get().addedVersion))) {
				// SS has a tss pair. send it this id, but try to wait for add server until tss is recruited

				TraceEvent("TSS_Recruit", self->distributorId)
				    .detail("SSID", interfaceId)
				    .detail("Stage", "SSSignaling")
				    .detail("Addr", candidateWorker.worker.address())
				    .detail("Locality", candidateWorker.worker.locality.toString());

				// wait for timeout, but eventually move on if no TSS pair recruited
				Optional<bool> tssSuccessful =
				    wait(timeout(tssState->waitOnTSS(), SERVER_KNOBS->TSS_RECRUITMENT_TIMEOUT));

				if (tssSuccessful.present() && tssSuccessful.get()) {
					TraceEvent("TSS_Recruit", self->distributorId)
					    .detail("SSID", interfaceId)
					    .detail("Stage", "SSGotPair")
					    .detail("Addr", candidateWorker.worker.address())
					    .detail("Locality", candidateWorker.worker.locality.toString());
				} else {
					TraceEvent(SevWarn, "TSS_RecruitError", self->distributorId)
					    .detail("SSID", interfaceId)
					    .detail("Reason",
					            tssSuccessful.present() ? "TSS recruitment failed for some reason"
					                                    : "TSS recruitment timed out")
					    .detail("Addr", candidateWorker.worker.address())
					    .detail("Locality", candidateWorker.worker.locality.toString());
				}
			}

			self->recruitingIds.erase(interfaceId);
			self->recruitingLocalities.erase(candidateWorker.worker.stableAddress());

			TraceEvent("DDRecruiting")
			    .detail("Primary", self->primary)
			    .detail("State", "Finished request")
			    .detail("WorkerID", candidateWorker.worker.id())
			    .detail("WorkerLocality", candidateWorker.worker.locality.toString())
			    .detail("Interf", interfaceId)
			    .detail("Addr", candidateWorker.worker.address())
			    .detail("RecruitingStream", self->recruitingStream.get());

			if (newServer.present()) {
				UID id = newServer.get().interf.id();
				if (!self->server_and_tss_info.count(id)) {
					if (!recruitTss || tssState->tssRecruitSuccess()) {
						self->addServer(newServer.get().interf,
						                candidateWorker.processClass,
						                self->serverTrackerErrorOut,
						                newServer.get().addedVersion,
						                *ddEnabledState);
						self->waitUntilRecruited.set(false);
						// signal all done after adding tss to tracking info
						tssState->markComplete();
					}
				} else {
					TraceEvent(SevWarn, "DDRecruitmentError")
					    .detail("Reason", "Server ID already recruited")
					    .detail("ServerID", id);
				}
			}
		}

		// SS and/or TSS recruitment failed at this point, update tssState
		if (recruitTss && tssState->tssRecruitFailed()) {
			tssState->markComplete();
			CODE_PROBE(true, "TSS recruitment failed for some reason");
		}
		if (!recruitTss && tssState->ssRecruitFailed()) {
			CODE_PROBE(true, "SS with pair TSS recruitment failed for some reason");
		}

		self->recruitingStream.set(self->recruitingStream.get() - 1);
		self->restartRecruiting.trigger();

		return Void();
	}

	ACTOR static Future<Void> storageRecruiter(
	    DDTeamCollection* self,
	    Reference<IAsyncListener<RequestStream<RecruitStorageRequest>>> recruitStorage,
	    DDEnabledState const* ddEnabledState) {
		state Future<RecruitStorageReply> fCandidateWorker;
		state RecruitStorageRequest lastRequest;
		state bool hasHealthyTeam;
		state std::map<AddressExclusion, int> numSSPerAddr;

		// tss-specific recruitment state
		state int32_t targetTSSInDC = 0;
		state int32_t tssToRecruit = 0;
		state int inProgressTSSCount = 0;
		state PromiseStream<Future<Void>> addTSSInProgress;
		state Future<Void> inProgressTSS =
		    actorCollection(addTSSInProgress.getFuture(), &inProgressTSSCount, nullptr, nullptr, nullptr);
		state Reference<TSSPairState> tssState = makeReference<TSSPairState>();
		state Future<Void> checkTss = self->initialFailureReactionDelay;
		state bool pendingTSSCheck = false;

		TraceEvent(SevDebug, "TSS_RecruitUpdated", self->distributorId).detail("Count", tssToRecruit);

		loop {
			try {
				// Divide TSS evenly in each DC if there are multiple
				// TODO would it be better to put all of them in primary DC?
				targetTSSInDC = self->configuration.desiredTSSCount;
				if (self->configuration.usableRegions > 1) {
					targetTSSInDC /= self->configuration.usableRegions;
					if (self->primary) {
						// put extras in primary DC if it's uneven
						targetTSSInDC += (self->configuration.desiredTSSCount % self->configuration.usableRegions);
					}
				}
				int newTssToRecruit = targetTSSInDC - self->tss_info_by_pair.size() - inProgressTSSCount;
				// FIXME: Should log this if the recruit count stays the same but the other numbers update?
				if (newTssToRecruit != tssToRecruit) {
					TraceEvent("TSS_RecruitUpdated", self->distributorId)
					    .detail("Desired", targetTSSInDC)
					    .detail("Existing", self->tss_info_by_pair.size())
					    .detail("InProgress", inProgressTSSCount)
					    .detail("NotStarted", newTssToRecruit);
					tssToRecruit = newTssToRecruit;

					// if we need to get rid of some TSS processes, signal to either cancel recruitment or kill existing
					// TSS processes
					if (!pendingTSSCheck && (tssToRecruit < 0 || self->zeroHealthyTeams->get()) &&
					    (self->isTssRecruiting ||
					     (self->zeroHealthyTeams->get() && self->tss_info_by_pair.size() > 0))) {
						checkTss = self->initialFailureReactionDelay;
					}
				}
				numSSPerAddr.clear();
				hasHealthyTeam = (self->healthyTeamCount != 0);
				RecruitStorageRequest rsr;
				std::set<AddressExclusion> exclusions;
				for (auto s = self->server_and_tss_info.begin(); s != self->server_and_tss_info.end(); ++s) {
					auto serverStatus = self->server_status.get(s->second->getLastKnownInterface().id());
					if (serverStatus.excludeOnRecruit()) {
						TraceEvent(SevDebug, "DDRecruitExcl1")
						    .detail("Primary", self->primary)
						    .detail("Excluding", s->second->getLastKnownInterface().address());
						auto addr = s->second->getLastKnownInterface().stableAddress();
						AddressExclusion addrExcl(addr.ip, addr.port);
						exclusions.insert(addrExcl);
						numSSPerAddr[addrExcl]++; // increase from 0
					}
				}
				for (auto addr : self->recruitingLocalities) {
					exclusions.insert(AddressExclusion(addr.ip, addr.port));
				}

				auto excl = self->excludedServers.getKeys();
				for (const auto& s : excl) {
					if (self->excludedServers.get(s) != DDTeamCollection::Status::NONE) {
						TraceEvent(SevDebug, "DDRecruitExcl2")
						    .detail("Primary", self->primary)
						    .detail("Excluding", s.toString());
						exclusions.insert(s);
					}
				}

				// Exclude workers that have invalid locality
				for (auto& addr : self->invalidLocalityAddr) {
					TraceEvent(SevDebug, "DDRecruitExclInvalidAddr").detail("Excluding", addr.toString());
					exclusions.insert(addr);
				}

				rsr.criticalRecruitment = !hasHealthyTeam;
				for (auto it : exclusions) {
					rsr.excludeAddresses.push_back(it);
				}

				rsr.includeDCs = self->includedDCs;

				TraceEvent(rsr.criticalRecruitment ? SevWarn : SevInfo, "DDRecruiting")
				    .detail("Primary", self->primary)
				    .detail("State", "Sending request to CC")
				    .detail("Exclusions", rsr.excludeAddresses.size())
				    .detail("Critical", rsr.criticalRecruitment)
				    .detail("IncludedDCsSize", rsr.includeDCs.size());

				if (rsr.criticalRecruitment) {
					TraceEvent(SevWarn, "DDRecruitingEmergency", self->distributorId).detail("Primary", self->primary);
				}

				if (!fCandidateWorker.isValid() || fCandidateWorker.isReady() ||
				    rsr.excludeAddresses != lastRequest.excludeAddresses ||
				    rsr.criticalRecruitment != lastRequest.criticalRecruitment) {
					lastRequest = rsr;
					fCandidateWorker =
					    brokenPromiseToNever(recruitStorage->get().getReply(rsr, TaskPriority::DataDistribution));
				}

				choose {
					when(RecruitStorageReply candidateWorker = wait(fCandidateWorker)) {
						AddressExclusion candidateSSAddr(candidateWorker.worker.stableAddress().ip,
						                                 candidateWorker.worker.stableAddress().port);
						int numExistingSS = numSSPerAddr[candidateSSAddr];
						if (numExistingSS >= 2) {
							TraceEvent(SevWarnAlways, "StorageRecruiterTooManySSOnSameAddr", self->distributorId)
							    .detail("Primary", self->primary)
							    .detail("Addr", candidateSSAddr.toString())
							    .detail("NumExistingSS", numExistingSS);
						}

						if (hasHealthyTeam && !tssState->active && tssToRecruit > 0) {
							TraceEvent("TSS_Recruit", self->distributorId)
							    .detail("Stage", "HoldTSS")
							    .detail("Addr", candidateSSAddr.toString())
							    .detail("Locality", candidateWorker.worker.locality.toString());

							CODE_PROBE(true, "Starting TSS recruitment");
							self->isTssRecruiting = true;
							tssState = makeReference<TSSPairState>(candidateWorker.worker.locality);

							addTSSInProgress.send(tssState->waitComplete());
							self->addActor.send(
							    initializeStorage(self, candidateWorker, ddEnabledState, true, tssState));
							checkTss = self->initialFailureReactionDelay;
						} else {
							if (tssState->active && tssState->inDataZone(candidateWorker.worker.locality)) {
								CODE_PROBE(true, "TSS recruits pair in same dc/datahall");
								self->isTssRecruiting = false;
								TraceEvent("TSS_Recruit", self->distributorId)
								    .detail("Stage", "PairSS")
								    .detail("Addr", candidateSSAddr.toString())
								    .detail("Locality", candidateWorker.worker.locality.toString());
								self->addActor.send(
								    initializeStorage(self, candidateWorker, ddEnabledState, false, tssState));
								// successfully started recruitment of pair, reset tss recruitment state
								tssState = makeReference<TSSPairState>();
							} else {
								CODE_PROBE(
								    tssState->active,
								    "TSS recruitment skipped potential pair because it's in a different dc/datahall");
								self->addActor.send(initializeStorage(
								    self, candidateWorker, ddEnabledState, false, makeReference<TSSPairState>()));
							}
						}
					}
					when(wait(recruitStorage->onChange())) { fCandidateWorker = Future<RecruitStorageReply>(); }
					when(wait(self->zeroHealthyTeams->onChange())) {
						if (!pendingTSSCheck && self->zeroHealthyTeams->get() &&
						    (self->isTssRecruiting || self->tss_info_by_pair.size() > 0)) {
							checkTss = self->initialFailureReactionDelay;
						}
					}
					when(wait(checkTss)) {
						bool cancelTss = self->isTssRecruiting && (tssToRecruit < 0 || self->zeroHealthyTeams->get());
						// Can't kill more tss' than we have. Kill 1 if zero healthy teams, otherwise kill enough to get
						// back to the desired amount
						int tssToKill = std::min((int)self->tss_info_by_pair.size(),
						                         std::max(-tssToRecruit, self->zeroHealthyTeams->get() ? 1 : 0));
						if (cancelTss) {
							CODE_PROBE(tssToRecruit < 0, "tss recruitment cancelled due to too many TSS");
							CODE_PROBE(self->zeroHealthyTeams->get(),
							           "tss recruitment cancelled due zero healthy teams");

							TraceEvent(SevWarn, "TSS_RecruitCancelled", self->distributorId)
							    .detail("Reason", tssToRecruit <= 0 ? "TooMany" : "ZeroHealthyTeams");
							tssState->cancel();
							tssState = makeReference<TSSPairState>();
							self->isTssRecruiting = false;

							pendingTSSCheck = true;
							checkTss = delay(SERVER_KNOBS->TSS_DD_CHECK_INTERVAL);
						} else if (tssToKill > 0) {
							auto itr = self->tss_info_by_pair.begin();
							for (int i = 0; i < tssToKill; i++, itr++) {
								UID tssId = itr->second->getId();
								StorageServerInterface tssi = itr->second->getLastKnownInterface();

								if (self->shouldHandleServer(tssi) && self->server_and_tss_info.count(tssId)) {
									Promise<Void> killPromise = itr->second->killTss;
									if (killPromise.canBeSet()) {
										CODE_PROBE(tssToRecruit < 0, "Killing TSS due to too many TSS");
										CODE_PROBE(self->zeroHealthyTeams->get(), "Killing TSS due zero healthy teams");
										TraceEvent(SevWarn, "TSS_DDKill", self->distributorId)
										    .detail("TSSID", tssId)
										    .detail("Reason",
										            self->zeroHealthyTeams->get() ? "ZeroHealthyTeams" : "TooMany");
										Promise<Void> shutdown = self->shutdown;
										killPromise.send(Void());
										if (!shutdown.canBeSet()) {
											return Void(); // "self" got destroyed, so return.
										}
									}
								}
							}
							// If we're killing a TSS because of zero healthy teams, wait a bit to give the replacing SS
							// a change to join teams and stuff before killing another TSS
							pendingTSSCheck = true;
							checkTss = delay(SERVER_KNOBS->TSS_DD_CHECK_INTERVAL);
						} else if (self->isTssRecruiting) {
							// check again later in case we need to cancel recruitment
							pendingTSSCheck = true;
							checkTss = delay(SERVER_KNOBS->TSS_DD_CHECK_INTERVAL);
							// FIXME: better way to do this than timer?
						} else {
							pendingTSSCheck = false;
							checkTss = Never();
						}
					}
					when(wait(self->restartRecruiting.onTrigger())) {}
				}
				wait(delay(FLOW_KNOBS->PREVENT_FAST_SPIN_DELAY, TaskPriority::DataDistribution));
			} catch (Error& e) {
				if (e.code() != error_code_timed_out) {
					throw;
				}
				CODE_PROBE(true, "Storage recruitment timed out");
			}
		}
	}

	ACTOR static Future<Void> updateReplicasKey(DDTeamCollection* self, Optional<Key> dcId) {
		std::vector<Future<Void>> serverUpdates;

		for (auto& it : self->server_info) {
			serverUpdates.push_back(it.second->updated.getFuture());
		}

		wait(self->initialFailureReactionDelay && waitForAll(serverUpdates));
		wait(self->waitUntilHealthy());
		TraceEvent("DDUpdatingReplicas", self->distributorId)
		    .detail("Primary", self->primary)
		    .detail("DcId", dcId)
		    .detail("Replicas", self->configuration.storageTeamSize);
		state Transaction tr(self->cx);
		loop {
			try {
				Optional<Value> val = wait(tr.get(datacenterReplicasKeyFor(dcId)));
				state int oldReplicas = val.present() ? decodeDatacenterReplicasValue(val.get()) : 0;
				if (oldReplicas == self->configuration.storageTeamSize) {
					TraceEvent("DDUpdatedAlready", self->distributorId)
					    .detail("Primary", self->primary)
					    .detail("DcId", dcId)
					    .detail("Replicas", self->configuration.storageTeamSize);
					return Void();
				}
				if (oldReplicas < self->configuration.storageTeamSize) {
					tr.set(rebootWhenDurableKey, StringRef());
				}
				tr.set(datacenterReplicasKeyFor(dcId), datacenterReplicasValue(self->configuration.storageTeamSize));
				wait(tr.commit());
				TraceEvent("DDUpdatedReplicas", self->distributorId)
				    .detail("Primary", self->primary)
				    .detail("DcId", dcId)
				    .detail("Replicas", self->configuration.storageTeamSize)
				    .detail("OldReplicas", oldReplicas);
				return Void();
			} catch (Error& e) {
				wait(tr.onError(e));
			}
		}
	}

	ACTOR static Future<Void> serverGetTeamRequests(DDTeamCollection* self, TeamCollectionInterface tci) {
		loop {
			GetTeamRequest req = waitNext(tci.getTeam.getFuture());
			if (req.findTeamByServers) {
				getTeamByServers(self, req);
			} else {
				self->addActor.send(self->getTeam(req));
			}
		}
	}

	ACTOR static Future<Void> monitorHealthyTeams(DDTeamCollection* self) {
		TraceEvent("DDMonitorHealthyTeamsStart").detail("ZeroHealthyTeams", self->zeroHealthyTeams->get());
		loop choose {
			when(wait(self->zeroHealthyTeams->get()
			              ? delay(SERVER_KNOBS->DD_ZERO_HEALTHY_TEAM_DELAY, TaskPriority::DataDistribution)
			              : Never())) {
				self->doBuildTeams = true;
				wait(self->checkBuildTeams());
			}
			when(wait(self->zeroHealthyTeams->onChange())) {}
		}
	}

	ACTOR static Future<UID> getClusterId(DDTeamCollection* self) {
		state ReadYourWritesTransaction tr(self->cx);
		loop {
			try {
				tr.setOption(FDBTransactionOptions::ACCESS_SYSTEM_KEYS);
				tr.setOption(FDBTransactionOptions::LOCK_AWARE);
				Optional<Value> clusterId = wait(tr.get(clusterIdKey));
				ASSERT(clusterId.present());
				return BinaryReader::fromStringRef<UID>(clusterId.get(), Unversioned());
			} catch (Error& e) {
				wait(tr.onError(e));
			}
		}
	}

	ACTOR static Future<Void> waitServerListChange(DDTeamCollection* self,
	                                               FutureStream<Void> serverRemoved,
	                                               const DDEnabledState* ddEnabledState) {
		state Future<Void> checkSignal = delay(SERVER_KNOBS->SERVER_LIST_DELAY, TaskPriority::DataDistributionLaunch);
		state Future<std::vector<std::pair<StorageServerInterface, ProcessClass>>> serverListAndProcessClasses =
		    Never();
		state bool isFetchingResults = false;
		state Transaction tr(self->cx);
		loop {
			try {
				choose {
					when(wait(checkSignal)) {
						checkSignal = Never();
						isFetchingResults = true;
						serverListAndProcessClasses = NativeAPI::getServerListAndProcessClasses(&tr);
					}
					when(std::vector<std::pair<StorageServerInterface, ProcessClass>> results =
					         wait(serverListAndProcessClasses)) {
						serverListAndProcessClasses = Never();
						isFetchingResults = false;

						for (int i = 0; i < results.size(); i++) {
							UID serverId = results[i].first.id();
							StorageServerInterface const& ssi = results[i].first;
							ProcessClass const& processClass = results[i].second;
							if (!self->shouldHandleServer(ssi)) {
								continue;
							} else if (self->server_and_tss_info.count(serverId)) {
								auto& serverInfo = self->server_and_tss_info[serverId];
								if (ssi.getValue.getEndpoint() !=
								        serverInfo->getLastKnownInterface().getValue.getEndpoint() ||
								    processClass != serverInfo->getLastKnownClass().classType()) {
									Promise<std::pair<StorageServerInterface, ProcessClass>> currentInterfaceChanged =
									    serverInfo->interfaceChanged;
									serverInfo->interfaceChanged =
									    Promise<std::pair<StorageServerInterface, ProcessClass>>();
									serverInfo->onInterfaceChanged =
									    Future<std::pair<StorageServerInterface, ProcessClass>>(
									        serverInfo->interfaceChanged.getFuture());
									currentInterfaceChanged.send(std::make_pair(ssi, processClass));
								}
							} else if (!self->recruitingIds.count(ssi.id())) {
								self->addServer(ssi,
								                processClass,
								                self->serverTrackerErrorOut,
								                tr.getReadVersion().get(),
								                *ddEnabledState);
							}
						}

						tr = Transaction(self->cx);
						checkSignal = delay(SERVER_KNOBS->SERVER_LIST_DELAY, TaskPriority::DataDistributionLaunch);
					}
					when(waitNext(serverRemoved)) {
						if (isFetchingResults) {
							tr = Transaction(self->cx);
							serverListAndProcessClasses = NativeAPI::getServerListAndProcessClasses(&tr);
						}
					}
				}
			} catch (Error& e) {
				wait(tr.onError(e));
				serverListAndProcessClasses = Never();
				isFetchingResults = false;
				checkSignal = Void();
			}
		}
	}

	ACTOR static Future<UID> getNextWigglingServerID(DDTeamCollection* teamCollection) {
		state Optional<Value> localityKey;
		state Optional<Value> localityValue;

		// NOTE: because normal \xff/conf change through `changeConfig` now will cause DD throw `movekeys_conflict()`
		// then recruit a new DD, we only need to read current configuration once
		if (teamCollection->configuration.perpetualStorageWiggleLocality != "0") {
			// parsing format is like "datahall:0"
			std::string& localityKeyValue = teamCollection->configuration.perpetualStorageWiggleLocality;
			ASSERT(isValidPerpetualStorageWiggleLocality(localityKeyValue));
			// get key and value from perpetual_storage_wiggle_locality.
			int split = localityKeyValue.find(':');
			localityKey = Optional<Value>(ValueRef((uint8_t*)localityKeyValue.c_str(), split));
			localityValue = Optional<Value>(
			    ValueRef((uint8_t*)localityKeyValue.c_str() + split + 1, localityKeyValue.size() - split - 1));
		}

		loop {
			// wait until the wiggle queue is not empty
			if (teamCollection->storageWiggler->empty()) {
				wait(teamCollection->storageWiggler->nonEmpty.onChange());
			}

			// if perpetual_storage_wiggle_locality has value and not 0(disabled).
			if (localityKey.present()) {
				// Whether the selected server matches the locality
				auto id = teamCollection->storageWiggler->getNextServerId();
				if (!id.present())
					continue;
				auto server = teamCollection->server_info.at(id.get());

				// TraceEvent("PerpetualLocality").detail("Server", server->getLastKnownInterface().locality.get(localityKey)).detail("Desire", localityValue);
				if (server->getLastKnownInterface().locality.get(localityKey.get()) == localityValue) {
					return id.get();
				} else {
					if (teamCollection->storageWiggler->empty()) {
						// None of the entries in wiggle queue matches the given locality.
						TraceEvent("PerpetualStorageWiggleEmptyQueue", teamCollection->distributorId)
						    .detail("WriteValue", "No process matched the given perpetualStorageWiggleLocality")
						    .detail("PerpetualStorageWiggleLocality",
						            teamCollection->configuration.perpetualStorageWiggleLocality);
					}
					continue;
				}
			} else {
				auto id = teamCollection->storageWiggler->getNextServerId();
				if (!id.present())
					continue;
				return id.get();
			}
		}
	}

	// read the current map of `perpetualStorageWiggleIDPrefix`, then restore wigglingId.
	ACTOR static Future<Void> readStorageWiggleMap(DDTeamCollection* self) {
		state std::vector<std::pair<UID, StorageWiggleValue>> res =
		    wait(readStorageWiggleValues(self->cx, self->primary, false));
		if (res.size() > 0) {
			// SOMEDAY: support wiggle multiple SS at once
			ASSERT(!self->wigglingId.present()); // only single process wiggle is allowed
			self->wigglingId = res.begin()->first;
		}
		return Void();
	}

	ACTOR static Future<Void> updateStorageMetadata(DDTeamCollection* self, TCServerInfo* server) {
		state KeyBackedObjectMap<UID, StorageMetadataType, decltype(IncludeVersion())> metadataMap(
		    serverMetadataKeys.begin, IncludeVersion());
		state Reference<ReadYourWritesTransaction> tr = makeReference<ReadYourWritesTransaction>(self->cx);

		// Update server's storeType, especially when it was created
		wait(server->updateStoreType());
		state StorageMetadataType data(StorageMetadataType::currentTime(),
		                               server->getStoreType(),
		                               !server->isCorrectStoreType(self->configuration.storageServerStoreType));

		// read storage metadata
		loop {
			try {
				tr->setOption(FDBTransactionOptions::ACCESS_SYSTEM_KEYS);
				auto property = metadataMap.getProperty(server->getId());
				Optional<StorageMetadataType> metadata = wait(property.get(tr));
				// NOTE: in upgrade testing, there may not be any metadata
				if (metadata.present()) {
					data.createdTime = metadata.get().createdTime;
				}
				metadataMap.set(tr, server->getId(), data);
				wait(tr->commit());
				break;
			} catch (Error& e) {
				wait(tr->onError(e));
			}
		}
		// printf("------ updated metadata %s\n", server->getId().toString().c_str());

		// wrong store type handler
		if (!server->isCorrectStoreType(self->configuration.storageServerStoreType) &&
		    self->wrongStoreTypeRemover.isReady()) {
			self->wrongStoreTypeRemover = removeWrongStoreType(self);
			self->addActor.send(self->wrongStoreTypeRemover);
		}
		// add server to wiggler
		if (self->storageWiggler->contains(server->getId())) {
			self->storageWiggler->updateMetadata(server->getId(), data);
		} else {
			self->storageWiggler->addServer(server->getId(), data);
		}

		return Never();
	}

	ACTOR static Future<Void> run(Reference<DDTeamCollection> teamCollection,
	                              Reference<InitialDataDistribution> initData,
	                              TeamCollectionInterface tci,
	                              Reference<IAsyncListener<RequestStream<RecruitStorageRequest>>> recruitStorage,
	                              DDEnabledState const* ddEnabledState) {
		state DDTeamCollection* self = teamCollection.getPtr();
		state Future<Void> loggingTrigger = Void();
		state PromiseStream<Void> serverRemoved;
		state Future<Void> error = actorCollection(self->addActor.getFuture());

		try {
			wait(self->init(initData, *ddEnabledState));
			initData = Reference<InitialDataDistribution>();
			self->addActor.send(self->serverGetTeamRequests(tci));

			TraceEvent("DDTeamCollectionBegin", self->distributorId).detail("Primary", self->primary);
			wait(self->readyToStart || error);
			TraceEvent("DDTeamCollectionReadyToStart", self->distributorId).detail("Primary", self->primary);

			// removeBadTeams() does not always run. We may need to restart the actor when needed.
			// So we need the badTeamRemover variable to check if the actor is ready.
			if (self->badTeamRemover.isReady()) {
				self->badTeamRemover = self->removeBadTeams();
				self->addActor.send(self->badTeamRemover);
			}

			self->addActor.send(self->machineTeamRemover());
			self->addActor.send(self->serverTeamRemover());

			if (self->wrongStoreTypeRemover.isReady()) {
				self->wrongStoreTypeRemover = self->removeWrongStoreType();
				self->addActor.send(self->wrongStoreTypeRemover);
			}

			self->traceTeamCollectionInfo();

			if (self->includedDCs.size()) {
				// start this actor before any potential recruitments can happen
				self->addActor.send(self->updateReplicasKey(self->includedDCs[0]));
			}

			// The following actors (e.g. storageRecruiter) do not need to be assigned to a variable because
			// they are always running.
			self->addActor.send(self->storageRecruiter(recruitStorage, *ddEnabledState));
			self->addActor.send(self->monitorStorageServerRecruitment());
			self->addActor.send(self->waitServerListChange(serverRemoved.getFuture(), *ddEnabledState));
			self->addActor.send(self->trackExcludedServers());
			self->addActor.send(self->monitorHealthyTeams());
			self->addActor.send(self->waitHealthyZoneChange());
			self->addActor.send(self->monitorPerpetualStorageWiggle());
			// SOMEDAY: Monitor FF/serverList for (new) servers that aren't in allServers and add or remove them

			loop choose {
				when(UID removedServer = waitNext(self->removedServers.getFuture())) {
					CODE_PROBE(true, "Storage server removed from database");
					self->removeServer(removedServer);
					serverRemoved.send(Void());

					self->restartRecruiting.trigger();
				}
				when(UID removedTSS = waitNext(self->removedTSS.getFuture())) {
					CODE_PROBE(true, "TSS removed from database");
					self->removeTSS(removedTSS);
					serverRemoved.send(Void());

					self->restartRecruiting.trigger();
				}
				when(wait(self->zeroHealthyTeams->onChange())) {
					if (self->zeroHealthyTeams->get()) {
						self->restartRecruiting.trigger();
						self->noHealthyTeams();
					}
				}
				when(wait(loggingTrigger)) {
					int highestPriority = 0;
					for (auto it : self->priority_teams) {
						if (it.second > 0) {
							highestPriority = std::max(highestPriority, it.first);
						}
					}

					TraceEvent("TotalDataInFlight", self->distributorId)
					    .detail("Primary", self->primary)
					    .detail("TotalBytes", self->getDebugTotalDataInFlight())
					    .detail("UnhealthyServers", self->unhealthyServers)
					    .detail("ServerCount", self->server_info.size())
					    .detail("StorageTeamSize", self->configuration.storageTeamSize)
					    .detail("HighestPriority", highestPriority)
					    .trackLatest(self->primary ? "TotalDataInFlight"
					                               : "TotalDataInFlightRemote"); // This trace event's trackLatest
					                                                             // lifetime is controlled by
					// DataDistributor::totalDataInFlightEventHolder or
					// DataDistributor::totalDataInFlightRemoteEventHolder.
					// The track latest key we use here must match the key used in
					// the holder.

					loggingTrigger = delay(SERVER_KNOBS->DATA_DISTRIBUTION_LOGGING_INTERVAL, TaskPriority::FlushTrace);
				}
				when(wait(self->serverTrackerErrorOut.getFuture())) {} // Propagate errors from storageServerTracker
				when(wait(error)) {}
			}
		} catch (Error& e) {
			if (e.code() != error_code_movekeys_conflict)
				TraceEvent(SevError, "DataDistributionTeamCollectionError", self->distributorId).error(e);
			throw e;
		}
	}

	// Take a snapshot of necessary data structures from `DDTeamCollection` and print them out with yields to avoid slow
	// task on the run loop.
	ACTOR static Future<Void> printSnapshotTeamsInfo(Reference<DDTeamCollection> self) {
		state DatabaseConfiguration configuration;
		state std::map<UID, Reference<TCServerInfo>> server_info;
		state std::map<UID, ServerStatus> server_status;
		state std::vector<Reference<TCTeamInfo>> teams;
		state std::map<Standalone<StringRef>, Reference<TCMachineInfo>> machine_info;
		state std::vector<Reference<TCMachineTeamInfo>> machineTeams;
		// state std::vector<std::string> internedLocalityRecordKeyNameStrings;
		// state int machineLocalityMapEntryArraySize;
		// state std::vector<Reference<LocalityRecord>> machineLocalityMapRecordArray;
		state int traceEventsPrinted = 0;
		state std::vector<const UID*> serverIDs;
		state double lastPrintTime = 0;
		state ReadYourWritesTransaction tr(self->cx);
		loop {
			try {
				tr.setOption(FDBTransactionOptions::ACCESS_SYSTEM_KEYS);
				state Future<Void> watchFuture = tr.watch(triggerDDTeamInfoPrintKey);
				wait(tr.commit());
				wait(self->printDetailedTeamsInfo.onTrigger() || watchFuture);
				tr.reset();
				if (now() - lastPrintTime < SERVER_KNOBS->DD_TEAMS_INFO_PRINT_INTERVAL) {
					continue;
				}
				lastPrintTime = now();

				traceEventsPrinted = 0;

				double snapshotStart = now();

				configuration = self->configuration;
				server_info = self->server_info;
				teams = self->m_teamSets[0]->teams();
				state size_t teamCount = self->teamCount();
				// Perform deep copy so we have a consistent snapshot, even if yields are performed
				for (const auto& [machineId, info] : self->machine_info) {
					machine_info.emplace(machineId, info->clone());
				}
				machineTeams = self->machineTeams;
				// internedLocalityRecordKeyNameStrings = self->machineLocalityMap._keymap->_lookuparray;
				// machineLocalityMapEntryArraySize = self->machineLocalityMap.size();
				// machineLocalityMapRecordArray = self->machineLocalityMap.getRecordArray();
				std::vector<const UID*> _uids = self->machineLocalityMap.getObjects();
				serverIDs = _uids;

				auto const& keys = self->server_status.getKeys();
				for (auto const& key : keys) {
					// Add to or update the local server_status map
					server_status[key] = self->server_status.get(key);
				}

				TraceEvent("DDPrintSnapshotTeasmInfo", self->getDistributorId())
				    .detail("SnapshotSpeed", now() - snapshotStart)
				    .detail("Primary", self->isPrimary());

				// Print to TraceEvents
				TraceEvent("DDConfig", self->getDistributorId())
				    .detail("StorageTeamSize", configuration.storageTeamSize)
				    .detail("DesiredTeamsPerServer", SERVER_KNOBS->DESIRED_TEAMS_PER_SERVER)
				    .detail("MaxTeamsPerServer", SERVER_KNOBS->MAX_TEAMS_PER_SERVER)
				    .detail("Primary", self->isPrimary());

				TraceEvent("ServerInfo", self->getDistributorId())
				    .detail("Size", server_info.size())
				    .detail("Primary", self->isPrimary());
				state int i;
				state std::map<UID, Reference<TCServerInfo>>::iterator server = server_info.begin();
				for (i = 0; i < server_info.size(); i++) {
					TraceEvent("ServerInfo", self->getDistributorId())
					    .detail("ServerInfoIndex", i)
					    .detail("ServerID", server->first.toString())
					    .detail("ServerTeamOwned", server->second->getTeams().size())
					    .detail("MachineID", server->second->machine->machineID.contents().toString())
					    .detail("Primary", self->isPrimary());
					server++;
					if (++traceEventsPrinted % SERVER_KNOBS->DD_TEAMS_INFO_PRINT_YIELD_COUNT == 0) {
						wait(yield());
					}
				}

				server = server_info.begin();
				for (i = 0; i < server_info.size(); i++) {
					const UID& uid = server->first;

					TraceEvent e("ServerStatus", self->getDistributorId());
					e.detail("ServerUID", uid)
					    .detail("MachineIsValid", server_info[uid]->machine.isValid())
					    .detail("MachineTeamSize",
					            server_info[uid]->machine.isValid() ? server_info[uid]->machine->machineTeams.size()
					                                                : -1)
					    .detail("Primary", self->isPrimary());

					// ServerStatus might not be known if server was very recently added and
					// storageServerFailureTracker() has not yet updated self->server_status If the UID is not found, do
					// not assume the server is healthy or unhealthy
					auto it = server_status.find(uid);
					if (it != server_status.end()) {
						e.detail("Healthy", !it->second.isUnhealthy());
					}

					server++;
					if (++traceEventsPrinted % SERVER_KNOBS->DD_TEAMS_INFO_PRINT_YIELD_COUNT == 0) {
						wait(yield());
					}
				}

				TraceEvent("ServerTeamInfo", self->getDistributorId())
				    .detail("Size", teamCount)
				    .detail("Primary", self->isPrimary());
				for (i = 0; i < teamCount; i++) {
					const auto& team = teams[i];

					TraceEvent("ServerTeamInfo", self->getDistributorId())
					    .detail("TeamIndex", i)
					    .detail("Healthy", team->isHealthy())
					    .detail("TeamSize", team->size())
					    .detail("MemberIDs", team->getServerIDsStr())
					    .detail("Primary", self->isPrimary())
					    .detail("TeamID", team->getTeamID())
					    .detail(
					        "Shards",
					        self->shardsAffectedByTeamFailure
					            ->getShardsFor(ShardsAffectedByTeamFailure::Team(team->getServerIDs(), self->primary))
					            .size());
					if (++traceEventsPrinted % SERVER_KNOBS->DD_TEAMS_INFO_PRINT_YIELD_COUNT == 0) {
						wait(yield());
					}
				}

				TraceEvent("MachineInfo", self->getDistributorId())
				    .detail("Size", machine_info.size())
				    .detail("Primary", self->isPrimary());
				state std::map<Standalone<StringRef>, Reference<TCMachineInfo>>::iterator machine =
				    machine_info.begin();
				state bool isMachineHealthy = false;
				for (i = 0; i < machine_info.size(); i++) {
					Reference<TCMachineInfo> _machine = machine->second;
					if (!_machine.isValid() || machine_info.find(_machine->machineID) == machine_info.end() ||
					    _machine->serversOnMachine.empty()) {
						isMachineHealthy = false;
					}

					// Healthy machine has at least one healthy server
					for (auto& server : _machine->serversOnMachine) {
						// ServerStatus might not be known if server was very recently added and
						// storageServerFailureTracker() has not yet updated self->server_status If the UID is not
						// found, do not assume the server is healthy
						auto it = server_status.find(server->getId());
						if (it != server_status.end() && !it->second.isUnhealthy()) {
							isMachineHealthy = true;
						}
					}

					isMachineHealthy = false;
					TraceEvent("MachineInfo", self->getDistributorId())
					    .detail("MachineInfoIndex", i)
					    .detail("Healthy", isMachineHealthy)
					    .detail("MachineID", machine->first.contents().toString())
					    .detail("MachineTeamOwned", machine->second->machineTeams.size())
					    .detail("ServerNumOnMachine", machine->second->serversOnMachine.size())
					    .detail("ServersID", machine->second->getServersIDStr())
					    .detail("Primary", self->isPrimary());
					machine++;
					if (++traceEventsPrinted % SERVER_KNOBS->DD_TEAMS_INFO_PRINT_YIELD_COUNT == 0) {
						wait(yield());
					}
				}

				TraceEvent("MachineTeamInfo", self->getDistributorId())
				    .detail("Size", machineTeams.size())
				    .detail("Primary", self->isPrimary());
				for (i = 0; i < machineTeams.size(); i++) {
					const auto& team = machineTeams[i];
					TraceEvent("MachineTeamInfo", self->getDistributorId())
					    .detail("TeamIndex", i)
					    .detail("MachineIDs", team->getMachineIDsStr())
					    .detail("ServerTeams", team->getServerTeams().size())
					    .detail("Primary", self->isPrimary());
					if (++traceEventsPrinted % SERVER_KNOBS->DD_TEAMS_INFO_PRINT_YIELD_COUNT == 0) {
						wait(yield());
					}
				}

				// TODO: re-enable the following logging or remove them.
				// TraceEvent("LocalityRecordKeyName", self->getDistributorId())
				//     .detail("Size", internedLocalityRecordKeyNameStrings.size())
				//     .detail("Primary", self->isPrimary());
				// for (i = 0; i < internedLocalityRecordKeyNameStrings.size(); i++) {
				// 	TraceEvent("LocalityRecordKeyIndexName", self->getDistributorId())
				// 	    .detail("KeyIndex", i)
				// 	    .detail("KeyName", internedLocalityRecordKeyNameStrings[i])
				// 	    .detail("Primary", self->isPrimary());
				// 	if (++traceEventsPrinted % SERVER_KNOBS->DD_TEAMS_INFO_PRINT_YIELD_COUNT == 0) {
				// 		wait(yield());
				// 	}
				// }

				// TraceEvent("MachineLocalityMap", self->getDistributorId())
				//     .detail("Size", machineLocalityMapEntryArraySize)
				//     .detail("Primary", self->isPrimary());
				// for (i = 0; i < serverIDs.size(); i++) {
				// 	const auto& serverID = serverIDs[i];
				// 	Reference<LocalityRecord> record = machineLocalityMapRecordArray[i];
				// 	if (record.isValid()) {
				// 		TraceEvent("MachineLocalityMap", self->getDistributorId())
				// 		    .detail("LocalityIndex", i)
				// 		    .detail("UID", serverID->toString())
				// 		    .detail("LocalityRecord", record->toString())
				// 		    .detail("Primary", self->isPrimary());
				// 	} else {
				// 		TraceEvent("MachineLocalityMap", self->getDistributorId())
				// 		    .detail("LocalityIndex", i)
				// 		    .detail("UID", serverID->toString())
				// 		    .detail("LocalityRecord", "[NotFound]")
				// 		    .detail("Primary", self->isPrimary());
				// 	}
				// 	if (++traceEventsPrinted % SERVER_KNOBS->DD_TEAMS_INFO_PRINT_YIELD_COUNT == 0) {
				// 		wait(yield());
				// 	}
				// }
			} catch (Error& e) {
				wait(tr.onError(e));
			}
		}
	}

}; // class DDTeamCollectionImpl

Reference<TCMachineTeamInfo> DDTeamCollection::findMachineTeam(
    std::vector<Standalone<StringRef>> const& machineIDs) const {
	if (machineIDs.empty()) {
		return Reference<TCMachineTeamInfo>();
	}

	Standalone<StringRef> machineID = machineIDs[0];
	for (auto& machineTeam : get(machine_info, machineID)->machineTeams) {
		if (machineTeam->getMachineIDs() == machineIDs) {
			return machineTeam;
		}
	}

	return Reference<TCMachineTeamInfo>();
}

void DDTeamCollection::traceServerInfo() const {
	int i = 0;

	TraceEvent("ServerInfo", distributorId).detail("Size", server_info.size());
	for (auto& [serverID, server] : server_info) {
		TraceEvent("ServerInfo", distributorId)
		    .detail("ServerInfoIndex", i++)
		    .detail("ServerID", serverID.toString())
		    .detail("ServerTeamOwned", server->getTeams().size())
		    .detail("MachineID", server->machine->machineID.contents().toString())
		    .detail("StoreType", server->getStoreType().toString())
		    .detail("InDesiredDC", server->isInDesiredDC());
	}
	for (auto& [serverID, server] : server_info) {
		TraceEvent("ServerStatus", distributorId)
		    .detail("ServerID", serverID)
		    .detail("Healthy", !server_status.get(serverID).isUnhealthy())
		    .detail("MachineIsValid", get(server_info, serverID)->machine.isValid())
		    .detail("MachineTeamSize",
		            get(server_info, serverID)->machine.isValid()
		                ? get(server_info, serverID)->machine->machineTeams.size()
		                : -1);
	}
}

bool DDTeamCollection::isMachineTeamHealthy(std::vector<Standalone<StringRef>> const& machineIDs) const {
	int healthyNum = 0;

	// A healthy machine team should have the desired number of machines
	if (machineIDs.size() != configuration.storageTeamSize)
		return false;

	for (auto& id : machineIDs) {
		auto& machine = get(machine_info, id);
		if (isMachineHealthy(machine)) {
			healthyNum++;
		}
	}
	return (healthyNum == machineIDs.size());
}

bool DDTeamCollection::isMachineTeamHealthy(TCMachineTeamInfo const& machineTeam) const {
	int healthyNum = 0;

	// A healthy machine team should have the desired number of machines
	if (machineTeam.size() != configuration.storageTeamSize)
		return false;

	for (auto const& machine : machineTeam.getMachines()) {
		if (isMachineHealthy(machine)) {
			healthyNum++;
		}
	}
	return (healthyNum == machineTeam.getMachines().size());
}

bool DDTeamCollection::isMachineHealthy(Reference<TCMachineInfo> const& machine) const {
	if (!machine.isValid() || machine_info.find(machine->machineID) == machine_info.end() ||
	    machine->serversOnMachine.empty()) {
		return false;
	}

	// Healthy machine has at least one healthy server
	for (auto& server : machine->serversOnMachine) {
		if (!server_status.get(server->getId()).isUnhealthy()) {
			return true;
		}
	}

	return false;
}

bool DDTeamCollection::teamContainsFailedServer(Reference<TCTeamInfo> team) const {
	auto ssis = team->getLastKnownServerInterfaces();
	for (const auto& ssi : ssis) {
		AddressExclusion addr(ssi.address().ip, ssi.address().port);
		AddressExclusion ipaddr(ssi.address().ip);
		if (excludedServers.get(addr) == DDTeamCollection::Status::FAILED ||
		    excludedServers.get(ipaddr) == DDTeamCollection::Status::FAILED) {
			return true;
		}
		if (ssi.secondaryAddress().present()) {
			AddressExclusion saddr(ssi.secondaryAddress().get().ip, ssi.secondaryAddress().get().port);
			AddressExclusion sipaddr(ssi.secondaryAddress().get().ip);
			if (excludedServers.get(saddr) == DDTeamCollection::Status::FAILED ||
			    excludedServers.get(sipaddr) == DDTeamCollection::Status::FAILED) {
				return true;
			}
		}
	}
	return false;
}

Future<Void> DDTeamCollection::logOnCompletion(Future<Void> signal) {
	return DDTeamCollectionImpl::logOnCompletion(this, signal);
}

Future<Void> DDTeamCollection::interruptableBuildTeams() {
	return DDTeamCollectionImpl::interruptableBuildTeams(this);
}

Future<Void> DDTeamCollection::checkBuildTeams() {
	return DDTeamCollectionImpl::checkBuildTeams(this);
}

Future<Void> DDTeamCollection::getTeam(GetTeamRequest req) {
	ASSERT(req.teamSetIndex == 0);
	return DDTeamCollectionImpl::getTeam(this, this->m_teamSets[req.teamSetIndex]->teams(), req);
}

Future<Void> DDTeamCollection::addSubsetOfEmergencyTeams() {
	return DDTeamCollectionImpl::addSubsetOfEmergencyTeams(this);
}

Future<Void> DDTeamCollection::init(Reference<InitialDataDistribution> initTeams,
                                    DDEnabledState const& ddEnabledState) {
	return DDTeamCollectionImpl::init(this, initTeams, &ddEnabledState);
}

Future<Void> DDTeamCollection::buildTeams() {
	return DDTeamCollectionImpl::buildTeams(this);
}

Future<Void> DDTeamCollection::teamTracker(Reference<TCTeamInfo> team,
                                           IsBadTeam isBadTeam,
                                           IsRedundantTeam isRedundantTeam) {
	return DDTeamCollectionImpl::teamTracker(this, team, isBadTeam, isRedundantTeam);
}

Future<Void> DDTeamCollection::storageServerTracker(
    Database cx,
    TCServerInfo* server, // This actor is owned by this TCServerInfo, point to server_info[id]
    Promise<Void> errorOut,
    Version addedVersion,
    DDEnabledState const& ddEnabledState,
    bool isTss) {
	return DDTeamCollectionImpl::storageServerTracker(this, cx, server, errorOut, addedVersion, &ddEnabledState, isTss);
}

Future<Void> DDTeamCollection::removeWrongStoreType() {
	return DDTeamCollectionImpl::removeWrongStoreType(this);
}

Future<Void> DDTeamCollection::waitUntilHealthy(double extraDelay, WaitWiggle waitWiggle) const {
	return DDTeamCollectionImpl::waitUntilHealthy(this, extraDelay, waitWiggle);
}

bool DDTeamCollection::isCorrectDC(TCServerInfo const& server) const {
	return (includedDCs.empty() ||
	        std::find(includedDCs.begin(), includedDCs.end(), server.getLastKnownInterface().locality.dcId()) !=
	            includedDCs.end());
}

Future<Void> DDTeamCollection::removeBadTeams() {
	return DDTeamCollectionImpl::removeBadTeams(this);
}

Future<Void> DDTeamCollection::storageServerFailureTracker(TCServerInfo* server,
                                                           Database cx,
                                                           ServerStatus* status,
                                                           Version addedVersion) {
	return DDTeamCollectionImpl::storageServerFailureTracker(this, server, cx, status, addedVersion);
}

Future<Void> DDTeamCollection::waitForAllDataRemoved(Database cx, UID serverID, Version addedVersion) const {
	return DDTeamCollectionImpl::waitForAllDataRemoved(this, cx, serverID, addedVersion);
}

Future<Void> DDTeamCollection::machineTeamRemover() {
	return DDTeamCollectionImpl::machineTeamRemover(this);
}

Future<Void> DDTeamCollection::serverTeamRemover() {
	return DDTeamCollectionImpl::serverTeamRemover(this);
}

Future<Void> DDTeamCollection::trackExcludedServers() {
	return DDTeamCollectionImpl::trackExcludedServers(this);
}

Future<Void> DDTeamCollection::updateNextWigglingStorageID() {
	return DDTeamCollectionImpl::updateNextWigglingStorageID(this);
}

Future<Void> DDTeamCollection::perpetualStorageWiggleIterator(AsyncVar<bool>& stopSignal,
                                                              FutureStream<Void> finishStorageWiggleSignal) {
	return DDTeamCollectionImpl::perpetualStorageWiggleIterator(this, &stopSignal, finishStorageWiggleSignal);
}

Future<Void> DDTeamCollection::clusterHealthCheckForPerpetualWiggle(int& extraTeamCount) {
	return DDTeamCollectionImpl::clusterHealthCheckForPerpetualWiggle(this, &extraTeamCount);
}

Future<Void> DDTeamCollection::perpetualStorageWiggler(AsyncVar<bool>& stopSignal,
                                                       PromiseStream<Void> finishStorageWiggleSignal) {
	return DDTeamCollectionImpl::perpetualStorageWiggler(this, &stopSignal, finishStorageWiggleSignal);
}

Future<Void> DDTeamCollection::monitorPerpetualStorageWiggle() {
	return DDTeamCollectionImpl::monitorPerpetualStorageWiggle(this);
}

Future<Void> DDTeamCollection::waitServerListChange(FutureStream<Void> serverRemoved,
                                                    DDEnabledState const& ddEnabledState) {
	return DDTeamCollectionImpl::waitServerListChange(this, serverRemoved, &ddEnabledState);
}

Future<Void> DDTeamCollection::waitHealthyZoneChange() {
	return DDTeamCollectionImpl::waitHealthyZoneChange(this);
}

Future<Void> DDTeamCollection::monitorStorageServerRecruitment() {
	return DDTeamCollectionImpl::monitorStorageServerRecruitment(this);
}

Future<Void> DDTeamCollection::initializeStorage(RecruitStorageReply candidateWorker,
                                                 DDEnabledState const& ddEnabledState,
                                                 bool recruitTss,
                                                 Reference<TSSPairState> tssState) {
	return DDTeamCollectionImpl::initializeStorage(this, candidateWorker, &ddEnabledState, recruitTss, tssState);
}

Future<Void> DDTeamCollection::storageRecruiter(
    Reference<IAsyncListener<RequestStream<RecruitStorageRequest>>> recruitStorage,
    DDEnabledState const& ddEnabledState) {
	return DDTeamCollectionImpl::storageRecruiter(this, recruitStorage, &ddEnabledState);
}

Future<Void> DDTeamCollection::updateReplicasKey(Optional<Key> dcId) {
	return DDTeamCollectionImpl::updateReplicasKey(this, dcId);
}

Future<Void> DDTeamCollection::serverGetTeamRequests(TeamCollectionInterface tci) {
	return DDTeamCollectionImpl::serverGetTeamRequests(this, tci);
}

Future<Void> DDTeamCollection::monitorHealthyTeams() {
	return DDTeamCollectionImpl::monitorHealthyTeams(this);
}

Future<UID> DDTeamCollection::getClusterId() {
	return DDTeamCollectionImpl::getClusterId(this);
}

Future<UID> DDTeamCollection::getNextWigglingServerID() {
	return DDTeamCollectionImpl::getNextWigglingServerID(this);
}

Future<Void> DDTeamCollection::readStorageWiggleMap() {
	return DDTeamCollectionImpl::readStorageWiggleMap(this);
}

Future<Void> DDTeamCollection::updateStorageMetadata(TCServerInfo* server, bool isTss) {
	return isTss ? Never() : DDTeamCollectionImpl::updateStorageMetadata(this, server);
}

void DDTeamCollection::resetLocalitySet() {
	storageServerSet = Reference<LocalitySet>(new LocalityMap<UID>());
	LocalityMap<UID>* storageServerMap = (LocalityMap<UID>*)storageServerSet.getPtr();

	for (auto& it : server_info) {
		it.second->localityEntry =
		    storageServerMap->add(it.second->getLastKnownInterface().locality, &it.second->getId());
	}
}

bool DDTeamCollection::satisfiesPolicy(const std::vector<Reference<TCServerInfo>>& team, int amount) const {
	std::vector<LocalityEntry> forcedEntries, resultEntries;
	if (amount == -1) {
		amount = team.size();
	}

	forcedEntries.reserve(amount);
	for (int i = 0; i < amount; i++) {
		forcedEntries.push_back(team[i]->localityEntry);
	}

	bool result = storageServerSet->selectReplicas(configuration.storagePolicy, forcedEntries, resultEntries);
	return result && resultEntries.size() == 0;
}

DDTeamCollection::DDTeamCollection(Database const& cx,
                                   UID distributorId,
                                   MoveKeysLock const& lock,
                                   PromiseStream<RelocateShard> const& output,
                                   Reference<ShardsAffectedByTeamFailure> const& shardsAffectedByTeamFailure,
                                   DatabaseConfiguration configuration,
                                   std::vector<Optional<Key>> includedDCs,
                                   Optional<std::vector<Optional<Key>>> otherTrackedDCs,
                                   int teamSetCount,
                                   Future<Void> readyToStart,
                                   Reference<AsyncVar<bool>> zeroHealthyTeams,
                                   IsPrimary primary,
                                   Reference<AsyncVar<bool>> processingUnhealthy,
                                   Reference<AsyncVar<bool>> processingWiggle,
                                   PromiseStream<GetMetricsRequest> getShardMetrics,
                                   Promise<UID> removeFailedServer,
                                   PromiseStream<Promise<int>> getUnhealthyRelocationCount)
  : doBuildTeams(true), lastBuildTeamsFailed(false), teamBuilder(Void()), lock(lock), output(output),
    unhealthyServers(0), storageWiggler(makeReference<StorageWiggler>(this)), processingWiggle(processingWiggle),
    shardsAffectedByTeamFailure(shardsAffectedByTeamFailure),
    initialFailureReactionDelay(
        delayed(readyToStart, SERVER_KNOBS->INITIAL_FAILURE_REACTION_DELAY, TaskPriority::DataDistribution)),
    initializationDoneActor(logOnCompletion(readyToStart && initialFailureReactionDelay)), recruitingStream(0),
    restartRecruiting(SERVER_KNOBS->DEBOUNCE_RECRUITING_DELAY), healthyTeamCount(0), zeroHealthyTeams(zeroHealthyTeams),
    optimalTeamCount(0), zeroOptimalTeams(true), isTssRecruiting(false), includedDCs(includedDCs),
    otherTrackedDCs(otherTrackedDCs), processingUnhealthy(processingUnhealthy), readyToStart(readyToStart),
    checkTeamDelay(delay(SERVER_KNOBS->CHECK_TEAM_DELAY, TaskPriority::DataDistribution)), badTeamRemover(Void()),
    checkInvalidLocalities(Void()), wrongStoreTypeRemover(Void()), clearHealthyZoneFuture(true),
    medianAvailableSpace(SERVER_KNOBS->MIN_AVAILABLE_SPACE_RATIO), lastMedianAvailableSpaceUpdate(0),
    lowestUtilizationTeam(0), highestUtilizationTeam(0), getShardMetrics(getShardMetrics),
    getUnhealthyRelocationCount(getUnhealthyRelocationCount), removeFailedServer(removeFailedServer),
    ddTrackerStartingEventHolder(makeReference<EventCacheHolder>("DDTrackerStarting")),
    teamCollectionInfoEventHolder(makeReference<EventCacheHolder>("TeamCollectionInfo")),
    storageServerRecruitmentEventHolder(
        makeReference<EventCacheHolder>("StorageServerRecruitment_" + distributorId.toString())),
    primary(primary), distributorId(distributorId), cx(cx), configuration(configuration),
    storageServerSet(new LocalityMap<UID>()) {
	if (!primary || configuration.usableRegions == 1) {
		TraceEvent("DDTrackerStarting", distributorId)
		    .detail("State", "Inactive")
		    .trackLatest(ddTrackerStartingEventHolder->trackingKey);
	}
	for (int i = 0; i < teamSetCount; i++) {
		m_teamSets.push_back(makeReference<TCTeamSet>());
	}
}

DDTeamCollection::~DDTeamCollection() {
	TraceEvent("DDTeamCollectionDestructed", distributorId).detail("Primary", primary);
	// Signal that the object is being destroyed.
	shutdown.send(Void());

	// Cancel the teamBuilder to avoid creating new teams after teams are cancelled.
	teamBuilder.cancel();
	// TraceEvent("DDTeamCollectionDestructed", distributorId)
	//    .detail("Primary", primary)
	//    .detail("TeamBuilderDestroyed", server_info.size());

	// Other teamCollections also hold pointer to this teamCollection;
	// TeamTracker may access the destructed DDTeamCollection if we do not reset the pointer
	for (int i = 0; i < teamCollections.size(); i++) {
		if (teamCollections[i] != nullptr && teamCollections[i] != this) {
			for (int j = 0; j < teamCollections[i]->teamCollections.size(); ++j) {
				if (teamCollections[i]->teamCollections[j] == this) {
					teamCollections[i]->teamCollections[j] = nullptr;
				}
			}
		}
	}
	// Team tracker has pointers to DDTeamCollections both in primary and remote.
	// The following kills a reference cycle between the teamTracker actor and the TCTeamInfo that both holds and is
	// held by the actor It also ensures that the trackers are done fiddling with healthyTeamCount before we free
	// this
	for (auto& teamSet : m_teamSets) {
		std::vector<Reference<TCTeamInfo>> teams = teamSet->teams();
		for (auto& team : teams) {
			team->tracker.cancel();
		}
	}
	// The commented TraceEvent log is useful in detecting what is running during the destruction
	// TraceEvent("DDTeamCollectionDestructed", distributorId)
	//     .detail("Primary", primary)
	//     .detail("TeamTrackerDestroyed", teamCount());
	for (auto& badTeam : badTeams) {
		badTeam->tracker.cancel();
	}
	// TraceEvent("DDTeamCollectionDestructed", distributorId)
	//     .detail("Primary", primary)
	//     .detail("BadTeamTrackerDestroyed", badTeams.size());
	// The following makes sure that, even if a reference to a team is held in the DD Queue, the tracker will be
	// stopped
	//  before the server_status map to which it has a pointer, is destroyed.
	for (auto& [_, info] : server_and_tss_info) {
		info->cancel();
	}

	storageWiggler->teamCollection = nullptr;
	// TraceEvent("DDTeamCollectionDestructed", distributorId)
	//    .detail("Primary", primary)
	//    .detail("ServerTrackerDestroyed", server_info.size());
}

void DDTeamCollection::addLaggingStorageServer(Key zoneId) {
	lagging_zones[zoneId]++;
	if (lagging_zones.size() > std::max(1, configuration.storageTeamSize - 1) && !disableFailingLaggingServers.get())
		disableFailingLaggingServers.set(true);
}

void DDTeamCollection::removeLaggingStorageServer(Key zoneId) {
	auto iter = lagging_zones.find(zoneId);
	ASSERT(iter != lagging_zones.end());
	iter->second--;
	ASSERT_GE(iter->second, 0);
	if (iter->second == 0)
		lagging_zones.erase(iter);
	if (lagging_zones.size() <= std::max(1, configuration.storageTeamSize - 1) && disableFailingLaggingServers.get())
		disableFailingLaggingServers.set(false);
}

bool DDTeamCollection::isWigglePausedServer(const UID& server) const {
	return pauseWiggle && pauseWiggle->get() && wigglingId == server;
}

std::vector<UID> DDTeamCollection::getRandomHealthyTeam(const UID& excludeServer) {
	std::vector<Reference<TCTeamInfo>> candidates, backup;
	for (auto& teamSet : m_teamSets) {
		const std::vector<Reference<TCTeamInfo>>& teams = teamSet->teams();
		for (int i = 0; i < teamSet->teamCount(); ++i) {
			if (teams[i]->isHealthy() && !teams[i]->hasServer(excludeServer)) {
				candidates.push_back(teams[i]);
			} else if (teams[i]->size() - (teams[i]->hasServer(excludeServer) ? 1 : 0) > 0) {
				// If a team has at least one other server besides excludeServer, select it
				// as a backup candidate.
				backup.push_back(teams[i]);
			}
		}
	}

	// Prefer a healthy team not containing excludeServer.
	if (candidates.size() > 0) {
		return candidates[deterministicRandom()->randomInt(0, candidates.size())]->getServerIDs();
	} else if (backup.size() > 0) {
		// The backup choice is a team with at least one server besides excludeServer, in this
		// case, the team  will be possibily relocated to a healthy destination later by DD.
		std::vector<UID> servers = backup[deterministicRandom()->randomInt(0, backup.size())]->getServerIDs();
		std::vector<UID> res;
		for (const UID& id : servers) {
			if (id != excludeServer) {
				res.push_back(id);
			}
		}
		TraceEvent("FoundNonoptimalTeamForDroppedShard", excludeServer).detail("Team", describe(res));
		return res;
	}

	return std::vector<UID>();
}

int64_t DDTeamCollection::getDebugTotalDataInFlight() const {
	int64_t total = 0;
	for (const auto& [_, server] : server_info) {
		total += server->getDataInFlightToServer();
	}
	return total;
}

bool DDTeamCollection::isValidLocality(Reference<IReplicationPolicy> storagePolicy,
                                       const LocalityData& locality) const {
	// Future: Once we add simulation test that misconfigure a cluster, such as not setting some locality entries,
	// DD_VALIDATE_LOCALITY should always be true. Otherwise, simulation test may fail.
	if (!SERVER_KNOBS->DD_VALIDATE_LOCALITY) {
		// Disable the checking if locality is valid
		return true;
	}

	std::set<std::string> replicationPolicyKeys = storagePolicy->attributeKeys();
	for (auto& policy : replicationPolicyKeys) {
		if (!locality.isPresent(policy)) {
			return false;
		}
	}

	return true;
}

void DDTeamCollection::evaluateTeamQuality() const {
	int nTeams = teamCount(), serverCount = allServers.size();
	double teamsPerServer = (double)nTeams * configuration.storageTeamSize / serverCount;

	ASSERT_EQ(serverCount, server_info.size());

	int minTeams = std::numeric_limits<int>::max();
	int maxTeams = std::numeric_limits<int>::min();
	double varTeams = 0;

	std::map<Optional<Standalone<StringRef>>, int> machineTeams;
	for (const auto& [id, info] : server_info) {
		if (!server_status.get(id).isUnhealthy()) {
			int stc = info->getTeams().size();
			minTeams = std::min(minTeams, stc);
			maxTeams = std::max(maxTeams, stc);
			varTeams += (stc - teamsPerServer) * (stc - teamsPerServer);
			// Use zoneId as server's machine id
			machineTeams[info->getLastKnownInterface().locality.zoneId()] += stc;
		}
	}
	varTeams /= teamsPerServer * teamsPerServer;

	int minMachineTeams = std::numeric_limits<int>::max();
	int maxMachineTeams = std::numeric_limits<int>::min();
	for (auto m = machineTeams.begin(); m != machineTeams.end(); ++m) {
		minMachineTeams = std::min(minMachineTeams, m->second);
		maxMachineTeams = std::max(maxMachineTeams, m->second);
	}

	TraceEvent(minTeams > 0 ? SevInfo : SevWarn, "DataDistributionTeamQuality", distributorId)
	    .detail("Servers", serverCount)
	    .detail("Teams", nTeams)
	    .detail("TeamsPerServer", teamsPerServer)
	    .detail("Variance", varTeams / serverCount)
	    .detail("ServerMinTeams", minTeams)
	    .detail("ServerMaxTeams", maxTeams)
	    .detail("MachineMinTeams", minMachineTeams)
	    .detail("MachineMaxTeams", maxMachineTeams);
}

int DDTeamCollection::overlappingMembers(const std::vector<UID>& team) const {
	if (team.empty()) {
		return 0;
	}

	int maxMatchingServers = 0;
	const UID& serverID = team[0];
	const auto it = server_info.find(serverID);
	ASSERT(it != server_info.end());
	const auto& usedTeams = it->second->getTeams();
	for (const auto& usedTeam : usedTeams) {
		auto used = usedTeam->getServerIDs();
		int teamIdx = 0;
		int usedIdx = 0;
		int matchingServers = 0;
		while (teamIdx < team.size() && usedIdx < used.size()) {
			if (team[teamIdx] == used[usedIdx]) {
				matchingServers++;
				teamIdx++;
				usedIdx++;
			} else if (team[teamIdx] < used[usedIdx]) {
				teamIdx++;
			} else {
				usedIdx++;
			}
		}
		ASSERT_GT(matchingServers, 0);
		maxMatchingServers = std::max(maxMatchingServers, matchingServers);
		if (maxMatchingServers == team.size()) {
			return maxMatchingServers;
		}
	}

	return maxMatchingServers;
}

int DDTeamCollection::overlappingMachineMembers(std::vector<Standalone<StringRef>> const& team) const {
	if (team.empty()) {
		return 0;
	}

	int maxMatchingServers = 0;
	auto it = machine_info.find(team[0]);
	ASSERT(it != machine_info.end());
	auto const& machineTeams = it->second->machineTeams;
	for (auto const& usedTeam : machineTeams) {
		auto used = usedTeam->getMachineIDs();
		int teamIdx = 0;
		int usedIdx = 0;
		int matchingServers = 0;
		while (teamIdx < team.size() && usedIdx < used.size()) {
			if (team[teamIdx] == used[usedIdx]) {
				matchingServers++;
				teamIdx++;
				usedIdx++;
			} else if (team[teamIdx] < used[usedIdx]) {
				teamIdx++;
			} else {
				usedIdx++;
			}
		}
		ASSERT_GT(matchingServers, 0);
		maxMatchingServers = std::max(maxMatchingServers, matchingServers);
		if (maxMatchingServers == team.size()) {
			return maxMatchingServers;
		}
	}

	return maxMatchingServers;
}

void DDTeamCollection::addTeam(Reference<TCTeamSet> teamSet,
                               const std::vector<Reference<TCServerInfo>>& newTeamServers,
                               IsInitialTeam isInitialTeam,
                               IsRedundantTeam redundantTeam) {
	Optional<Reference<TCTenantInfo>> no_tenant = {};
	auto teamInfo = makeReference<TCTeamInfo>(newTeamServers, no_tenant);

	// Move satisfiesPolicy to the end for performance benefit
	auto badTeam = IsBadTeam{ redundantTeam || teamInfo->size() != configuration.storageTeamSize ||
		                      !satisfiesPolicy(teamInfo->getServers()) };

	teamInfo->tracker = teamTracker(teamInfo, badTeam, redundantTeam);
	// ASSERT( teamInfo->serverIDs.size() > 0 ); //team can be empty at DB initialization
	if (badTeam) {
		badTeams.push_back(teamInfo);
		return;
	}

	teamInfo->addToTeamSet(teamSet);
	teamSet->addTeam(teamInfo);
	for (auto& server : newTeamServers) {
		server->addTeam(teamInfo);
	}

	// Find or create machine team for the server team
	// Add the reference of machineTeam (with machineIDs) into process team
	std::vector<Standalone<StringRef>> machineIDs;
	for (auto& server : newTeamServers) {
		ASSERT_WE_THINK(server->machine.isValid());
		machineIDs.push_back(server->machine->machineID);
	}
	sort(machineIDs.begin(), machineIDs.end());
	Reference<TCMachineTeamInfo> machineTeamInfo = findMachineTeam(machineIDs);

	// A team is not initial team if it is added by addTeamsBestOf() which always create a team with correct size
	// A non-initial team must have its machine team created and its size must be correct
	ASSERT(isInitialTeam || machineTeamInfo.isValid());

	// Create a machine team if it does not exist
	// Note an initial team may be added at init() even though the team size is not storageTeamSize
	if (!machineTeamInfo.isValid() && !machineIDs.empty()) {
		machineTeamInfo = addMachineTeam(machineIDs.begin(), machineIDs.end());
	}

	if (!machineTeamInfo.isValid()) {
		TraceEvent(SevWarn, "AddTeamWarning")
		    .detail("NotFoundMachineTeam", "OKIfTeamIsEmpty")
		    .detail("TeamInfo", teamInfo->getDesc());
	}

	teamInfo->machineTeam = machineTeamInfo;
	machineTeamInfo->addServerTeam(teamInfo);
	if (g_network->isSimulated()) {
		// Update server team information for consistency check in simulation
		traceTeamCollectionInfo();
	}
}

Reference<TCMachineTeamInfo> DDTeamCollection::addMachineTeam(std::vector<Reference<TCMachineInfo>> machines) {
	auto machineTeamInfo = makeReference<TCMachineTeamInfo>(machines);
	machineTeams.push_back(machineTeamInfo);

	// Assign machine teams to machine
	for (auto machine : machines) {
		// A machine's machineTeams vector should not hold duplicate machineTeam members
		ASSERT_WE_THINK(std::count(machine->machineTeams.begin(), machine->machineTeams.end(), machineTeamInfo) == 0);
		machine->machineTeams.push_back(machineTeamInfo);
	}

	return machineTeamInfo;
}

Reference<TCMachineTeamInfo> DDTeamCollection::addMachineTeam(std::vector<Standalone<StringRef>>::iterator begin,
                                                              std::vector<Standalone<StringRef>>::iterator end) {
	std::vector<Reference<TCMachineInfo>> machines;

	for (auto i = begin; i != end; ++i) {
		if (machine_info.find(*i) != machine_info.end()) {
			machines.push_back(machine_info[*i]);
		} else {
			TraceEvent(SevWarn, "AddMachineTeamError").detail("MachineIDNotExist", i->contents().toString());
		}
	}

	return addMachineTeam(machines);
}

int DDTeamCollection::constructMachinesFromServers() {
	int totalServerIndex = 0;
	for (auto& [serverID, server] : server_info) {
		if (!server_status.get(serverID).isUnhealthy()) {
			checkAndCreateMachine(server);
			totalServerIndex++;
		}
	}

	return totalServerIndex;
}

void DDTeamCollection::traceConfigInfo() const {
	TraceEvent("DDConfig", distributorId)
	    .detail("StorageTeamSize", configuration.storageTeamSize)
	    .detail("DesiredTeamsPerServer", SERVER_KNOBS->DESIRED_TEAMS_PER_SERVER)
	    .detail("MaxTeamsPerServer", SERVER_KNOBS->MAX_TEAMS_PER_SERVER)
	    .detail("StoreType", configuration.storageServerStoreType);
}

void DDTeamCollection::traceTeamSetInfo(const Reference<TCTeamSet>& teamSet) const {
	int i = 0;

	for (auto& team : teamSet->teams()) {
		TraceEvent("ServerTeamInfo", distributorId)
		    .detail("TeamIndex", i++)
		    .detail("Healthy", team->isHealthy())
		    .detail("TeamSize", team->size())
		    .detail("MemberIDs", team->getServerIDsStr())
		    .detail("TeamID", team->getTeamID());
	}
}

void DDTeamCollection::traceServerTeamInfo() const {
	int i = 0;
	for (auto& teamSet : m_teamSets) {
		TraceEvent("ServerTeamInfo", distributorId).detail("TeamSetIndex", i).detail("Size", teamSet->teamCount());
		traceTeamSetInfo(teamSet);
		i++;
	}
}

void DDTeamCollection::traceMachineInfo() const {
	int i = 0;

	TraceEvent("MachineInfo").detail("Size", machine_info.size());
	for (auto& [machineName, machineInfo] : machine_info) {
		TraceEvent("MachineInfo", distributorId)
		    .detail("MachineInfoIndex", i++)
		    .detail("Healthy", isMachineHealthy(machineInfo))
		    .detail("MachineID", machineName.contents().toString())
		    .detail("MachineTeamOwned", machineInfo->machineTeams.size())
		    .detail("ServerNumOnMachine", machineInfo->serversOnMachine.size())
		    .detail("ServersID", machineInfo->getServersIDStr());
	}
}

void DDTeamCollection::traceMachineTeamInfo() const {
	int i = 0;

	TraceEvent("MachineTeamInfo", distributorId).detail("Size", machineTeams.size());
	for (auto& team : machineTeams) {
		TraceEvent("DebugMachineTeamInfo", distributorId)
		    .detail("TeamIndex", i++)
		    .detail("MachineIDs", team->getMachineIDsStr())
		    .detail("ServerTeams", team->getServerTeams().size());
	}
}

void DDTeamCollection::traceLocalityArrayIndexName() const {
	TraceEvent("LocalityRecordKeyName").detail("Size", machineLocalityMap._keymap->_lookuparray.size());
	for (int i = 0; i < machineLocalityMap._keymap->_lookuparray.size(); ++i) {
		TraceEvent("LocalityRecordKeyIndexName")
		    .detail("KeyIndex", i)
		    .detail("KeyName", machineLocalityMap._keymap->_lookuparray[i]);
	}
}

void DDTeamCollection::traceMachineLocalityMap() const {
	int i = 0;

	TraceEvent("MachineLocalityMap", distributorId).detail("Size", machineLocalityMap.size());
	for (auto& uid : machineLocalityMap.getObjects()) {
		Reference<LocalityRecord> record = machineLocalityMap.getRecord(i);
		if (record.isValid()) {
			TraceEvent("MachineLocalityMap", distributorId)
			    .detail("LocalityIndex", i++)
			    .detail("UID", uid->toString())
			    .detail("LocalityRecord", record->toString());
		} else {
			TraceEvent("MachineLocalityMap")
			    .detail("LocalityIndex", i++)
			    .detail("UID", uid->toString())
			    .detail("LocalityRecord", "[NotFound]");
		}
	}
}

void DDTeamCollection::traceAllInfo(bool shouldPrint) const {

	if (!shouldPrint)
		return;
	// Record all team collections IDs
	for (int i = 0; i < teamCollections.size(); ++i) {
		if (teamCollections[i] != nullptr) {
			TraceEvent("TraceAllInfo", distributorId)
			    .detail("TeamCollectionIndex", i)
			    .detail("Primary", teamCollections[i]->primary);
		}
	}

	TraceEvent("TraceAllInfo", distributorId).detail("Primary", primary);
	traceConfigInfo();
	traceServerInfo();
	traceServerTeamInfo();
	traceMachineInfo();
	traceMachineTeamInfo();
	traceLocalityArrayIndexName();
	traceMachineLocalityMap();
}

void DDTeamCollection::rebuildMachineLocalityMap() {
	machineLocalityMap.clear();
	int numHealthyMachine = 0;
	for (auto& [_, machine] : machine_info) {
		if (machine->serversOnMachine.empty()) {
			TraceEvent(SevWarn, "RebuildMachineLocalityMapError")
			    .detail("Machine", machine->machineID.toString())
			    .detail("NumServersOnMachine", 0);
			continue;
		}
		if (!isMachineHealthy(machine)) {
			continue;
		}
		Reference<TCServerInfo> representativeServer = machine->serversOnMachine[0];
		auto& locality = representativeServer->getLastKnownInterface().locality;
		if (!isValidLocality(configuration.storagePolicy, locality)) {
			TraceEvent(SevWarn, "RebuildMachineLocalityMapError")
			    .detail("Machine", machine->machineID.toString())
			    .detail("InvalidLocality", locality.toString());
			continue;
		}
		const LocalityEntry& localityEntry = machineLocalityMap.add(locality, &representativeServer->getId());
		machine->localityEntry = localityEntry;
		++numHealthyMachine;
	}
}

int DDTeamCollection::addBestMachineTeams(int machineTeamsToBuild) {
	int addedMachineTeams = 0;

	ASSERT_GE(machineTeamsToBuild, 0);
	// The number of machines is always no smaller than the storageTeamSize in a correct configuration
	ASSERT_GE(machine_info.size(), configuration.storageTeamSize);
	// Future: Consider if we should overbuild more machine teams to
	// allow machineTeamRemover() to get a more balanced machine teams per machine

	// Step 1: Create machineLocalityMap which will be used in building machine team
	rebuildMachineLocalityMap();

	// Add a team in each iteration
	while (addedMachineTeams < machineTeamsToBuild || notEnoughMachineTeamsForAMachine()) {
		// Step 2: Get least used machines from which we choose machines as a machine team
		std::vector<Reference<TCMachineInfo>> leastUsedMachines; // A less used machine has less number of teams
		int minTeamCount = std::numeric_limits<int>::max();
		for (auto& machine : machine_info) {
			// Skip invalid machine whose representative server is not in server_info
			ASSERT_WE_THINK(server_info.find(machine.second->serversOnMachine[0]->getId()) != server_info.end());
			// Skip unhealthy machines
			if (!isMachineHealthy(machine.second))
				continue;
			// Skip machine with incomplete locality
			if (!isValidLocality(configuration.storagePolicy,
			                     machine.second->serversOnMachine[0]->getLastKnownInterface().locality)) {
				continue;
			}

			// Invariant: We only create correct size machine teams.
			// When configuration (e.g., team size) is changed, the DDTeamCollection will be destroyed and rebuilt
			// so that the invariant will not be violated.
			int teamCount = machine.second->machineTeams.size();

			if (teamCount < minTeamCount) {
				leastUsedMachines.clear();
				minTeamCount = teamCount;
			}
			if (teamCount == minTeamCount) {
				leastUsedMachines.push_back(machine.second);
			}
		}

		std::vector<UID*> team;
		std::vector<LocalityEntry> forcedAttributes;

		// Step 4: Reuse Policy's selectReplicas() to create team for the representative process.
		std::vector<UID*> bestTeam;
		int bestScore = std::numeric_limits<int>::max();
		int maxAttempts = SERVER_KNOBS->BEST_OF_AMT; // BEST_OF_AMT = 4
		for (int i = 0; i < maxAttempts && i < 100; ++i) {
			// Step 3: Create a representative process for each machine.
			// Construct forcedAttribute from leastUsedMachines.
			// We will use forcedAttribute to call existing function to form a team
			if (leastUsedMachines.size()) {
				forcedAttributes.clear();
				// Randomly choose 1 least used machine
				Reference<TCMachineInfo> tcMachineInfo = deterministicRandom()->randomChoice(leastUsedMachines);
				ASSERT(!tcMachineInfo->serversOnMachine.empty());
				LocalityEntry process = tcMachineInfo->localityEntry;
				forcedAttributes.push_back(process);
				TraceEvent("ChosenMachine")
				    .detail("MachineInfo", tcMachineInfo->machineID)
				    .detail("LeaseUsedMachinesSize", leastUsedMachines.size())
				    .detail("ForcedAttributesSize", forcedAttributes.size());
			} else {
				// when leastUsedMachine is empty, we will never find a team later, so we can simply return.
				return addedMachineTeams;
			}

			// Choose a team that balances the # of teams per server among the teams
			// that have the least-utilized server
			team.clear();
			ASSERT_WE_THINK(forcedAttributes.size() == 1);
			auto success = machineLocalityMap.selectReplicas(configuration.storagePolicy, forcedAttributes, team);
			// NOTE: selectReplicas() should always return success when storageTeamSize = 1
			ASSERT_WE_THINK(configuration.storageTeamSize > 1 || (configuration.storageTeamSize == 1 && success));
			if (!success) {
				continue; // Try up to maxAttempts, since next time we may choose a different forcedAttributes
			}
			ASSERT_GT(forcedAttributes.size(), 0);
			team.push_back((UID*)machineLocalityMap.getObject(forcedAttributes[0]));

			// selectReplicas() may NEVER return server not in server_info.
			for (auto& pUID : team) {
				ASSERT_WE_THINK(server_info.find(*pUID) != server_info.end());
			}

			// selectReplicas() should always return a team with correct size. otherwise, it has a bug
			ASSERT_EQ(team.size(), configuration.storageTeamSize);

			int score = 0;
			std::vector<Standalone<StringRef>> machineIDs;
			for (auto process = team.begin(); process != team.end(); process++) {
				Reference<TCServerInfo> server = server_info[**process];
				score += server->machine->machineTeams.size();
				Standalone<StringRef> machine_id = server->getLastKnownInterface().locality.zoneId().get();
				machineIDs.push_back(machine_id);
			}

			// Only choose healthy machines into machine team
			ASSERT_WE_THINK(isMachineTeamHealthy(machineIDs));

			std::sort(machineIDs.begin(), machineIDs.end());
			int overlap = overlappingMachineMembers(machineIDs);
			if (overlap == machineIDs.size()) {
				maxAttempts += 1;
				continue;
			}
			score += SERVER_KNOBS->DD_OVERLAP_PENALTY * overlap;

			// SOMEDAY: randomly pick one from teams with the lowest score
			if (score < bestScore) {
				// bestTeam is the team which has the smallest number of teams its team members belong to.
				bestTeam = team;
				bestScore = score;
			}
		}

		// bestTeam should be a new valid team to be added into machine team now
		// Step 5: Restore machine from its representative process team and get the machine team
		if (bestTeam.size() == configuration.storageTeamSize) {
			// machineIDs is used to quickly check if the machineIDs belong to an existed team
			// machines keep machines reference for performance benefit by avoiding looking up machine by machineID
			std::vector<Reference<TCMachineInfo>> machines;
			for (auto process = bestTeam.begin(); process < bestTeam.end(); process++) {
				Reference<TCMachineInfo> machine = server_info[**process]->machine;
				machines.push_back(machine);
			}

			addMachineTeam(machines);
			addedMachineTeams++;
		} else {
			traceAllInfo(true);
			TraceEvent(SevWarn, "DataDistributionBuildTeams", distributorId)
			    .detail("Primary", primary)
			    .detail("Reason", "Unable to make desired machine Teams");
			lastBuildTeamsFailed = true;
			break;
		}
	}

	return addedMachineTeams;
}

Reference<TCServerInfo> DDTeamCollection::findOneLeastUsedServer() const {
	std::vector<Reference<TCServerInfo>> leastUsedServers;
	int minTeams = std::numeric_limits<int>::max();
	for (auto& [serverID, server] : server_info) {
		// Only pick healthy server, which is not failed or excluded.
		if (server_status.get(serverID).isUnhealthy())
			continue;
		if (!isValidLocality(configuration.storagePolicy, server->getLastKnownInterface().locality))
			continue;

		int numTeams = server->getTeams().size();
		if (numTeams < minTeams) {
			minTeams = numTeams;
			leastUsedServers.clear();
		}
		if (minTeams == numTeams) {
			leastUsedServers.push_back(server);
		}
	}

	if (leastUsedServers.empty()) {
		// If we cannot find a healthy server with valid locality
		TraceEvent("NoHealthyAndValidLocalityServers")
		    .detail("Servers", server_info.size())
		    .detail("UnhealthyServers", unhealthyServers);
		return Reference<TCServerInfo>();
	} else {
		return deterministicRandom()->randomChoice(leastUsedServers);
	}
}

Reference<TCMachineTeamInfo> DDTeamCollection::findOneRandomMachineTeam(TCServerInfo const& chosenServer) const {
	if (!chosenServer.machine->machineTeams.empty()) {
		std::vector<Reference<TCMachineTeamInfo>> healthyMachineTeamsForChosenServer;
		for (auto& mt : chosenServer.machine->machineTeams) {
			if (isMachineTeamHealthy(*mt)) {
				healthyMachineTeamsForChosenServer.push_back(mt);
			}
		}
		if (!healthyMachineTeamsForChosenServer.empty()) {
			return deterministicRandom()->randomChoice(healthyMachineTeamsForChosenServer);
		}
	}

	// If we cannot find a healthy machine team
	TraceEvent("NoHealthyMachineTeamForServer")
	    .detail("ServerID", chosenServer.getId())
	    .detail("MachineTeams", chosenServer.machine->machineTeams.size());
	return Reference<TCMachineTeamInfo>();
}

bool DDTeamCollection::isOnSameMachineTeam(TCTeamInfo const& team) const {
	std::vector<Standalone<StringRef>> machineIDs;
	for (const auto& server : team.getServers()) {
		if (!server->machine.isValid())
			return false;
		machineIDs.push_back(server->machine->machineID);
	}
	std::sort(machineIDs.begin(), machineIDs.end());

	int numExistence = 0;
	for (const auto& server : team.getServers()) {
		for (const auto& candidateMachineTeam : server->machine->machineTeams) {
			if (candidateMachineTeam->matches(machineIDs)) {
				numExistence++;
				break;
			}
		}
	}
	return (numExistence == team.size());
}

bool DDTeamCollection::teamSetIsSane(const Reference<TCTeamSet>& teamSet) const {
	for (auto& team : teamSet->teams()) {
		if (isOnSameMachineTeam(*team) == false) {
			return false;
		}
	}

	return true;
}

bool DDTeamCollection::teamsAreSane() const {
	for (auto& teamSet : m_teamSets) {
		if (!teamSetIsSane(teamSet)) {
			return false;
		}
	}

	return true;
}

int DDTeamCollection::calculateHealthyServerCount() const {
	int serverCount = 0;
	for (const auto& [id, _] : server_info) {
		if (!server_status.get(id).isUnhealthy()) {
			++serverCount;
		}
	}
	return serverCount;
}

int DDTeamCollection::calculateHealthyMachineCount() const {
	int totalHealthyMachineCount = 0;
	for (auto& m : machine_info) {
		if (isMachineHealthy(m.second)) {
			++totalHealthyMachineCount;
		}
	}

	return totalHealthyMachineCount;
}

std::pair<int64_t, int64_t> DDTeamCollection::calculateMinMaxServerTeamsOnServer() const {
	int64_t minTeams = std::numeric_limits<int64_t>::max();
	int64_t maxTeams = 0;
	for (auto& [serverID, server] : server_info) {
		if (server_status.get(serverID).isUnhealthy()) {
			continue;
		}
		minTeams = std::min((int64_t)server->getTeams().size(), minTeams);
		maxTeams = std::max((int64_t)server->getTeams().size(), maxTeams);
	}
	return std::make_pair(minTeams, maxTeams);
}

std::pair<int64_t, int64_t> DDTeamCollection::calculateMinMaxMachineTeamsOnMachine() const {
	int64_t minTeams = std::numeric_limits<int64_t>::max();
	int64_t maxTeams = 0;
	for (auto& [_, machine] : machine_info) {
		if (!isMachineHealthy(machine)) {
			continue;
		}
		minTeams = std::min<int64_t>((int64_t)machine->machineTeams.size(), minTeams);
		maxTeams = std::max<int64_t>((int64_t)machine->machineTeams.size(), maxTeams);
	}
	return std::make_pair(minTeams, maxTeams);
}

bool DDTeamCollection::isServerTeamCountCorrect(Reference<TCMachineTeamInfo> const& mt) const {
	int num = 0;
	bool ret = true;

	for (auto& teamSet : m_teamSets) {
		for (auto& team : teamSet->teams()) {
			if (team->machineTeam->getMachineIDs() == mt->getMachineIDs()) {
				++num;
			}
		}
	}
	if (num != mt->getServerTeams().size()) {
		ret = false;
		TraceEvent(SevError, "ServerTeamCountOnMachineIncorrect")
		    .detail("MachineTeam", mt->getMachineIDsStr())
		    .detail("ServerTeamsSize", mt->getServerTeams().size())
		    .detail("CountedServerTeams", num);
	}
	return ret;
}

std::pair<Reference<TCMachineTeamInfo>, int> DDTeamCollection::getMachineTeamWithLeastProcessTeams() const {
	Reference<TCMachineTeamInfo> retMT;
	int minNumProcessTeams = std::numeric_limits<int>::max();

	for (auto& mt : machineTeams) {
		if (EXPENSIVE_VALIDATION) {
			ASSERT(isServerTeamCountCorrect(mt));
		}

		if (mt->getServerTeams().size() < minNumProcessTeams) {
			minNumProcessTeams = mt->getServerTeams().size();
			retMT = mt;
		}
	}

	return std::pair<Reference<TCMachineTeamInfo>, int>(retMT, minNumProcessTeams);
}

std::pair<Reference<TCMachineTeamInfo>, int> DDTeamCollection::getMachineTeamWithMostMachineTeams() const {
	Reference<TCMachineTeamInfo> retMT;
	int maxNumMachineTeams = 0;
	int targetMachineTeamNumPerMachine =
	    (SERVER_KNOBS->DESIRED_TEAMS_PER_SERVER * (configuration.storageTeamSize + 1)) / 2;

	for (auto& mt : machineTeams) {
		// The representative team number for the machine team mt is
		// the minimum number of machine teams of a machine in the team mt
		int representNumMachineTeams = std::numeric_limits<int>::max();
		for (auto& m : mt->getMachines()) {
			representNumMachineTeams = std::min<int>(representNumMachineTeams, m->machineTeams.size());
		}
		if (representNumMachineTeams > targetMachineTeamNumPerMachine &&
		    representNumMachineTeams > maxNumMachineTeams) {
			maxNumMachineTeams = representNumMachineTeams;
			retMT = mt;
		}
	}

	return std::pair<Reference<TCMachineTeamInfo>, int>(retMT, maxNumMachineTeams);
}

std::pair<Reference<TCTeamInfo>, int> DDTeamCollection::getServerTeamWithMostProcessTeams() const {
	Reference<TCTeamInfo> retST;
	int maxNumProcessTeams = 0;
	int targetTeamNumPerServer = (SERVER_KNOBS->DESIRED_TEAMS_PER_SERVER * (configuration.storageTeamSize + 1)) / 2;

	for (auto& teamSet : m_teamSets) {
		for (auto& t : teamSet->teams()) {
			// The minimum number of teams of a server in a team is the representative team number for the team t
			int representNumProcessTeams = std::numeric_limits<int>::max();
			for (auto& server : t->getServers()) {
				representNumProcessTeams = std::min<int>(representNumProcessTeams, server->getTeams().size());
			}
			// We only remove the team whose representNumProcessTeams is larger than the targetTeamNumPerServer number
			// otherwise, teamBuilder will build the to-be-removed team again
			if (representNumProcessTeams > targetTeamNumPerServer && representNumProcessTeams > maxNumProcessTeams) {
				maxNumProcessTeams = representNumProcessTeams;
				retST = t;
			}
		}
	}

	return std::pair<Reference<TCTeamInfo>, int>(retST, maxNumProcessTeams);
}

int DDTeamCollection::getHealthyMachineTeamCount() const {
	int healthyTeamCount = 0;
	for (const auto& mt : machineTeams) {
		ASSERT_EQ(mt->getMachines().size(), configuration.storageTeamSize);

		if (isMachineTeamHealthy(*mt)) {
			++healthyTeamCount;
		}
	}

	return healthyTeamCount;
}

bool DDTeamCollection::notEnoughMachineTeamsForAMachine() const {
	// If we want to remove the machine team with most machine teams, we use the same logic as
	// notEnoughTeamsForAServer
	int targetMachineTeamNumPerMachine =
	    SERVER_KNOBS->TR_FLAG_REMOVE_MT_WITH_MOST_TEAMS
	        ? (SERVER_KNOBS->DESIRED_TEAMS_PER_SERVER * (configuration.storageTeamSize + 1)) / 2
	        : SERVER_KNOBS->DESIRED_TEAMS_PER_SERVER;
	for (auto& [_, machine] : machine_info) {
		// If SERVER_KNOBS->TR_FLAG_REMOVE_MT_WITH_MOST_TEAMS is false,
		// The desired machine team number is not the same with the desired server team number
		// in notEnoughTeamsForAServer() below, because the machineTeamRemover() does not
		// remove a machine team with the most number of machine teams.
		if (machine->machineTeams.size() < targetMachineTeamNumPerMachine && isMachineHealthy(machine)) {
			return true;
		}
	}

	return false;
}

bool DDTeamCollection::notEnoughTeamsForAServer() const {
	// We build more teams than we finally want so that we can use serverTeamRemover() actor to remove the teams
	// whose member belong to too many teams. This allows us to get a more balanced number of teams per server.
	// We want to ensure every server has targetTeamNumPerServer teams.
	// The numTeamsPerServerFactor is calculated as
	// (SERVER_KNOBS->DESIRED_TEAMS_PER_SERVER + ideal_num_of_teams_per_server) / 2
	// ideal_num_of_teams_per_server is (#teams * storageTeamSize) / #servers, which is
	// (#servers * DESIRED_TEAMS_PER_SERVER * storageTeamSize) / #servers.
	int targetTeamNumPerServer = (SERVER_KNOBS->DESIRED_TEAMS_PER_SERVER * (configuration.storageTeamSize + 1)) / 2;
	ASSERT_GT(targetTeamNumPerServer, 0);
	for (auto& [serverID, server] : server_info) {
		if (server->getTeams().size() < targetTeamNumPerServer && !server_status.get(serverID).isUnhealthy()) {
			return true;
		}
	}

	return false;
}

Reference<TCTeamSet> DDTeamCollection::selectTeamSetToAddNewTeamTo() {
	int minTeamSetSize = std::numeric_limits<int>::max();
	std::vector<Reference<TCTeamSet>> teamSetsWithFewestTeams;

	for (auto& teamset : m_teamSets) {
		if (teamset->teamCount() < minTeamSetSize) {
			teamSetsWithFewestTeams.clear();
			minTeamSetSize = teamset->teamCount();
			teamSetsWithFewestTeams.push_back(teamset);
		} else if (teamset->teamCount() == minTeamSetSize) {
			teamSetsWithFewestTeams.push_back(teamset);
		}
	}

	ASSERT(teamSetsWithFewestTeams.size() > 0);
	deterministicRandom()->randomShuffle(teamSetsWithFewestTeams);
	return teamSetsWithFewestTeams[0];
}

int DDTeamCollection::addTeamsBestOf(int teamsToBuild, int desiredTeams, int maxTeams) {
	ASSERT_GE(teamsToBuild, 0);
	ASSERT_WE_THINK(machine_info.size() > 0 || server_info.size() == 0);
	ASSERT_WE_THINK(SERVER_KNOBS->DESIRED_TEAMS_PER_SERVER >= 1 && configuration.storageTeamSize >= 1);

	int addedTeams = 0;

	// Exclude machine teams who have members in the wrong configuration.
	// When we change configuration, we may have machine teams with storageTeamSize in the old configuration.
	int healthyMachineTeamCount = getHealthyMachineTeamCount();
	int totalMachineTeamCount = machineTeams.size();
	int totalHealthyMachineCount = calculateHealthyMachineCount();

	int desiredMachineTeams = SERVER_KNOBS->DESIRED_TEAMS_PER_SERVER * totalHealthyMachineCount;
	int maxMachineTeams = SERVER_KNOBS->MAX_TEAMS_PER_SERVER * totalHealthyMachineCount;
	// machineTeamsToBuild mimics how the teamsToBuild is calculated in buildTeams()
	int machineTeamsToBuild =
	    std::max(0, std::min(desiredMachineTeams - healthyMachineTeamCount, maxMachineTeams - totalMachineTeamCount));

	{
		TraceEvent te("BuildMachineTeams");
		te.detail("TotalHealthyMachine", totalHealthyMachineCount)
		    .detail("HealthyMachineTeamCount", healthyMachineTeamCount)
		    .detail("DesiredMachineTeams", desiredMachineTeams)
		    .detail("MaxMachineTeams", maxMachineTeams)
		    .detail("MachineTeamsToBuild", machineTeamsToBuild);
		// Pre-build all machine teams until we have the desired number of machine teams
		if (machineTeamsToBuild > 0 || notEnoughMachineTeamsForAMachine()) {
			auto addedMachineTeams = addBestMachineTeams(machineTeamsToBuild);
			te.detail("MachineTeamsAdded", addedMachineTeams);
		}
	}

	while (addedTeams < teamsToBuild || notEnoughTeamsForAServer()) {
		// Step 1: Create 1 best machine team
		std::vector<UID> bestServerTeam;
		int bestScore = std::numeric_limits<int>::max();
		int maxAttempts = SERVER_KNOBS->BEST_OF_AMT; // BEST_OF_AMT = 4
		bool earlyQuitBuild = false;
		Reference<TCTeamSet> teamset = selectTeamSetToAddNewTeamTo();
		for (int i = 0; i < maxAttempts && i < 100; ++i) {
			// Step 2: Choose 1 least used server and then choose 1 least used machine team from the server
			Reference<TCServerInfo> chosenServer = findOneLeastUsedServer();
			if (!chosenServer.isValid()) {
				TraceEvent(SevWarn, "NoValidServer").detail("Primary", primary);
				earlyQuitBuild = true;
				break;
			}
			// Note: To avoid creating correlation of picked machine teams, we simply choose a random machine team
			// instead of choosing the least used machine team.
			// The correlation happens, for example, when we add two new machines, we may always choose the machine
			// team with these two new machines because they are typically less used.
			Reference<TCMachineTeamInfo> chosenMachineTeam = findOneRandomMachineTeam(*chosenServer);

			if (!chosenMachineTeam.isValid()) {
				// We may face the situation that temporarily we have no healthy machine.
				TraceEvent(SevWarn, "MachineTeamNotFound")
				    .detail("Primary", primary)
				    .detail("MachineTeams", machineTeams.size());
				continue; // try randomly to find another least used server
			}

			// From here, chosenMachineTeam must have a healthy server team
			// Step 3: Randomly pick 1 server from each machine in the chosen machine team to form a server team
			std::vector<UID> serverTeam;
			int chosenServerCount = 0;
			for (auto& machine : chosenMachineTeam->getMachines()) {
				UID serverID;
				if (machine == chosenServer->machine) {
					serverID = chosenServer->getId();
					++chosenServerCount;
				} else {
					std::vector<Reference<TCServerInfo>> healthyProcesses;
					for (auto it : machine->serversOnMachine) {
						if (!server_status.get(it->getId()).isUnhealthy()) {
							healthyProcesses.push_back(it);
						}
					}
					serverID = deterministicRandom()->randomChoice(healthyProcesses)->getId();
				}
				serverTeam.push_back(serverID);
			}

			ASSERT_EQ(chosenServerCount, 1); // chosenServer should be used exactly once
			ASSERT_EQ(serverTeam.size(), configuration.storageTeamSize);

			std::sort(serverTeam.begin(), serverTeam.end());
			int overlap = overlappingMembers(serverTeam);
			if (overlap == serverTeam.size()) {
				maxAttempts += 1;
				continue;
			}

			// Pick the server team with smallest score in all attempts
			// If we use different metric here, DD may oscillate infinitely in creating and removing teams.
			// SOMEDAY: Improve the code efficiency by using reservoir algorithm
			int score = SERVER_KNOBS->DD_OVERLAP_PENALTY * overlap;
			for (auto& server : serverTeam) {
				score += server_info[server]->getTeams().size();
			}
			TraceEvent(SevDebug, "BuildServerTeams")
			    .detail("Score", score)
			    .detail("BestScore", bestScore)
			    .detail("TeamSize", serverTeam.size())
			    .detail("StorageTeamSize", configuration.storageTeamSize);
			if (score < bestScore) {
				bestScore = score;
				bestServerTeam = serverTeam;
			}
		}

		if (earlyQuitBuild) {
			break;
		}
		if (bestServerTeam.size() != configuration.storageTeamSize) {
			// Not find any team and will unlikely find a team
			lastBuildTeamsFailed = true;
			break;
		}

		// Step 4: Add the server team
		addTeam(teamset, bestServerTeam.begin(), bestServerTeam.end(), IsInitialTeam::False);
		addedTeams++;
	}

	healthyMachineTeamCount = getHealthyMachineTeamCount();

	auto [minTeamsOnServer, maxTeamsOnServer] = calculateMinMaxServerTeamsOnServer();
	auto [minMachineTeamsOnMachine, maxMachineTeamsOnMachine] = calculateMinMaxMachineTeamsOnMachine();

	TraceEvent("TeamCollectionInfo", distributorId)
	    .detail("Primary", primary)
	    .detail("AddedTeams", addedTeams)
	    .detail("TeamsToBuild", teamsToBuild)
	    .detail("CurrentServerTeams", teamCount())
	    .detail("DesiredTeams", desiredTeams)
	    .detail("MaxTeams", maxTeams)
	    .detail("StorageTeamSize", configuration.storageTeamSize)
	    .detail("CurrentMachineTeams", machineTeams.size())
	    .detail("CurrentHealthyMachineTeams", healthyMachineTeamCount)
	    .detail("DesiredMachineTeams", desiredMachineTeams)
	    .detail("MaxMachineTeams", maxMachineTeams)
	    .detail("TotalHealthyMachines", totalHealthyMachineCount)
	    .detail("MinTeamsOnServer", minTeamsOnServer)
	    .detail("MaxTeamsOnServer", maxTeamsOnServer)
	    .detail("MinMachineTeamsOnMachine", minMachineTeamsOnMachine)
	    .detail("MaxMachineTeamsOnMachine", maxMachineTeamsOnMachine)
	    .detail("DoBuildTeams", doBuildTeams)
	    .trackLatest(teamCollectionInfoEventHolder->trackingKey);

	return addedTeams;
}

void DDTeamCollection::traceTeamCollectionInfo() const {
	int totalHealthyServerCount = calculateHealthyServerCount();
	int desiredServerTeams = SERVER_KNOBS->DESIRED_TEAMS_PER_SERVER * totalHealthyServerCount;
	int maxServerTeams = SERVER_KNOBS->MAX_TEAMS_PER_SERVER * totalHealthyServerCount;

	int totalHealthyMachineCount = calculateHealthyMachineCount();
	int desiredMachineTeams = SERVER_KNOBS->DESIRED_TEAMS_PER_SERVER * totalHealthyMachineCount;
	int maxMachineTeams = SERVER_KNOBS->MAX_TEAMS_PER_SERVER * totalHealthyMachineCount;
	int healthyMachineTeamCount = getHealthyMachineTeamCount();

	auto [minTeamsOnServer, maxTeamsOnServer] = calculateMinMaxServerTeamsOnServer();
	auto [minMachineTeamsOnMachine, maxMachineTeamsOnMachine] = calculateMinMaxMachineTeamsOnMachine();

	TraceEvent("TeamCollectionInfo", distributorId)
	    .detail("Primary", primary)
	    .detail("AddedTeams", 0)
	    .detail("TeamsToBuild", 0)
	    .detail("CurrentServerTeams", teamCount())
	    .detail("DesiredTeams", desiredServerTeams)
	    .detail("MaxTeams", maxServerTeams)
	    .detail("StorageTeamSize", configuration.storageTeamSize)
	    .detail("CurrentMachineTeams", machineTeams.size())
	    .detail("CurrentHealthyMachineTeams", healthyMachineTeamCount)
	    .detail("DesiredMachineTeams", desiredMachineTeams)
	    .detail("MaxMachineTeams", maxMachineTeams)
	    .detail("TotalHealthyMachines", totalHealthyMachineCount)
	    .detail("MinTeamsOnServer", minTeamsOnServer)
	    .detail("MaxTeamsOnServer", maxTeamsOnServer)
	    .detail("MinMachineTeamsOnMachine", minMachineTeamsOnMachine)
	    .detail("MaxMachineTeamsOnMachine", maxMachineTeamsOnMachine)
	    .detail("DoBuildTeams", doBuildTeams)
	    .trackLatest(teamCollectionInfoEventHolder->trackingKey);

	// Advance time so that we will not have multiple TeamCollectionInfo at the same time, otherwise
	// simulation test will randomly pick one TeamCollectionInfo trace, which could be the one before build teams
	// wait(delay(0.01));

	// Debug purpose
	// if (healthyMachineTeamCount > desiredMachineTeams || machineTeams.size() > maxMachineTeams) {
	// 	// When the number of machine teams is over the limit, print out the current team info.
	// 	traceAllInfo(true);
	// }
}

void DDTeamCollection::noHealthyTeams() const {
	std::set<UID> desiredServerSet;
	std::string desc;
	for (auto& [serverID, server] : server_info) {
		ASSERT(serverID == server->getId());
		if (!server_status.get(serverID).isFailed) {
			desiredServerSet.insert(serverID);
			desc += serverID.shortString() + " (" + server->getLastKnownInterface().toString() + "), ";
		}
	}

	TraceEvent(SevWarn, "NoHealthyTeams", distributorId)
	    .detail("CurrentServerTeamCount", teamCount())
	    .detail("ServerCount", server_info.size())
	    .detail("NonFailedServerCount", desiredServerSet.size());
}

bool DDTeamCollection::shouldHandleServer(const StorageServerInterface& newServer) const {
	return includedDCs.empty() ||
	       std::find(includedDCs.begin(), includedDCs.end(), newServer.locality.dcId()) != includedDCs.end() ||
	       (otherTrackedDCs.present() &&
	        std::find(otherTrackedDCs.get().begin(), otherTrackedDCs.get().end(), newServer.locality.dcId()) ==
	            otherTrackedDCs.get().end());
}

void DDTeamCollection::addServer(StorageServerInterface newServer,
                                 ProcessClass processClass,
                                 Promise<Void> errorOut,
                                 Version addedVersion,
                                 DDEnabledState const& ddEnabledState) {
	if (!shouldHandleServer(newServer)) {
		return;
	}

	if (!newServer.isTss()) {
		allServers.push_back(newServer.id());
	}

	TraceEvent(newServer.isTss() ? "AddedTSS" : "AddedStorageServer", distributorId)
	    .detail("ServerID", newServer.id())
	    .detail("ProcessID", newServer.locality.processId())
	    .detail("ProcessClass", processClass.toString())
	    .detail("WaitFailureToken", newServer.waitFailure.getEndpoint().token)
	    .detail("Address", newServer.waitFailure.getEndpoint().getPrimaryAddress());

	auto& r = server_and_tss_info[newServer.id()] = makeReference<TCServerInfo>(
	    newServer,
	    this,
	    processClass,
	    includedDCs.empty() ||
	        std::find(includedDCs.begin(), includedDCs.end(), newServer.locality.dcId()) != includedDCs.end(),
	    storageServerSet,
	    addedVersion);

	if (newServer.isTss()) {
		tss_info_by_pair[newServer.tssPairID.get()] = r;

		if (server_info.count(newServer.tssPairID.get())) {
			r->onTSSPairRemoved = server_info[newServer.tssPairID.get()]->onRemoved;
		}
	} else {
		server_info[newServer.id()] = r;
		// Establish the relation between server and machine
		checkAndCreateMachine(r);
	}

	r->setTracker(storageServerTracker(cx, r.getPtr(), errorOut, addedVersion, ddEnabledState, newServer.isTss()));

	if (!newServer.isTss()) {
		// link and wake up tss' tracker so it knows when this server gets removed
		if (tss_info_by_pair.count(newServer.id())) {
			tss_info_by_pair[newServer.id()]->onTSSPairRemoved = r->onRemoved;
			if (tss_info_by_pair[newServer.id()]->wakeUpTracker.canBeSet()) {
				auto p = tss_info_by_pair[newServer.id()]->wakeUpTracker;
				// This callback could delete tss_info_by_pair[newServer.id()], so use a copy
				p.send(Void());
			}
		}

		doBuildTeams = true; // Adding a new server triggers to build new teams
		restartTeamBuilder.trigger();
	}
}

bool DDTeamCollection::removeTeam(Reference<TCTeamInfo> team) {
	TraceEvent("RemovingServerTeamFromTeamSet", distributorId).detail("Team", team->getDesc());
	bool found = true;
	Reference<TCTeamSet> teamSet = team->teamSet();
	ASSERT(teamSet.isValid());

	if (!teamSet->removeTeam(team)) {
		TraceEvent te(SevError, "TeamNotInTeamSet", distributorId);

		te.detail("Team", team->getDesc()).detail("TenantTeamCount", teamSet->teamCount());

		for (auto& tteam : teamSet->teams()) {
			te.detail("Team", tteam->getDesc());
		}
		found = false;
	}

	team->removeFromTeamSet();
	for (auto& server : team->getServers()) {
		server->removeTeam(team);
	}

	// Remove the team from its machine team
	bool foundInMachineTeam = team->machineTeam->removeServerTeam(team);

	ASSERT_WE_THINK(foundInMachineTeam);
	team->tracker.cancel();
	team->setHealthy(false);
	if (g_network->isSimulated()) {
		// Update server team information for consistency check in simulation
		traceTeamCollectionInfo();
	}
	return found;
}

Reference<TCMachineInfo> DDTeamCollection::checkAndCreateMachine(Reference<TCServerInfo> server) {
	ASSERT(server.isValid() && server_info.find(server->getId()) != server_info.end());
	auto const& locality = server->getLastKnownInterface().locality;
	Standalone<StringRef> machine_id = locality.zoneId().get(); // locality to machine_id with std::string type

	Reference<TCMachineInfo> machineInfo;
	if (machine_info.find(machine_id) == machine_info.end()) {
		// uid is the first storage server process on the machine
		CODE_PROBE(true, "First storage server in process on the machine");
		// For each machine, store the first server's localityEntry into machineInfo for later use.
		LocalityEntry localityEntry = machineLocalityMap.add(locality, &server->getId());
		machineInfo = makeReference<TCMachineInfo>(server, localityEntry);
		machine_info.insert(std::make_pair(machine_id, machineInfo));
	} else {
		machineInfo = machine_info.find(machine_id)->second;
		machineInfo->serversOnMachine.push_back(server);
	}
	server->machine = machineInfo;

	return machineInfo;
}

Reference<TCMachineTeamInfo> DDTeamCollection::checkAndCreateMachineTeam(Reference<TCTeamInfo> serverTeam) {
	std::vector<Standalone<StringRef>> machineIDs;
	for (auto& server : serverTeam->getServers()) {
		Reference<TCMachineInfo> machine = server->machine;
		machineIDs.push_back(machine->machineID);
	}

	std::sort(machineIDs.begin(), machineIDs.end());
	Reference<TCMachineTeamInfo> machineTeam = findMachineTeam(machineIDs);
	if (!machineTeam.isValid()) { // Create the machine team if it does not exist
		machineTeam = addMachineTeam(machineIDs.begin(), machineIDs.end());
	}

	machineTeam->addServerTeam(serverTeam);

	return machineTeam;
}

void DDTeamCollection::removeMachine(Reference<TCMachineInfo> removedMachineInfo) {
	// Find machines that share teams with the removed machine
	std::set<Standalone<StringRef>> machinesWithAjoiningTeams;
	for (auto& machineTeam : removedMachineInfo->machineTeams) {
		machinesWithAjoiningTeams.insert(machineTeam->getMachineIDs().begin(), machineTeam->getMachineIDs().end());
	}
	machinesWithAjoiningTeams.erase(removedMachineInfo->machineID);
	// For each machine in a machine team with the removed machine,
	// erase shared machine teams from the list of teams.
	for (auto it = machinesWithAjoiningTeams.begin(); it != machinesWithAjoiningTeams.end(); ++it) {
		auto& machineTeams = machine_info[*it]->machineTeams;
		for (int t = 0; t < machineTeams.size(); t++) {
			auto& machineTeam = machineTeams[t];
			if (machineTeam->containsMachine(removedMachineInfo->machineID)) {
				machineTeams[t--] = machineTeams.back();
				machineTeams.pop_back();
			}
		}
	}
	removedMachineInfo->machineTeams.clear();

	// Remove global machine team that includes removedMachineInfo
	for (int t = 0; t < machineTeams.size(); t++) {
		auto& machineTeam = machineTeams[t];
		if (machineTeam->containsMachine(removedMachineInfo->machineID)) {
			removeMachineTeam(machineTeam);
			// removeMachineTeam will swap the last team in machineTeams vector into [t];
			// t-- to avoid skipping the element
			t--;
		}
	}

	// Remove removedMachineInfo from machine's global info
	machine_info.erase(removedMachineInfo->machineID);
	TraceEvent("MachineLocalityMapUpdate").detail("MachineUIDRemoved", removedMachineInfo->machineID.toString());

	// We do not update macineLocalityMap when a machine is removed because we will do so when we use it in
	// addBestMachineTeams()
	// rebuildMachineLocalityMap();
}

bool DDTeamCollection::removeMachineTeam(Reference<TCMachineTeamInfo> targetMT) {
	bool foundMachineTeam = false;
	for (int i = 0; i < machineTeams.size(); i++) {
		Reference<TCMachineTeamInfo> mt = machineTeams[i];
		if (mt->getMachineIDs() == targetMT->getMachineIDs()) {
			machineTeams[i--] = machineTeams.back();
			machineTeams.pop_back();
			foundMachineTeam = true;
			break;
		}
	}
	// Remove machine team on each machine
	for (auto& machine : targetMT->getMachines()) {
		for (int i = 0; i < machine->machineTeams.size(); ++i) {
			if (machine->machineTeams[i]->getMachineIDs() == targetMT->getMachineIDs()) {
				machine->machineTeams[i--] = machine->machineTeams.back();
				machine->machineTeams.pop_back();
				break; // The machineTeams on a machine should never duplicate
			}
		}
	}

	return foundMachineTeam;
}

void DDTeamCollection::removeTSS(UID removedServer) {
	// much simpler than remove server. tss isn't in any teams, so just remove it from data structures
	TraceEvent("RemovedTSS", distributorId).detail("ServerID", removedServer);
	Reference<TCServerInfo> removedServerInfo = server_and_tss_info[removedServer];

	tss_info_by_pair.erase(removedServerInfo->getLastKnownInterface().tssPairID.get());
	server_and_tss_info.erase(removedServer);

	server_status.clear(removedServer);
}

void DDTeamCollection::removeServer(UID removedServer) {
	TraceEvent("RemovedStorageServer", distributorId).detail("ServerID", removedServer);

	// ASSERT( !shardsAffectedByTeamFailure->getServersForTeam( t ) for all t in teams that contain removedServer )
	Reference<TCServerInfo> removedServerInfo = server_info[removedServer];
	// Step: Remove TCServerInfo from storageWiggler
	storageWiggler->removeServer(removedServer);

	// Step: Remove server team that relate to removedServer
	// Find all servers with which the removedServer shares teams
	std::set<UID> serversWithAjoiningTeams;
	auto const& sharedTeams = removedServerInfo->getTeams();
	for (int i = 0; i < sharedTeams.size(); ++i) {
		auto& teamIds = sharedTeams[i]->getServerIDs();
		serversWithAjoiningTeams.insert(teamIds.begin(), teamIds.end());
	}
	serversWithAjoiningTeams.erase(removedServer);

	// For each server in a team with the removedServer, erase shared teams from the list of teams in that other
	// server
	for (auto it = serversWithAjoiningTeams.begin(); it != serversWithAjoiningTeams.end(); ++it) {
		server_info[*it]->removeTeamsContainingServer(removedServer);
	}

	// Step: Remove all teams that contain removedServer
	// SOMEDAY: can we avoid walking through all teams, since we have an index of teams in which removedServer
	// participated
	int removedCount = 0;
	for (auto& teamSet : m_teamSets) {
		const std::vector<Reference<TCTeamInfo>> teams = teamSet->teams();
		for (int t = 0; t < teams.size(); t++) {
			if (std::count(teams[t]->getServerIDs().begin(), teams[t]->getServerIDs().end(), removedServer)) {
				TraceEvent("ServerTeamRemovedFromTeamSet")
				    .detail("Primary", primary)
				    .detail("TeamServerIDs", teams[t]->getServerIDsStr())
				    .detail("TeamID", teams[t]->getTeamID());
				// removeTeam also needs to remove the team from the machine team info.
				removeTeam(teams[t]);
				removedCount++;
			}
		}
	}

	if (removedCount == 0) {
		TraceEvent(SevInfo, "NoTeamsRemovedWhenServerRemoved")
		    .detail("Primary", primary)
		    .detail("Debug", "ThisShouldRarelyHappen_CheckInfoBelow");
	}

	for (int t = 0; t < badTeams.size(); t++) {
		if (std::count(badTeams[t]->getServerIDs().begin(), badTeams[t]->getServerIDs().end(), removedServer)) {
			badTeams[t]->tracker.cancel();
			badTeams[t--] = badTeams.back();
			badTeams.pop_back();
		}
	}

	// Step: Remove machine info related to removedServer
	// Remove the server from its machine
	Reference<TCMachineInfo> removedMachineInfo = removedServerInfo->machine;
	for (int i = 0; i < removedMachineInfo->serversOnMachine.size(); ++i) {
		if (removedMachineInfo->serversOnMachine[i] == removedServerInfo) {
			// Safe even when removedServerInfo is the last one
			removedMachineInfo->serversOnMachine[i--] = removedMachineInfo->serversOnMachine.back();
			removedMachineInfo->serversOnMachine.pop_back();
			break;
		}
	}
	// Remove machine if no server on it
	// Note: Remove machine (and machine team) after server teams have been removed, because
	// we remove a machine team only when the server teams on it have been removed
	if (removedMachineInfo->serversOnMachine.size() == 0) {
		removeMachine(removedMachineInfo);
	}

	// If the machine uses removedServer's locality and the machine still has servers, the the machine's
	// representative server will be updated when it is used in addBestMachineTeams()
	// Note that since we do not rebuildMachineLocalityMap() here, the machineLocalityMap can be stale.
	// This is ok as long as we do not arbitrarily validate if machine team satisfies replication policy.

	if (server_info[removedServer]->wrongStoreTypeToRemove.get()) {
		if (wrongStoreTypeRemover.isReady()) {
			wrongStoreTypeRemover = removeWrongStoreType();
			addActor.send(wrongStoreTypeRemover);
		}
	}

	// Step: Remove removedServer from server's global data
	for (int s = 0; s < allServers.size(); s++) {
		if (allServers[s] == removedServer) {
			allServers[s--] = allServers.back();
			allServers.pop_back();
		}
	}
	server_info.erase(removedServer);
	server_and_tss_info.erase(removedServer);

	if (server_status.get(removedServer).initialized && server_status.get(removedServer).isUnhealthy()) {
		unhealthyServers--;
	}
	server_status.clear(removedServer);

	// FIXME: add remove support to localitySet so we do not have to recreate it
	resetLocalitySet();

	doBuildTeams = true;
	restartTeamBuilder.trigger();

	TraceEvent("DataDistributionTeamCollectionUpdate", distributorId)
	    .detail("ServerTeams", teamCount())
	    .detail("BadServerTeams", badTeams.size())
	    .detail("Servers", allServers.size())
	    .detail("Machines", machine_info.size())
	    .detail("MachineTeams", machineTeams.size())
	    .detail("DesiredTeamsPerServer", SERVER_KNOBS->DESIRED_TEAMS_PER_SERVER);
}

Future<Void> DDTeamCollection::excludeStorageServersForWiggle(const UID& id) {
	Future<Void> moveFuture = Void();
	if (this->server_info.count(id) != 0) {
		auto& info = server_info.at(id);
		AddressExclusion addr(info->getLastKnownInterface().address().ip, info->getLastKnownInterface().address().port);

		// don't overwrite the value set by actor trackExcludedServer
		bool abnormal =
		    this->excludedServers.count(addr) && this->excludedServers.get(addr) != DDTeamCollection::Status::NONE;

		if (info->getLastKnownInterface().secondaryAddress().present()) {
			AddressExclusion addr2(info->getLastKnownInterface().secondaryAddress().get().ip,
			                       info->getLastKnownInterface().secondaryAddress().get().port);
			abnormal |= this->excludedServers.count(addr2) &&
			            this->excludedServers.get(addr2) != DDTeamCollection::Status::NONE;
		}

		if (!abnormal) {
			this->wiggleAddresses.push_back(addr);
			this->excludedServers.set(addr, DDTeamCollection::Status::WIGGLING);
			moveFuture = info->onRemoved;
			this->restartRecruiting.trigger();
		}
	}
	return moveFuture;
}

void DDTeamCollection::includeStorageServersForWiggle() {
	bool included = false;
	for (auto& address : this->wiggleAddresses) {
		if (!this->excludedServers.count(address) ||
		    this->excludedServers.get(address) != DDTeamCollection::Status::WIGGLING) {
			continue;
		}
		included = true;
		this->excludedServers.set(address, DDTeamCollection::Status::NONE);
	}
	this->wiggleAddresses.clear();
	if (included) {
		this->restartRecruiting.trigger();
	}
}

int DDTeamCollection::numExistingSSOnAddr(const AddressExclusion& addr) const {
	int numExistingSS = 0;
	for (auto& server : server_and_tss_info) {
		const NetworkAddress& netAddr = server.second->getLastKnownInterface().stableAddress();
		AddressExclusion usedAddr(netAddr.ip, netAddr.port);
		if (usedAddr == addr) {
			++numExistingSS;
		}
	}

	return numExistingSS;
}

bool DDTeamCollection::exclusionSafetyCheck(std::vector<UID>& excludeServerIDs) {
	std::sort(excludeServerIDs.begin(), excludeServerIDs.end());

	for (const auto& teamSet : m_teamSets) {
		for (const auto& team : teamSet->teams()) {
			std::vector<UID> teamServerIDs = team->getServerIDs();
			std::sort(teamServerIDs.begin(), teamServerIDs.end());
			TraceEvent(SevDebug, "DDExclusionSafetyCheck", distributorId)
			    .detail("Excluding", describe(excludeServerIDs))
			    .detail("Existing", team->getDesc());
			// Find size of set intersection of both vectors and see if the leftover team is valid
			std::vector<UID> intersectSet(teamServerIDs.size());
			auto it = std::set_intersection(excludeServerIDs.begin(),
			                                excludeServerIDs.end(),
			                                teamServerIDs.begin(),
			                                teamServerIDs.end(),
			                                intersectSet.begin());
			intersectSet.resize(it - intersectSet.begin());
			if (teamServerIDs.size() - intersectSet.size() < SERVER_KNOBS->DD_EXCLUDE_MIN_REPLICAS) {
				return false;
			}
		}
	}
	return true;
}

std::pair<StorageWiggler::State, double> DDTeamCollection::getStorageWigglerState() const {
	if (storageWiggler) {
		return { storageWiggler->getWiggleState(), storageWiggler->lastStateChangeTs };
	}
	return { StorageWiggler::INVALID, 0.0 };
}

Future<Void> DDTeamCollection::run(Reference<DDTeamCollection> teamCollection,
                                   Reference<InitialDataDistribution> initData,
                                   TeamCollectionInterface tci,
                                   Reference<IAsyncListener<RequestStream<RecruitStorageRequest>>> recruitStorage,
                                   DDEnabledState const& ddEnabledState) {
	return DDTeamCollectionImpl::run(teamCollection, initData, tci, recruitStorage, &ddEnabledState);
}

Future<Void> DDTeamCollection::printSnapshotTeamsInfo(Reference<DDTeamCollection> self) {
	return DDTeamCollectionImpl::printSnapshotTeamsInfo(self);
}

class DDTeamCollectionUnitTest {
	static std::unique_ptr<DDTeamCollection> testTeamCollection(int teamSize,
	                                                            Reference<IReplicationPolicy> policy,
	                                                            int processCount,
	                                                            int teamSetCount = 1) {
		Database database = DatabaseContext::create(
		    makeReference<AsyncVar<ClientDBInfo>>(), Never(), LocalityData(), EnableLocalityLoadBalance::False);

		DatabaseConfiguration conf;
		conf.storageTeamSize = teamSize;
		conf.storagePolicy = policy;

		auto collection =
		    std::unique_ptr<DDTeamCollection>(new DDTeamCollection(database,
		                                                           UID(0, 0),
		                                                           MoveKeysLock(),
		                                                           PromiseStream<RelocateShard>(),
		                                                           makeReference<ShardsAffectedByTeamFailure>(),
		                                                           conf,
		                                                           {},
		                                                           {},
		                                                           teamSetCount,
		                                                           Future<Void>(Void()),
		                                                           makeReference<AsyncVar<bool>>(true),
		                                                           IsPrimary::True,
		                                                           makeReference<AsyncVar<bool>>(false),
		                                                           makeReference<AsyncVar<bool>>(false),
		                                                           PromiseStream<GetMetricsRequest>(),
		                                                           Promise<UID>(),
		                                                           PromiseStream<Promise<int>>()));

		for (int id = 1; id <= processCount; ++id) {
			UID uid(id, 0);
			StorageServerInterface interface;
			interface.uniqueID = uid;
			interface.locality.set(LiteralStringRef("machineid"), Standalone<StringRef>(std::to_string(id)));
			interface.locality.set(LiteralStringRef("zoneid"), Standalone<StringRef>(std::to_string(id % 5)));
			interface.locality.set(LiteralStringRef("data_hall"), Standalone<StringRef>(std::to_string(id % 3)));
			collection->server_info[uid] = makeReference<TCServerInfo>(
			    interface, collection.get(), ProcessClass(), true, collection->storageServerSet);
			collection->server_status.set(uid, ServerStatus(false, false, false, interface.locality));
			collection->checkAndCreateMachine(collection->server_info[uid]);
		}

		return collection;
	}

	static std::unique_ptr<DDTeamCollection> testMachineTeamCollection(int teamSize,
	                                                                   Reference<IReplicationPolicy> policy,
	                                                                   int processCount,
	                                                                   int teamSetCount = 1) {
		Database database = DatabaseContext::create(
		    makeReference<AsyncVar<ClientDBInfo>>(), Never(), LocalityData(), EnableLocalityLoadBalance::False);

		DatabaseConfiguration conf;
		conf.storageTeamSize = teamSize;
		conf.storagePolicy = policy;

		auto collection =
		    std::unique_ptr<DDTeamCollection>(new DDTeamCollection(database,
		                                                           UID(0, 0),
		                                                           MoveKeysLock(),
		                                                           PromiseStream<RelocateShard>(),
		                                                           makeReference<ShardsAffectedByTeamFailure>(),
		                                                           conf,
		                                                           {},
		                                                           {},
		                                                           teamSetCount,
		                                                           Future<Void>(Void()),
		                                                           makeReference<AsyncVar<bool>>(true),
		                                                           IsPrimary::True,
		                                                           makeReference<AsyncVar<bool>>(false),
		                                                           makeReference<AsyncVar<bool>>(false),
		                                                           PromiseStream<GetMetricsRequest>(),
		                                                           Promise<UID>(),
		                                                           PromiseStream<Promise<int>>()));

		for (int id = 1; id <= processCount; id++) {
			UID uid(id, 0);
			StorageServerInterface interface;
			interface.uniqueID = uid;
			int process_id = id;
			int dc_id = process_id / 1000;
			int data_hall_id = process_id / 100;
			int zone_id = process_id / 10;
			int machine_id = process_id / 5;

			printf("testMachineTeamCollection: process_id:%d zone_id:%d machine_id:%d ip_addr:%s\n",
			       process_id,
			       zone_id,
			       machine_id,
			       interface.address().toString().c_str());
			interface.locality.set(LiteralStringRef("processid"), Standalone<StringRef>(std::to_string(process_id)));
			interface.locality.set(LiteralStringRef("machineid"), Standalone<StringRef>(std::to_string(machine_id)));
			interface.locality.set(LiteralStringRef("zoneid"), Standalone<StringRef>(std::to_string(zone_id)));
			interface.locality.set(LiteralStringRef("data_hall"), Standalone<StringRef>(std::to_string(data_hall_id)));
			interface.locality.set(LiteralStringRef("dcid"), Standalone<StringRef>(std::to_string(dc_id)));
			collection->server_info[uid] = makeReference<TCServerInfo>(
			    interface, collection.get(), ProcessClass(), true, collection->storageServerSet);

			collection->server_status.set(uid, ServerStatus(false, false, false, interface.locality));
		}

		int totalServerIndex = collection->constructMachinesFromServers();
		printf("testMachineTeamCollection: construct machines for %d servers\n", totalServerIndex);

		return collection;
	}

public:
	ACTOR static Future<Void> AddTeamsBestOf_UseMachineID() {
		wait(Future<Void>(Void()));

		int teamSize = 3; // replication size
		int processSize = 60;
		int desiredTeams = SERVER_KNOBS->DESIRED_TEAMS_PER_SERVER * processSize;
		int maxTeams = SERVER_KNOBS->MAX_TEAMS_PER_SERVER * processSize;

		Reference<IReplicationPolicy> policy = Reference<IReplicationPolicy>(
		    new PolicyAcross(teamSize, "zoneid", Reference<IReplicationPolicy>(new PolicyOne())));
		state std::unique_ptr<DDTeamCollection> collection = testMachineTeamCollection(teamSize, policy, processSize);

		collection->addTeamsBestOf(30, desiredTeams, maxTeams);

		ASSERT(collection->teamsAreSane() == true);

		return Void();
	}

	ACTOR static Future<Void> AddTeamsBestOf_NotUseMachineID() {
		wait(Future<Void>(Void()));

		int teamSize = 3; // replication size
		int processSize = 60;
		int desiredTeams = SERVER_KNOBS->DESIRED_TEAMS_PER_SERVER * processSize;
		int maxTeams = SERVER_KNOBS->MAX_TEAMS_PER_SERVER * processSize;

		Reference<IReplicationPolicy> policy = Reference<IReplicationPolicy>(
		    new PolicyAcross(teamSize, "zoneid", Reference<IReplicationPolicy>(new PolicyOne())));
		state std::unique_ptr<DDTeamCollection> collection = testMachineTeamCollection(teamSize, policy, processSize);

		if (collection == nullptr) {
			fprintf(stderr, "collection is null\n");
			return Void();
		}

		collection->addBestMachineTeams(30); // Create machine teams to help debug
		collection->addTeamsBestOf(30, desiredTeams, maxTeams);
		collection->teamsAreSane(); // Server team may happen to be on the same machine team, although unlikely

		return Void();
	}

	static void AddAllTeams_isExhaustive() {
		Reference<IReplicationPolicy> policy = makeReference<PolicyAcross>(3, "zoneid", makeReference<PolicyOne>());
		int processSize = 10;
		int desiredTeams = SERVER_KNOBS->DESIRED_TEAMS_PER_SERVER * processSize;
		int maxTeams = SERVER_KNOBS->MAX_TEAMS_PER_SERVER * processSize;
		std::unique_ptr<DDTeamCollection> collection = testTeamCollection(3, policy, processSize);

		int result = collection->addTeamsBestOf(200, desiredTeams, maxTeams);

		// The maximum number of available server teams without considering machine locality is 120
		// The maximum number of available server teams with machine locality constraint is 120 - 40, because
		// the 40 (5*4*2) server teams whose servers come from the same machine are invalid.
		ASSERT(result == 80);
	}

	static void AddAllTeams_withLimit() {
		Reference<IReplicationPolicy> policy = makeReference<PolicyAcross>(3, "zoneid", makeReference<PolicyOne>());
		int processSize = 10;
		int desiredTeams = SERVER_KNOBS->DESIRED_TEAMS_PER_SERVER * processSize;
		int maxTeams = SERVER_KNOBS->MAX_TEAMS_PER_SERVER * processSize;

		std::unique_ptr<DDTeamCollection> collection = testTeamCollection(3, policy, processSize);

		int result = collection->addTeamsBestOf(10, desiredTeams, maxTeams);

		ASSERT(result >= 10);
	}

	ACTOR static Future<Void> AddTeamsBestOf_SkippingBusyServers() {
		wait(Future<Void>(Void()));
		Reference<IReplicationPolicy> policy = makeReference<PolicyAcross>(3, "zoneid", makeReference<PolicyOne>());
		state int processSize = 10;
		state int desiredTeams = SERVER_KNOBS->DESIRED_TEAMS_PER_SERVER * processSize;
		state int maxTeams = SERVER_KNOBS->MAX_TEAMS_PER_SERVER * processSize;
		state int teamSize = 3;
		// state int targetTeamsPerServer = SERVER_KNOBS->DESIRED_TEAMS_PER_SERVER * (teamSize + 1) / 2;
		state std::unique_ptr<DDTeamCollection> collection = testTeamCollection(teamSize, policy, processSize);

		collection->addTeam(std::set<UID>({ UID(1, 0), UID(2, 0), UID(3, 0) }), IsInitialTeam::True);
		collection->addTeam(std::set<UID>({ UID(1, 0), UID(3, 0), UID(4, 0) }), IsInitialTeam::True);

		state int result = collection->addTeamsBestOf(8, desiredTeams, maxTeams);

		ASSERT(result >= 8);

		for (const auto& [serverID, server] : collection->server_info) {
			auto teamCount = server->getTeams().size();
			ASSERT(teamCount >= 1);
			// ASSERT(teamCount <= targetTeamsPerServer);
		}

		return Void();
	}

	// Due to the randomness in choosing the machine team and the server team from the machine team, it is possible that
	// we may not find the remaining several (e.g., 1 or 2) available teams.
	// It is hard to conclude what is the minimum number of  teams the addTeamsBestOf() should create in this situation.
	ACTOR static Future<Void> AddTeamsBestOf_NotEnoughServers() {
		wait(Future<Void>(Void()));
		Reference<IReplicationPolicy> policy = makeReference<PolicyAcross>(3, "zoneid", makeReference<PolicyOne>());
		state int processSize = 5;
		state int desiredTeams = SERVER_KNOBS->DESIRED_TEAMS_PER_SERVER * processSize;
		state int maxTeams = SERVER_KNOBS->MAX_TEAMS_PER_SERVER * processSize;
		state int teamSize = 3;
		state std::unique_ptr<DDTeamCollection> collection = testTeamCollection(teamSize, policy, processSize);

		collection->addTeam(std::set<UID>({ UID(1, 0), UID(2, 0), UID(3, 0) }), IsInitialTeam::True);
		collection->addTeam(std::set<UID>({ UID(1, 0), UID(3, 0), UID(4, 0) }), IsInitialTeam::True);

		collection->addBestMachineTeams(10);
		int result = collection->addTeamsBestOf(10, desiredTeams, maxTeams);

		if (collection->machineTeams.size() != 10 || result != 8) {
			collection->traceAllInfo(true); // Debug message
		}

		// NOTE: Due to the pure randomness in selecting a machine for a machine team,
		// we cannot guarantee that all machine teams are created.
		// When we chnage the selectReplicas function to achieve such guarantee, we can enable the following ASSERT
		ASSERT(collection->machineTeams.size() == 10); // Should create all machine teams

		// We need to guarantee a server always have at least a team so that the server can participate in data
		// distribution
		for (const auto& [serverID, server] : collection->server_info) {
			auto teamCount = server->getTeams().size();
			ASSERT(teamCount >= 1);
		}

		// If we find all available teams, result will be 8 because we prebuild 2 teams
		ASSERT(result == 8);

		return Void();
	}

	ACTOR static Future<Void> AddTeamsBestOf_MultipleTeamSets() {
		wait(Future<Void>(Void()));

		Reference<IReplicationPolicy> policy = makeReference<PolicyAcross>(3, "zoneid", makeReference<PolicyOne>());
		state int processSize = 6;
		state int teamSize = 3;
		state int teamSetCount = 3;
		state std::unique_ptr<DDTeamCollection> collection =
		    testTeamCollection(teamSize, policy, processSize, teamSetCount);

		int desiredTeams = SERVER_KNOBS->DESIRED_TEAMS_PER_SERVER * processSize;
		int maxTeams = SERVER_KNOBS->MAX_TEAMS_PER_SERVER * processSize;

		int result = collection->addTeamsBestOf(desiredTeams, desiredTeams, maxTeams);

		ASSERT(collection->m_teamSets.size() == teamSetCount);
		for (auto& teamset : collection->m_teamSets) {
			ASSERT(teamset->teamCount() >= result / teamSetCount);
		}

		return Void();
	}

	ACTOR static Future<Void> GetTeam_NewServersNotNeeded() {
		Reference<IReplicationPolicy> policy = makeReference<PolicyAcross>(3, "zoneid", makeReference<PolicyOne>());
		state int processSize = 5;
		state int teamSize = 3;
		state int teamSetIndex = 0;
		state std::unique_ptr<DDTeamCollection> collection = testTeamCollection(teamSize, policy, processSize);

		GetStorageMetricsReply mid_avail;
		mid_avail.capacity.bytes = 1000 * 1024 * 1024;
		mid_avail.available.bytes = 400 * 1024 * 1024;
		mid_avail.load.bytes = 100 * 1024 * 1024;

		GetStorageMetricsReply high_avail;
		high_avail.capacity.bytes = 1000 * 1024 * 1024;
		high_avail.available.bytes = 800 * 1024 * 1024;
		high_avail.load.bytes = 90 * 1024 * 1024;

		collection->addTeam(std::set<UID>({ UID(1, 0), UID(2, 0), UID(3, 0) }), IsInitialTeam::True);
		collection->addTeam(std::set<UID>({ UID(2, 0), UID(3, 0), UID(4, 0) }), IsInitialTeam::True);
		collection->disableBuildingTeams();
		collection->setCheckTeamDelay();

		collection->server_info[UID(1, 0)]->setMetrics(mid_avail);
		collection->server_info[UID(2, 0)]->setMetrics(high_avail);
		collection->server_info[UID(3, 0)]->setMetrics(high_avail);
		collection->server_info[UID(4, 0)]->setMetrics(high_avail);

		/*
		 * Suppose  1, 2 and 3 are complete sources, i.e., they have all shards in
		 * the key range being considered for movement. If the caller says that they
		 * don't strictly need new servers and all of these servers are healthy,
		 * maintain status quo.
		 */
		std::vector<UID> completeSources{ UID(1, 0), UID(2, 0), UID(3, 0) };

		state GetTeamRequest req(WantNewServers::False,
		                         WantTrueBest::True,
		                         PreferLowerDiskUtil::True,
		                         TeamMustHaveShards::False,
		                         teamSetIndex);
		req.completeSources = completeSources;

		wait(collection->getTeam(req));

<<<<<<< HEAD
		auto& [resTeam, srcTeamFound] = req.reply.getFuture().get();
=======
		const auto [resTeam, srcFound] = req.reply.getFuture().get();
>>>>>>> 6719e5a8

		std::set<UID> expectedServers{ UID(1, 0), UID(2, 0), UID(3, 0) };
		ASSERT(resTeam.present());
		auto servers = resTeam.get()->getServerIDs();
		const std::set<UID> selectedServers(servers.begin(), servers.end());
		ASSERT(expectedServers == selectedServers);

		return Void();
	}

	ACTOR static Future<Void> GetTeam_HealthyCompleteSource() {
		Reference<IReplicationPolicy> policy = makeReference<PolicyAcross>(3, "zoneid", makeReference<PolicyOne>());
		state int processSize = 5;
		state int teamSize = 3;
		state int teamSetIndex = 0;
		state std::unique_ptr<DDTeamCollection> collection = testTeamCollection(teamSize, policy, processSize);

		GetStorageMetricsReply mid_avail;
		mid_avail.capacity.bytes = 1000 * 1024 * 1024;
		mid_avail.available.bytes = 400 * 1024 * 1024;
		mid_avail.load.bytes = 100 * 1024 * 1024;

		GetStorageMetricsReply high_avail;
		high_avail.capacity.bytes = 1000 * 1024 * 1024;
		high_avail.available.bytes = 800 * 1024 * 1024;
		high_avail.load.bytes = 90 * 1024 * 1024;

		collection->addTeam(std::set<UID>({ UID(1, 0), UID(2, 0), UID(3, 0) }), IsInitialTeam::True);
		collection->addTeam(std::set<UID>({ UID(2, 0), UID(3, 0), UID(4, 0) }), IsInitialTeam::True);
		collection->disableBuildingTeams();
		collection->setCheckTeamDelay();

		collection->server_info[UID(1, 0)]->setMetrics(mid_avail);
		collection->server_info[UID(2, 0)]->setMetrics(high_avail);
		collection->server_info[UID(3, 0)]->setMetrics(high_avail);
		collection->server_info[UID(4, 0)]->setMetrics(high_avail);
		collection->server_info[UID(1, 0)]->markTeamUnhealthy(0);

		/*
		 * Suppose  1, 2, 3 and 4 are complete sources, i.e., they have all shards in
		 * the key range being considered for movement. If the caller says that they don't
		 * strictly need new servers but '1' is not healthy, see that the other team of
		 * complete sources is selected.
		 */
		std::vector<UID> completeSources{ UID(1, 0), UID(2, 0), UID(3, 0), UID(4, 0) };

		state GetTeamRequest req(WantNewServers::False,
		                         WantTrueBest::True,
		                         PreferLowerDiskUtil::True,
		                         TeamMustHaveShards::False,
		                         teamSetIndex);
		req.completeSources = completeSources;

		wait(collection->getTeam(req));

<<<<<<< HEAD
		auto& [resTeam, srcTeamFound] = req.reply.getFuture().get();
=======
		const auto [resTeam, srcFound] = req.reply.getFuture().get();
>>>>>>> 6719e5a8

		std::set<UID> expectedServers{ UID(2, 0), UID(3, 0), UID(4, 0) };
		ASSERT(resTeam.present());
		auto servers = resTeam.get()->getServerIDs();
		const std::set<UID> selectedServers(servers.begin(), servers.end());

		ASSERT(expectedServers == selectedServers);
		return Void();
	}

	ACTOR static Future<Void> GetTeam_TrueBestLeastUtilized() {
		Reference<IReplicationPolicy> policy = makeReference<PolicyAcross>(3, "zoneid", makeReference<PolicyOne>());
		state int processSize = 5;
		state int teamSize = 3;
		state int teamSetIndex = 0;
		state std::unique_ptr<DDTeamCollection> collection = testTeamCollection(teamSize, policy, processSize);

		GetStorageMetricsReply mid_avail;
		mid_avail.capacity.bytes = 1000 * 1024 * 1024;
		mid_avail.available.bytes = 400 * 1024 * 1024;
		mid_avail.load.bytes = 100 * 1024 * 1024;

		GetStorageMetricsReply high_avail;
		high_avail.capacity.bytes = 1000 * 1024 * 1024;
		high_avail.available.bytes = 800 * 1024 * 1024;
		high_avail.load.bytes = 90 * 1024 * 1024;

		collection->addTeam(std::set<UID>({ UID(1, 0), UID(2, 0), UID(3, 0) }), IsInitialTeam::True);
		collection->addTeam(std::set<UID>({ UID(2, 0), UID(3, 0), UID(4, 0) }), IsInitialTeam::True);
		collection->disableBuildingTeams();
		collection->setCheckTeamDelay();

		/*
		 * Among server teams that have healthy space available, pick the team that is
		 * least utilized, if the caller says they preferLowerDiskUtil.
		 */

		collection->server_info[UID(1, 0)]->setMetrics(mid_avail);
		collection->server_info[UID(2, 0)]->setMetrics(high_avail);
		collection->server_info[UID(3, 0)]->setMetrics(high_avail);
		collection->server_info[UID(4, 0)]->setMetrics(high_avail);

		std::vector<UID> completeSources{ UID(1, 0), UID(2, 0), UID(3, 0) };

		state GetTeamRequest req(WantNewServers::True,
		                         WantTrueBest::True,
		                         PreferLowerDiskUtil::True,
		                         TeamMustHaveShards::False,
		                         teamSetIndex);
		req.completeSources = completeSources;

		wait(collection->getTeam(req));

<<<<<<< HEAD
		auto& [resTeam, srcTeamFound] = req.reply.getFuture().get();
=======
		const auto [resTeam, srcFound] = req.reply.getFuture().get();
>>>>>>> 6719e5a8

		std::set<UID> expectedServers{ UID(2, 0), UID(3, 0), UID(4, 0) };
		ASSERT(resTeam.present());
		auto servers = resTeam.get()->getServerIDs();
		const std::set<UID> selectedServers(servers.begin(), servers.end());
		ASSERT(expectedServers == selectedServers);

		return Void();
	}

	ACTOR static Future<Void> GetTeam_TrueBestMostUtilized() {
		Reference<IReplicationPolicy> policy = makeReference<PolicyAcross>(3, "zoneid", makeReference<PolicyOne>());
		state int processSize = 5;
		state int teamSize = 3;
		state int teamSetIndex = 0;
		state std::unique_ptr<DDTeamCollection> collection = testTeamCollection(teamSize, policy, processSize);

		GetStorageMetricsReply mid_avail;
		mid_avail.capacity.bytes = 1000 * 1024 * 1024;
		mid_avail.available.bytes = 400 * 1024 * 1024;
		mid_avail.load.bytes = 100 * 1024 * 1024;

		GetStorageMetricsReply high_avail;
		high_avail.capacity.bytes = 1000 * 1024 * 1024;
		high_avail.available.bytes = 800 * 1024 * 1024;
		high_avail.load.bytes = 90 * 1024 * 1024;

		collection->addTeam(std::set<UID>({ UID(1, 0), UID(2, 0), UID(3, 0) }), IsInitialTeam::True);
		collection->addTeam(std::set<UID>({ UID(2, 0), UID(3, 0), UID(4, 0) }), IsInitialTeam::True);
		collection->disableBuildingTeams();
		collection->setCheckTeamDelay();

		collection->server_info[UID(1, 0)]->setMetrics(mid_avail);
		collection->server_info[UID(2, 0)]->setMetrics(high_avail);
		collection->server_info[UID(3, 0)]->setMetrics(high_avail);
		collection->server_info[UID(4, 0)]->setMetrics(high_avail);

		/*
		 * Among server teams that have healthy space available, pick the team that is
		 * most utilized, if the caller says they don't preferLowerDiskUtil.
		 */
		std::vector<UID> completeSources{ UID(1, 0), UID(2, 0), UID(3, 0) };

		state GetTeamRequest req(WantNewServers::True,
		                         WantTrueBest::True,
		                         PreferLowerDiskUtil::False,
		                         TeamMustHaveShards::False,
		                         teamSetIndex);
		req.completeSources = completeSources;

		wait(collection->getTeam(req));

<<<<<<< HEAD
		auto& [resTeam, srcTeamFound] = req.reply.getFuture().get();
=======
		const auto [resTeam, srcFound] = req.reply.getFuture().get();
>>>>>>> 6719e5a8

		std::set<UID> expectedServers{ UID(1, 0), UID(2, 0), UID(3, 0) };
		ASSERT(resTeam.present());
		auto servers = resTeam.get()->getServerIDs();
		const std::set<UID> selectedServers(servers.begin(), servers.end());
		ASSERT(expectedServers == selectedServers);

		return Void();
	}

	ACTOR static Future<Void> GetTeam_ServerUtilizationBelowCutoff() {
		Reference<IReplicationPolicy> policy = makeReference<PolicyAcross>(3, "zoneid", makeReference<PolicyOne>());
		state int processSize = 5;
		state int teamSize = 3;
		state int teamSetIndex = 0;
		state std::unique_ptr<DDTeamCollection> collection = testTeamCollection(teamSize, policy, processSize);

		GetStorageMetricsReply low_avail;
		low_avail.capacity.bytes = SERVER_KNOBS->MIN_AVAILABLE_SPACE * 20;
		low_avail.available.bytes = SERVER_KNOBS->MIN_AVAILABLE_SPACE / 2;
		low_avail.load.bytes = 90 * 1024 * 1024;

		GetStorageMetricsReply high_avail;
		high_avail.capacity.bytes = 2000 * 1024 * 1024;
		high_avail.available.bytes = 800 * 1024 * 1024;
		high_avail.load.bytes = 90 * 1024 * 1024;

		collection->addTeam(std::set<UID>({ UID(1, 0), UID(2, 0), UID(3, 0) }), IsInitialTeam::True);
		collection->addTeam(std::set<UID>({ UID(2, 0), UID(3, 0), UID(4, 0) }), IsInitialTeam::True);
		collection->disableBuildingTeams();
		collection->setCheckTeamDelay();

		collection->server_info[UID(1, 0)]->setMetrics(high_avail);
		collection->server_info[UID(2, 0)]->setMetrics(low_avail);
		collection->server_info[UID(3, 0)]->setMetrics(high_avail);
		collection->server_info[UID(4, 0)]->setMetrics(low_avail);
		collection->server_info[UID(1, 0)]->markTeamUnhealthy(0);

		/*
		 * If the only available team is one where at least one server is low on
		 * space, decline to pick that team. Every server must have some minimum
		 * free space defined by the MIN_AVAILABLE_SPACE server knob.
		 */
		std::vector<UID> completeSources{ UID(1, 0), UID(2, 0), UID(3, 0) };

		state GetTeamRequest req(WantNewServers::True,
		                         WantTrueBest::True,
		                         PreferLowerDiskUtil::True,
		                         TeamMustHaveShards::False,
		                         teamSetIndex);
		req.completeSources = completeSources;

		wait(collection->getTeam(req));

<<<<<<< HEAD
		auto& [resTeam, srcTeamFound] = req.reply.getFuture().get();
=======
		const auto [resTeam, srcFound] = req.reply.getFuture().get();
>>>>>>> 6719e5a8

		ASSERT(!resTeam.present());

		return Void();
	}

	ACTOR static Future<Void> GetTeam_ServerUtilizationNearCutoff() {
		Reference<IReplicationPolicy> policy = makeReference<PolicyAcross>(3, "zoneid", makeReference<PolicyOne>());
		state int processSize = 5;
		state int teamSize = 3;
		state int teamSetIndex = 0;
		state std::unique_ptr<DDTeamCollection> collection = testTeamCollection(teamSize, policy, processSize);

		GetStorageMetricsReply low_avail;
		if (SERVER_KNOBS->MIN_AVAILABLE_SPACE_RATIO > 0) {
			/* Pick a capacity where MIN_AVAILABLE_SPACE_RATIO of the capacity would be higher than MIN_AVAILABLE_SPACE
			 */
			low_avail.capacity.bytes =
			    SERVER_KNOBS->MIN_AVAILABLE_SPACE * (2 / SERVER_KNOBS->MIN_AVAILABLE_SPACE_RATIO);
		} else {
			low_avail.capacity.bytes = 2000 * 1024 * 1024;
		}
		low_avail.available.bytes = (SERVER_KNOBS->MIN_AVAILABLE_SPACE_RATIO * 1.1) * low_avail.capacity.bytes;
		low_avail.load.bytes = 90 * 1024 * 1024;

		GetStorageMetricsReply high_avail;
		high_avail.capacity.bytes = 2000 * 1024 * 1024;
		high_avail.available.bytes = 800 * 1024 * 1024;
		high_avail.load.bytes = 90 * 1024 * 1024;

		collection->addTeam(std::set<UID>({ UID(1, 0), UID(2, 0), UID(3, 0) }), IsInitialTeam::True);
		collection->addTeam(std::set<UID>({ UID(2, 0), UID(3, 0), UID(4, 0) }), IsInitialTeam::True);
		collection->addTeam(std::set<UID>({ UID(3, 0), UID(4, 0), UID(5, 0) }), IsInitialTeam::True);
		collection->disableBuildingTeams();
		collection->setCheckTeamDelay();

		collection->server_info[UID(1, 0)]->setMetrics(high_avail);
		collection->server_info[UID(2, 0)]->setMetrics(low_avail);
		collection->server_info[UID(3, 0)]->setMetrics(high_avail);
		collection->server_info[UID(4, 0)]->setMetrics(low_avail);
		collection->server_info[UID(5, 0)]->setMetrics(high_avail);
		collection->server_info[UID(1, 0)]->markTeamUnhealthy(0);

		/*
		 * If the only available team is one where all servers are low on space,
		 * test that each server has at least MIN_AVAILABLE_SPACE_RATIO (server knob)
		 * percentage points of capacity free before picking that team.
		 */
		std::vector<UID> completeSources{ UID(1, 0), UID(2, 0), UID(3, 0) };

		state GetTeamRequest req(WantNewServers::True,
		                         WantTrueBest::True,
		                         PreferLowerDiskUtil::True,
		                         TeamMustHaveShards::False,
		                         teamSetIndex);
		req.completeSources = completeSources;

		wait(collection->getTeam(req));

<<<<<<< HEAD
		auto& [resTeam, srcTeamFound] = req.reply.getFuture().get();
=======
		const auto& [resTeam, srcTeamFound] = req.reply.getFuture().get();
>>>>>>> 6719e5a8

		ASSERT(!resTeam.present());

		return Void();
	}

	ACTOR static Future<Void> GetTeam_TrueBestLeastReadBandwidth() {
		Reference<IReplicationPolicy> policy = makeReference<PolicyAcross>(1, "zoneid", makeReference<PolicyOne>());
		state int processSize = 5;
		state int teamSize = 1;
		state int teamSetIndex = 0;
		state std::unique_ptr<DDTeamCollection> collection = testTeamCollection(teamSize, policy, processSize);

		int64_t capacity = 1000 * 1024 * 1024, available = 800 * 1024 * 1024;
		std::vector<int64_t> read_bandwidths{
			300 * 1024 * 1024, 100 * 1024 * 1024, 500 * 1024 * 1024, 100 * 1024 * 1024, 900 * 1024 * 1024
		};
		std::vector<int64_t> load_bytes{
			50 * 1024 * 1024, 600 * 1024 * 1024, 800 * 1024 * 1024, 200 * 1024 * 1024, 100 * 1024 * 1024
		};
		GetStorageMetricsReply metrics[5];
		for (int i = 0; i < 5; ++i) {
			metrics[i].capacity.bytes = capacity;
			metrics[i].available.bytes = available;
			metrics[i].load.bytesReadPerKSecond = read_bandwidths[i];
			metrics[i].load.bytes = load_bytes[i];
			collection->addTeam(std::set<UID>({ UID(i + 1, 0) }), IsInitialTeam::True);
			collection->server_info[UID(i + 1, 0)]->setMetrics(metrics[i]);
		}

		collection->disableBuildingTeams();
		collection->setCheckTeamDelay();

		auto wantsNewServers = WantNewServers::True;
		auto wantsTrueBest = WantTrueBest::True;
		auto preferLowerDiskUtil = PreferLowerDiskUtil::True;
		auto teamMustHaveShards = TeamMustHaveShards::False;
		auto forReadBalance = ForReadBalance::True;
		std::vector<UID> completeSources{ UID(1, 0), UID(2, 0), UID(3, 0) };

		state GetTeamRequest req(wantsNewServers,
		                         wantsTrueBest,
		                         preferLowerDiskUtil,
		                         teamMustHaveShards,
		                         teamSetIndex,
		                         forReadBalance,
		                         PreferLowerReadUtil::True);
		req.completeSources = completeSources;

		state GetTeamRequest reqHigh(wantsNewServers,
		                             wantsTrueBest,
		                             PreferLowerDiskUtil::False,
		                             teamMustHaveShards,
		                             teamSetIndex,
		                             forReadBalance,
		                             PreferLowerReadUtil::False);

		wait(collection->getTeam(req) && collection->getTeam(reqHigh));
		auto [resTeam, resTeamSrcFound] = req.reply.getFuture().get();
		auto [resTeamHigh, resTeamHighSrcFound] = reqHigh.reply.getFuture().get();

		std::set<UID> expectedServers{ UID(4, 0) };
		std::set<UID> expectedServersHigh{ UID(5, 0) };

		ASSERT(resTeam.present() && resTeamHigh.present());
		auto servers = resTeam.get()->getServerIDs(), serversHigh = resTeamHigh.get()->getServerIDs();
		const std::set<UID> selectedServers(servers.begin(), servers.end()),
		    selectedServersHigh(serversHigh.begin(), serversHigh.end());
		// for (auto id : selectedServers)
		// 	std::cout << id.toString() << std::endl;
		ASSERT(expectedServers == selectedServers && expectedServersHigh == selectedServersHigh);

		resTeam.get()->addReadInFlightToTeam(50);
		req.reply.reset();
		wait(collection->getTeam(req));
		auto [resTeam1, resTeam1Found] = req.reply.getFuture().get();
		std::set<UID> expectedServers1{ UID(2, 0) };
		auto servers1 = resTeam1.get()->getServerIDs();
		const std::set<UID> selectedServers1(servers1.begin(), servers1.end());
		ASSERT(expectedServers1 == selectedServers1);

		return Void();
	}

	ACTOR static Future<Void> GetTeam_DeprioritizeWigglePausedTeam() {
		Reference<IReplicationPolicy> policy = makeReference<PolicyAcross>(3, "zoneid", makeReference<PolicyOne>());
		state int processSize = 5;
		state int teamSize = 3;
		state int teamSetIndex = 0;
		state std::unique_ptr<DDTeamCollection> collection = testTeamCollection(teamSize, policy, processSize);
		GetStorageMetricsReply mid_avail;
		mid_avail.capacity.bytes = 1000 * 1024 * 1024;
		mid_avail.available.bytes = 400 * 1024 * 1024;
		mid_avail.load.bytes = 100 * 1024 * 1024;

		GetStorageMetricsReply high_avail;
		high_avail.capacity.bytes = 1000 * 1024 * 1024;
		high_avail.available.bytes = 800 * 1024 * 1024;
		high_avail.load.bytes = 90 * 1024 * 1024;

		collection->addTeam(std::set<UID>({ UID(1, 0), UID(2, 0), UID(3, 0) }), IsInitialTeam::True);
		collection->addTeam(std::set<UID>({ UID(2, 0), UID(3, 0), UID(4, 0) }), IsInitialTeam::True);
		collection->disableBuildingTeams();
		collection->setCheckTeamDelay();

		collection->server_info[UID(1, 0)]->setMetrics(mid_avail);
		collection->server_info[UID(2, 0)]->setMetrics(high_avail);
		collection->server_info[UID(3, 0)]->setMetrics(high_avail);
		collection->server_info[UID(4, 0)]->setMetrics(high_avail);

		collection->wigglingId = UID(4, 0);
		collection->pauseWiggle = makeReference<AsyncVar<bool>>(true);

		std::vector<UID> completeSources{ UID(1, 0), UID(2, 0), UID(3, 0) };

		state GetTeamRequest req(WantNewServers::True,
		                         WantTrueBest::True,
		                         PreferLowerDiskUtil::True,
		                         TeamMustHaveShards::False,
		                         teamSetIndex);
		req.completeSources = completeSources;

		wait(collection->getTeam(req));

<<<<<<< HEAD
		auto& [resTeam, srcTeamFound] = req.reply.getFuture().get();
=======
		const auto [resTeam, srcFound] = req.reply.getFuture().get();
>>>>>>> 6719e5a8

		std::set<UID> expectedServers{ UID(1, 0), UID(2, 0), UID(3, 0) };
		ASSERT(resTeam.present());
		auto servers = resTeam.get()->getServerIDs();
		const std::set<UID> selectedServers(servers.begin(), servers.end());
		ASSERT(expectedServers == selectedServers);

		return Void();
	}
};

TEST_CASE("DataDistribution/AddTeamsBestOf/UseMachineID") {
	wait(DDTeamCollectionUnitTest::AddTeamsBestOf_UseMachineID());
	return Void();
}

TEST_CASE("DataDistribution/AddTeamsBestOf/NotUseMachineID") {
	wait(DDTeamCollectionUnitTest::AddTeamsBestOf_NotUseMachineID());
	return Void();
}

TEST_CASE("DataDistribution/AddAllTeams/isExhaustive") {
	DDTeamCollectionUnitTest::AddAllTeams_isExhaustive();
	return Void();
}

TEST_CASE("/DataDistribution/AddAllTeams/withLimit") {
	DDTeamCollectionUnitTest::AddAllTeams_withLimit();
	return Void();
}

TEST_CASE("/DataDistribution/AddTeamsBestOf/SkippingBusyServers") {
	wait(DDTeamCollectionUnitTest::AddTeamsBestOf_SkippingBusyServers());
	return Void();
}

TEST_CASE("/DataDistribution/AddTeamsBestOf/NotEnoughServers") {
	wait(DDTeamCollectionUnitTest::AddTeamsBestOf_NotEnoughServers());
	return Void();
}

TEST_CASE("/DataDistribution/AddTeamsBestOf/MultipleTeamSets") {
	wait(DDTeamCollectionUnitTest::AddTeamsBestOf_MultipleTeamSets());
	return Void();
}

TEST_CASE("/DataDistribution/GetTeam/NewServersNotNeeded") {
	wait(DDTeamCollectionUnitTest::GetTeam_NewServersNotNeeded());
	return Void();
}

TEST_CASE("/DataDistribution/GetTeam/HealthyCompleteSource") {
	wait(DDTeamCollectionUnitTest::GetTeam_HealthyCompleteSource());
	return Void();
}

TEST_CASE("/DataDistribution/GetTeam/TrueBestLeastUtilized") {
	wait(DDTeamCollectionUnitTest::GetTeam_TrueBestLeastUtilized());
	return Void();
}

TEST_CASE("/DataDistribution/GetTeam/TrueBestMostUtilized") {
	wait(DDTeamCollectionUnitTest::GetTeam_TrueBestMostUtilized());
	return Void();
}

TEST_CASE("/DataDistribution/GetTeam/ServerUtilizationBelowCutoff") {
	wait(DDTeamCollectionUnitTest::GetTeam_ServerUtilizationBelowCutoff());
	return Void();
}

TEST_CASE("/DataDistribution/GetTeam/ServerUtilizationNearCutoff") {
	wait(DDTeamCollectionUnitTest::GetTeam_ServerUtilizationNearCutoff());
	return Void();
}
TEST_CASE("/DataDistribution/GetTeam/TrueBestLeastReadBandwidth") {
	wait(DDTeamCollectionUnitTest::GetTeam_TrueBestLeastReadBandwidth());
	return Void();
}

TEST_CASE("/DataDistribution/GetTeam/DeprioritizeWigglePausedTeam") {
	wait(DDTeamCollectionUnitTest::GetTeam_DeprioritizeWigglePausedTeam());
	return Void();
}<|MERGE_RESOLUTION|>--- conflicted
+++ resolved
@@ -161,10 +161,12 @@
 	static void getTeamByServers(DDTeamCollection* self, GetTeamRequest req) {
 		const std::string servers = TCTeamInfo::serversToString(req.src);
 		Optional<Reference<IDataDistributionTeam>> res;
-		for (const auto& team : self->teams) {
-			if (team->getServerIDsStr() == servers) {
-				res = team;
-				break;
+		for (const auto& teamSet : self->m_teamSets) {
+			for (const auto& team : teamSet->teams()) {
+				if (team->getServerIDsStr() == servers) {
+					res = team;
+					break;
+				}
 			}
 		}
 		req.reply.send(std::make_pair(res, false));
@@ -5522,11 +5524,7 @@
 
 		wait(collection->getTeam(req));
 
-<<<<<<< HEAD
-		auto& [resTeam, srcTeamFound] = req.reply.getFuture().get();
-=======
-		const auto [resTeam, srcFound] = req.reply.getFuture().get();
->>>>>>> 6719e5a8
+		const auto& [resTeam, srcFound] = req.reply.getFuture().get();
 
 		std::set<UID> expectedServers{ UID(1, 0), UID(2, 0), UID(3, 0) };
 		ASSERT(resTeam.present());
@@ -5582,11 +5580,7 @@
 
 		wait(collection->getTeam(req));
 
-<<<<<<< HEAD
-		auto& [resTeam, srcTeamFound] = req.reply.getFuture().get();
-=======
-		const auto [resTeam, srcFound] = req.reply.getFuture().get();
->>>>>>> 6719e5a8
+		const auto& [resTeam, srcFound] = req.reply.getFuture().get();
 
 		std::set<UID> expectedServers{ UID(2, 0), UID(3, 0), UID(4, 0) };
 		ASSERT(resTeam.present());
@@ -5640,11 +5634,7 @@
 
 		wait(collection->getTeam(req));
 
-<<<<<<< HEAD
-		auto& [resTeam, srcTeamFound] = req.reply.getFuture().get();
-=======
-		const auto [resTeam, srcFound] = req.reply.getFuture().get();
->>>>>>> 6719e5a8
+		const auto& [resTeam, srcFound] = req.reply.getFuture().get();
 
 		std::set<UID> expectedServers{ UID(2, 0), UID(3, 0), UID(4, 0) };
 		ASSERT(resTeam.present());
@@ -5697,11 +5687,7 @@
 
 		wait(collection->getTeam(req));
 
-<<<<<<< HEAD
-		auto& [resTeam, srcTeamFound] = req.reply.getFuture().get();
-=======
-		const auto [resTeam, srcFound] = req.reply.getFuture().get();
->>>>>>> 6719e5a8
+		const auto& [resTeam, srcFound] = req.reply.getFuture().get();
 
 		std::set<UID> expectedServers{ UID(1, 0), UID(2, 0), UID(3, 0) };
 		ASSERT(resTeam.present());
@@ -5756,11 +5742,7 @@
 
 		wait(collection->getTeam(req));
 
-<<<<<<< HEAD
-		auto& [resTeam, srcTeamFound] = req.reply.getFuture().get();
-=======
-		const auto [resTeam, srcFound] = req.reply.getFuture().get();
->>>>>>> 6719e5a8
+		const auto& [resTeam, srcFound] = req.reply.getFuture().get();
 
 		ASSERT(!resTeam.present());
 
@@ -5820,11 +5802,7 @@
 
 		wait(collection->getTeam(req));
 
-<<<<<<< HEAD
-		auto& [resTeam, srcTeamFound] = req.reply.getFuture().get();
-=======
 		const auto& [resTeam, srcTeamFound] = req.reply.getFuture().get();
->>>>>>> 6719e5a8
 
 		ASSERT(!resTeam.present());
 
@@ -5949,11 +5927,7 @@
 
 		wait(collection->getTeam(req));
 
-<<<<<<< HEAD
-		auto& [resTeam, srcTeamFound] = req.reply.getFuture().get();
-=======
-		const auto [resTeam, srcFound] = req.reply.getFuture().get();
->>>>>>> 6719e5a8
+		const auto& [resTeam, srcFound] = req.reply.getFuture().get();
 
 		std::set<UID> expectedServers{ UID(1, 0), UID(2, 0), UID(3, 0) };
 		ASSERT(resTeam.present());
