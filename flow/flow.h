--- conflicted
+++ resolved
@@ -791,15 +791,11 @@
 	bool canBeSet() { return sav->canBeSet(); }
 	bool isValid() const { return sav != NULL; }
 	Promise() : sav(new SAV<T>(0, 1)) {}
-<<<<<<< HEAD
 	Promise(const Promise& rhs) : sav(rhs.sav) {
 		sav->addPromiseRef();
 	}
 	Promise(Promise&& rhs) BOOST_NOEXCEPT : sav(rhs.sav) { rhs.sav = 0; }
-=======
-	Promise(const Promise& rhs) : sav(rhs.sav) { sav->addPromiseRef(); }
-	Promise(Promise&& rhs) noexcept : sav(rhs.sav) { rhs.sav = 0; }
->>>>>>> e069a150
+
 	~Promise() { if (sav) sav->delPromiseRef(); }
 
 	void operator=(const Promise& rhs) {
