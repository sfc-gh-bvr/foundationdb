--- conflicted
+++ resolved
@@ -1754,12 +1754,6 @@
   CHECK(success);
 }
 
-<<<<<<< HEAD
-std::string get_valid_status_json() {
-  fdb::Transaction tr(db);
-  while (1) {
-    fdb::ValueFuture f1 = tr.get("\xff\xff/status/json", false);
-=======
 TEST_CASE("special-key-space valid transaction ID") {
   auto value = get_value("\xff\xff/tracing/a/transaction_id", /* snapshot */ false, {});
   REQUIRE(value.has_value());
@@ -1868,7 +1862,6 @@
     tr.set("\xff\xff/tracing/a/token", "false");
     fdb::ValueFuture f1 = tr.get("\xff\xff/tracing/a/token",
                                  /* snapshot */ false);
->>>>>>> 0254869d
 
     fdb_error_t err = wait_future(f1);
     if (err) {
@@ -1882,7 +1875,114 @@
     int vallen;
     fdb_check(f1.get(&out_present, (const uint8_t **)&val, &vallen));
 
-<<<<<<< HEAD
+    REQUIRE(out_present);
+    uint64_t token = std::stoul(std::string(val, vallen));
+    CHECK(token == 0);
+    break;
+  }
+}
+
+TEST_CASE("FDB_DB_OPTION_TRANSACTION_TRACE_DISABLE") {
+  fdb_check(fdb_database_set_option(db, FDB_DB_OPTION_TRANSACTION_TRACE_DISABLE, nullptr, 0));
+
+  auto value = get_value("\xff\xff/tracing/a/token", /* snapshot */ false, {});
+  REQUIRE(value.has_value());
+  uint64_t token = std::stoul(value.value());
+  CHECK(token == 0);
+
+  fdb_check(fdb_database_set_option(db, FDB_DB_OPTION_TRANSACTION_TRACE_ENABLE, nullptr, 0));
+}
+
+TEST_CASE("FDB_DB_OPTION_TRANSACTION_TRACE_DISABLE enable tracing for transaction") {
+  fdb_check(fdb_database_set_option(db, FDB_DB_OPTION_TRANSACTION_TRACE_DISABLE, nullptr, 0));
+
+  fdb::Transaction tr(db);
+  fdb_check(tr.set_option(FDB_TR_OPTION_SPECIAL_KEY_SPACE_ENABLE_WRITES,
+                          nullptr, 0));
+  while (1) {
+    tr.set("\xff\xff/tracing/a/token", "true");
+    fdb::ValueFuture f1 = tr.get("\xff\xff/tracing/a/token",
+                                 /* snapshot */ false);
+
+    fdb_error_t err = wait_future(f1);
+    if (err) {
+      fdb::EmptyFuture f2 = tr.on_error(err);
+      fdb_check(wait_future(f2));
+      continue;
+    }
+
+    int out_present;
+    char *val;
+    int vallen;
+    fdb_check(f1.get(&out_present, (const uint8_t **)&val, &vallen));
+
+    REQUIRE(out_present);
+    uint64_t token = std::stoul(std::string(val, vallen));
+    CHECK(token > 0);
+    break;
+  }
+
+  fdb_check(fdb_database_set_option(db, FDB_DB_OPTION_TRANSACTION_TRACE_ENABLE, nullptr, 0));
+}
+
+TEST_CASE("special-key-space tracing get range") {
+  std::string tracingBegin = "\xff\xff/tracing/a/";
+  std::string tracingEnd = "\xff\xff/tracing/a0";
+
+  fdb::Transaction tr(db);
+  fdb_check(tr.set_option(FDB_TR_OPTION_SPECIAL_KEY_SPACE_ENABLE_WRITES,
+                          nullptr, 0));
+  while (1) {
+    fdb::KeyValueArrayFuture f1 = tr.get_range(
+        FDB_KEYSEL_FIRST_GREATER_OR_EQUAL(
+          (const uint8_t *)tracingBegin.c_str(),
+          tracingBegin.size()
+        ),
+        FDB_KEYSEL_LAST_LESS_OR_EQUAL(
+          (const uint8_t *)tracingEnd.c_str(),
+          tracingEnd.size()
+        ) + 1, /* limit */ 0, /* target_bytes */ 0,
+        /* FDBStreamingMode */ FDB_STREAMING_MODE_WANT_ALL, /* iteration */ 0,
+        /* snapshot */ false, /* reverse */ 0);
+
+    fdb_error_t err = wait_future(f1);
+    if (err) {
+      fdb::EmptyFuture f2 = tr.on_error(err);
+      fdb_check(wait_future(f2));
+      continue;
+    }
+
+    FDBKeyValue const *out_kv;
+    int out_count;
+    int out_more;
+    fdb_check(f1.get(&out_kv, &out_count, &out_more));
+
+    CHECK(!out_more);
+    CHECK(out_count == 2);
+
+    CHECK(std::string((char *)out_kv[0].key, out_kv[0].key_length) == tracingBegin + "token");
+    CHECK(std::stoul(std::string((char *)out_kv[0].value, out_kv[0].value_length)) > 0);
+    CHECK(std::string((char *)out_kv[1].key, out_kv[1].key_length) == tracingBegin + "transaction_id");
+    CHECK(std::stoul(std::string((char *)out_kv[1].value, out_kv[1].value_length)) > 0);
+    break;
+  }
+}
+
+std::string get_valid_status_json() {
+  fdb::Transaction tr(db);
+  while (1) {
+    fdb::ValueFuture f1 = tr.get("\xff\xff/status/json", false);
+    fdb_error_t err = wait_future(f1);
+    if (err) {
+      fdb::EmptyFuture f2 = tr.on_error(err);
+      fdb_check(wait_future(f2));
+      continue;
+    }
+
+    int out_present;
+    char *val;
+    int vallen;
+    fdb_check(f1.get(&out_present, (const uint8_t **)&val, &vallen));
     assert(out_present);
     std::string statusJsonStr(val, vallen);
     rapidjson::Document statusJson;
@@ -1925,99 +2025,6 @@
   int new_generation = statusJson["cluster"]["generation"].GetInt();
   // The generation number should increase after the recovery
   CHECK(new_generation > old_generation);
-=======
-    REQUIRE(out_present);
-    uint64_t token = std::stoul(std::string(val, vallen));
-    CHECK(token == 0);
-    break;
-  }
-}
-
-TEST_CASE("FDB_DB_OPTION_TRANSACTION_TRACE_DISABLE") {
-  fdb_check(fdb_database_set_option(db, FDB_DB_OPTION_TRANSACTION_TRACE_DISABLE, nullptr, 0));
-
-  auto value = get_value("\xff\xff/tracing/a/token", /* snapshot */ false, {});
-  REQUIRE(value.has_value());
-  uint64_t token = std::stoul(value.value());
-  CHECK(token == 0);
-
-  fdb_check(fdb_database_set_option(db, FDB_DB_OPTION_TRANSACTION_TRACE_ENABLE, nullptr, 0));
-}
-
-TEST_CASE("FDB_DB_OPTION_TRANSACTION_TRACE_DISABLE enable tracing for transaction") {
-  fdb_check(fdb_database_set_option(db, FDB_DB_OPTION_TRANSACTION_TRACE_DISABLE, nullptr, 0));
-
-  fdb::Transaction tr(db);
-  fdb_check(tr.set_option(FDB_TR_OPTION_SPECIAL_KEY_SPACE_ENABLE_WRITES,
-                          nullptr, 0));
-  while (1) {
-    tr.set("\xff\xff/tracing/a/token", "true");
-    fdb::ValueFuture f1 = tr.get("\xff\xff/tracing/a/token",
-                                 /* snapshot */ false);
-
-    fdb_error_t err = wait_future(f1);
-    if (err) {
-      fdb::EmptyFuture f2 = tr.on_error(err);
-      fdb_check(wait_future(f2));
-      continue;
-    }
-
-    int out_present;
-    char *val;
-    int vallen;
-    fdb_check(f1.get(&out_present, (const uint8_t **)&val, &vallen));
-
-    REQUIRE(out_present);
-    uint64_t token = std::stoul(std::string(val, vallen));
-    CHECK(token > 0);
-    break;
-  }
-
-  fdb_check(fdb_database_set_option(db, FDB_DB_OPTION_TRANSACTION_TRACE_ENABLE, nullptr, 0));
-}
-
-TEST_CASE("special-key-space tracing get range") {
-  std::string tracingBegin = "\xff\xff/tracing/a/";
-  std::string tracingEnd = "\xff\xff/tracing/a0";
-
-  fdb::Transaction tr(db);
-  fdb_check(tr.set_option(FDB_TR_OPTION_SPECIAL_KEY_SPACE_ENABLE_WRITES,
-                          nullptr, 0));
-  while (1) {
-    fdb::KeyValueArrayFuture f1 = tr.get_range(
-        FDB_KEYSEL_FIRST_GREATER_OR_EQUAL(
-          (const uint8_t *)tracingBegin.c_str(),
-          tracingBegin.size()
-        ),
-        FDB_KEYSEL_LAST_LESS_OR_EQUAL(
-          (const uint8_t *)tracingEnd.c_str(),
-          tracingEnd.size()
-        ) + 1, /* limit */ 0, /* target_bytes */ 0,
-        /* FDBStreamingMode */ FDB_STREAMING_MODE_WANT_ALL, /* iteration */ 0,
-        /* snapshot */ false, /* reverse */ 0);
-
-    fdb_error_t err = wait_future(f1);
-    if (err) {
-      fdb::EmptyFuture f2 = tr.on_error(err);
-      fdb_check(wait_future(f2));
-      continue;
-    }
-
-    FDBKeyValue const *out_kv;
-    int out_count;
-    int out_more;
-    fdb_check(f1.get(&out_kv, &out_count, &out_more));
-
-    CHECK(!out_more);
-    CHECK(out_count == 2);
-
-    CHECK(std::string((char *)out_kv[0].key, out_kv[0].key_length) == tracingBegin + "token");
-    CHECK(std::stoul(std::string((char *)out_kv[0].value, out_kv[0].value_length)) > 0);
-    CHECK(std::string((char *)out_kv[1].key, out_kv[1].key_length) == tracingBegin + "transaction_id");
-    CHECK(std::stoul(std::string((char *)out_kv[1].value, out_kv[1].value_length)) > 0);
-    break;
-  }
->>>>>>> 0254869d
 }
 
 TEST_CASE("fdb_error_predicate") {
