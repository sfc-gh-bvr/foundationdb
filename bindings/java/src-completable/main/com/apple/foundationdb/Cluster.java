--- conflicted
+++ resolved
@@ -39,22 +39,12 @@
 	protected Cluster(long cPtr, Executor executor) {
 		super(cPtr);
 		this.executor = executor;
-<<<<<<< HEAD
-		this.options = new ClusterOptions(new OptionConsumer() {
-			@Override
-			public void setOption(int code, byte[] parameter) {
-=======
 		this.options = new ClusterOptions((code, parameter) -> {
->>>>>>> 157e32fe
 			pointerReadLock.lock();
 			try {
 				Cluster_setOption(getPtr(), code, parameter);
 			} finally {
 				pointerReadLock.unlock();
-<<<<<<< HEAD
-			}
-=======
->>>>>>> 157e32fe
 			}
 		});
 	}
