--- conflicted
+++ resolved
@@ -1882,15 +1882,9 @@
 		int m_blockSize;
 	};
 
-<<<<<<< HEAD
-	Future<Reference<IBackupFile>> writeFile(std::string path) final {
-		int flags = IAsyncFile::OPEN_NO_AIO | IAsyncFile::OPEN_CREATE | IAsyncFile::OPEN_ATOMIC_WRITE_AND_CREATE |
-		            IAsyncFile::OPEN_READWRITE;
-=======
 	Future<Reference<IBackupFile>> writeFile(std::string path) {
 		int flags = IAsyncFile::OPEN_NO_AIO | IAsyncFile::OPEN_UNCACHED | IAsyncFile::OPEN_CREATE |
 		            IAsyncFile::OPEN_ATOMIC_WRITE_AND_CREATE | IAsyncFile::OPEN_READWRITE;
->>>>>>> 5b11c4c6
 		std::string fullPath = joinPath(m_path, path);
 		platform::createDirectory(parentDirectory(fullPath));
 		std::string temp = fullPath + "." + deterministicRandom()->randomUniqueID().toString() + ".temp";
@@ -2377,36 +2371,9 @@
 	return v + increment;
 }
 
-<<<<<<< HEAD
-// Write a snapshot file with only begin & end key
-ACTOR static Future<Void> testWriteSnapshotFile(Reference<IBackupFile> file, Key begin, Key end, uint32_t blockSize) {
-	ASSERT(blockSize > 3 * sizeof(uint32_t) + begin.size() + end.size());
-
-	uint32_t fileVersion = BACKUP_AGENT_SNAPSHOT_FILE_VERSION;
-	// write Header
-	wait(file->append((uint8_t*)&fileVersion, sizeof(fileVersion)));
-
-	// write begin key length and key
-	wait(file->appendStringRefWithLen(begin));
-
-	// write end key length and key
-	wait(file->appendStringRefWithLen(end));
-
-	int bytesLeft = blockSize - file->size();
-	if (bytesLeft > 0) {
-		Value paddings = fileBackup::makePadding(bytesLeft);
-		wait(file->append(paddings.begin(), bytesLeft));
-	}
-	wait(file->finish());
-	return Void();
-}
-
-ACTOR static Future<Void> testBackupContainer(std::string url) {
-=======
 ACTOR Future<Void> testBackupContainer(std::string url) {
 	state FlowLock lock(100e6);
 
->>>>>>> 5b11c4c6
 	printf("BackupContainerTest URL %s\n", url.c_str());
 
 	state Reference<IBackupContainer> c = IBackupContainer::openContainer(url);
@@ -2460,13 +2427,7 @@
 
 			int size = chooseFileSize(fileSizes);
 			snapshotSizes.rbegin()->second += size;
-<<<<<<< HEAD
-			// Write in actual range file format, instead of random data.
-			// writes.push_back(writeAndVerifyFile(c, range, size));
-			wait(testWriteSnapshotFile(range, begin, end, blockSize));
-=======
 			writes.push_back(writeAndVerifyFile(c, range, size, &lock));
->>>>>>> 5b11c4c6
 
 			if (deterministicRandom()->random01() < .2) {
 				writes.push_back(c->writeKeyspaceSnapshotFile(
