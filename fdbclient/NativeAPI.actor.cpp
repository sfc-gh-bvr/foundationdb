/*
 * NativeAPI.actor.cpp
 *
 * This source file is part of the FoundationDB open source project
 *
 * Copyright 2013-2018 Apple Inc. and the FoundationDB project authors
 *
 * Licensed under the Apache License, Version 2.0 (the "License");
 * you may not use this file except in compliance with the License.
 * You may obtain a copy of the License at
 *
 *     http://www.apache.org/licenses/LICENSE-2.0
 *
 * Unless required by applicable law or agreed to in writing, software
 * distributed under the License is distributed on an "AS IS" BASIS,
 * WITHOUT WARRANTIES OR CONDITIONS OF ANY KIND, either express or implied.
 * See the License for the specific language governing permissions and
 * limitations under the License.
 */

#include "fdbclient/DatabaseContext.h"
#include "fdbclient/NativeAPI.actor.h"
#include "fdbclient/Atomic.h"
#include "flow/Platform.h"
#include "flow/ActorCollection.h"
#include "fdbclient/SystemData.h"
#include "fdbrpc/LoadBalance.h"
#include "fdbclient/StorageServerInterface.h"
#include "fdbclient/MasterProxyInterface.h"
#include "fdbclient/ClusterInterface.h"
#include "fdbclient/FailureMonitorClient.h"
#include "flow/DeterministicRandom.h"
#include "fdbclient/KeyRangeMap.h"
#include "flow/SystemMonitor.h"
#include "fdbclient/MutationList.h"
#include "fdbclient/CoordinationInterface.h"
#include "fdbclient/MonitorLeader.h"
#if defined(CMAKE_BUILD) || !defined(WIN32)
#include "versions.h"
#endif
#include "fdbrpc/TLSConnection.h"
#include "flow/Knobs.h"
#include "fdbclient/Knobs.h"
#include "fdbrpc/Net2FileSystem.h"
#include "fdbrpc/simulator.h"

#include <iterator>

#ifdef WIN32
#define WIN32_LEAN_AND_MEAN
#include <Windows.h>
#undef min
#undef max
#else
#include <time.h>
#endif
#include "flow/actorcompiler.h" // This must be the last #include.

extern const char* getHGVersion();

using std::make_pair;
using std::max;
using std::min;
using std::pair;

NetworkOptions networkOptions;
Reference<TLSOptions> tlsOptions;

static void initTLSOptions() {
	if (!tlsOptions) {
		tlsOptions = Reference<TLSOptions>(new TLSOptions());
	}
}

static const Key CLIENT_LATENCY_INFO_PREFIX = LiteralStringRef("client_latency/");
static const Key CLIENT_LATENCY_INFO_CTR_PREFIX = LiteralStringRef("client_latency_counter/");

Reference<StorageServerInfo> StorageServerInfo::getInterface( DatabaseContext *cx, StorageServerInterface const& ssi, LocalityData const& locality ) {
	auto it = cx->server_interf.find( ssi.id() );
	if( it != cx->server_interf.end() ) {
		if(it->second->interf.getVersion.getEndpoint().token != ssi.getVersion.getEndpoint().token) {
			if(it->second->interf.locality == ssi.locality) {
				//FIXME: load balance holds pointers to individual members of the interface, and this assignment will swap out the object they are
				//       pointing to. This is technically correct, but is very unnatural. We may want to refactor load balance to take an AsyncVar<Reference<Interface>>
				//       so that it is notified when the interface changes.
				it->second->interf = ssi;
			} else {
				it->second->notifyContextDestroyed();
				Reference<StorageServerInfo> loc( new StorageServerInfo(cx, ssi, locality) );
				cx->server_interf[ ssi.id() ] = loc.getPtr();
				return loc;
			}
		}

		return Reference<StorageServerInfo>::addRef( it->second );
	}

	Reference<StorageServerInfo> loc( new StorageServerInfo(cx, ssi, locality) );
	cx->server_interf[ ssi.id() ] = loc.getPtr();
	return loc;
}

void StorageServerInfo::notifyContextDestroyed() {
	cx = NULL;
}

StorageServerInfo::~StorageServerInfo() {
	if( cx ) {
		auto it = cx->server_interf.find( interf.id() );
		if( it != cx->server_interf.end() )
			cx->server_interf.erase( it );
		cx = NULL;
	}
}

std::string printable( const VectorRef<KeyValueRef>& val ) {
	std::string s;
	for(int i=0; i<val.size(); i++)
		s = s + printable(val[i].key) + format(":%d ",val[i].value.size());
	return s;
}

std::string printable( const KeyValueRef& val ) {
	return printable(val.key) + format(":%d ",val.value.size());
}

std::string printable( const VectorRef<StringRef>& val ) {
	std::string s;
	for(int i=0; i<val.size(); i++)
		s = s + printable(val[i]) + " ";
	return s;
}

std::string printable( const StringRef& val ) {
	return val.printable();
}

std::string printable( const std::string& str ) {
	return StringRef(str).printable();
}

std::string printable( const KeyRangeRef& range ) {
	return printable(range.begin) + " - " + printable(range.end);
}

int unhex( char c ) {
	if (c >= '0' && c <= '9')
		return c-'0';
	if (c >= 'a' && c <= 'f')
		return c-'a'+10;
	if (c >= 'A' && c <= 'F')
		return c-'A'+10;
	UNREACHABLE();
}

std::string unprintable( std::string const& val ) {
	std::string s;
	for(int i=0; i<val.size(); i++) {
		char c = val[i];
		if ( c == '\\' ) {
			if (++i == val.size()) ASSERT(false);
			if (val[i] == '\\') {
				s += '\\';
			} else if (val[i] == 'x') {
				if (i+2 >= val.size()) ASSERT(false);
				s += char((unhex(val[i+1])<<4) + unhex(val[i+2]));
				i += 2;
			} else
				ASSERT(false);
		} else
			s += c;
	}
	return s;
}

void validateVersion(Version version) {
	// Version could be 0 if the INITIALIZE_NEW_DATABASE option is set. In that case, it is illegal to perform any reads.
	// We throw client_invalid_operation because the caller didn't directly set the version, so the version_invalid error
	// might be confusing.
	if(version == 0) {
		throw client_invalid_operation();
	}

	ASSERT(version > 0 || version == latestVersion);
}

void validateOptionValue(Optional<StringRef> value, bool shouldBePresent) {
	if(shouldBePresent && !value.present())
		throw invalid_option_value();
	if(!shouldBePresent && value.present() && value.get().size() > 0)
		throw invalid_option_value();
}

void dumpMutations( const MutationListRef& mutations ) {
	for(auto m=mutations.begin(); m; ++m) {
		switch (m->type) {
			case MutationRef::SetValue: printf("  '%s' := '%s'\n", printable(m->param1).c_str(), printable(m->param2).c_str()); break;
			case MutationRef::AddValue: printf("  '%s' += '%s'", printable(m->param1).c_str(), printable(m->param2).c_str()); break;
			case MutationRef::ClearRange: printf("  Clear ['%s','%s')\n", printable(m->param1).c_str(), printable(m->param2).c_str()); break;
			default: printf("  Unknown mutation %d('%s','%s')\n", m->type, printable(m->param1).c_str(), printable(m->param2).c_str()); break;
		}
	}
}

template <> void addref( DatabaseContext* ptr ) { ptr->addref(); }
template <> void delref( DatabaseContext* ptr ) { ptr->delref(); }

ACTOR Future<Void> databaseLogger( DatabaseContext *cx ) {
	loop {
		wait( delay( CLIENT_KNOBS->SYSTEM_MONITOR_INTERVAL, cx->taskID ) );
		TraceEvent("TransactionMetrics")
			.detail("Cluster", cx->cluster && cx->getConnectionFile() ? cx->getConnectionFile()->getConnectionString().clusterKeyName().toString() : "")
			.detail("ReadVersions", cx->transactionReadVersions)
			.detail("LogicalUncachedReads", cx->transactionLogicalReads)
			.detail("PhysicalReadRequests", cx->transactionPhysicalReads)
			.detail("CommittedMutations", cx->transactionCommittedMutations)
			.detail("CommittedMutationBytes", cx->transactionCommittedMutationBytes)
			.detail("CommitStarted", cx->transactionsCommitStarted)
			.detail("CommitCompleted", cx->transactionsCommitCompleted)
			.detail("TooOld", cx->transactionsTooOld)
			.detail("FutureVersions", cx->transactionsFutureVersions)
			.detail("NotCommitted", cx->transactionsNotCommitted)
			.detail("MaybeCommitted", cx->transactionsMaybeCommitted)
			.detail("ResourceConstrained", cx->transactionsResourceConstrained)
			.detail("ProcessBehind", cx->transactionsProcessBehind)
			.detail("MeanLatency", cx->latencies.mean())
			.detail("MedianLatency", cx->latencies.median())
			.detail("Latency90", cx->latencies.percentile(0.90))
			.detail("Latency98", cx->latencies.percentile(0.98))
			.detail("MaxLatency", cx->latencies.max())
			.detail("MeanRowReadLatency", cx->readLatencies.mean())
			.detail("MedianRowReadLatency", cx->readLatencies.median())
			.detail("MaxRowReadLatency", cx->readLatencies.max())
			.detail("MeanGRVLatency", cx->GRVLatencies.mean())
			.detail("MedianGRVLatency", cx->GRVLatencies.median())
			.detail("MaxGRVLatency", cx->GRVLatencies.max())
			.detail("MeanCommitLatency", cx->commitLatencies.mean())
			.detail("MedianCommitLatency", cx->commitLatencies.median())
			.detail("MaxCommitLatency", cx->commitLatencies.max())
			.detail("MeanMutationsPerCommit", cx->mutationsPerCommit.mean())
			.detail("MedianMutationsPerCommit", cx->mutationsPerCommit.median())
			.detail("MaxMutationsPerCommit", cx->mutationsPerCommit.max())
			.detail("MeanBytesPerCommit", cx->bytesPerCommit.mean())
			.detail("MedianBytesPerCommit", cx->bytesPerCommit.median())
			.detail("MaxBytesPerCommit", cx->bytesPerCommit.max());
		cx->latencies.clear();
		cx->readLatencies.clear();
		cx->GRVLatencies.clear();
		cx->commitLatencies.clear();
		cx->mutationsPerCommit.clear();
		cx->bytesPerCommit.clear();
	}
}

ACTOR static Future<Standalone<StringRef> > getSampleVersionStamp(Transaction *tr) {
	loop{
		try {
			tr->reset();
			tr->setOption(FDBTransactionOptions::PRIORITY_SYSTEM_IMMEDIATE);
			wait(success(tr->get(LiteralStringRef("\xff/StatusJsonTestKey62793"))));
			state Future<Standalone<StringRef> > vstamp = tr->getVersionstamp();
			tr->makeSelfConflicting();
			wait(tr->commit());
			Standalone<StringRef> val = wait(vstamp);
			return val;
		}
		catch (Error& e) {
			wait(tr->onError(e));
		}
	}
}

struct TrInfoChunk {
	ValueRef value;
	Key key;
};

ACTOR static Future<Void> transactionInfoCommitActor(Transaction *tr, std::vector<TrInfoChunk> *chunks) {
	state const Key clientLatencyAtomicCtr = CLIENT_LATENCY_INFO_CTR_PREFIX.withPrefix(fdbClientInfoPrefixRange.begin);
	state int retryCount = 0;
	loop{
		try {
			tr->reset();
			tr->setOption(FDBTransactionOptions::ACCESS_SYSTEM_KEYS);
			tr->setOption(FDBTransactionOptions::LOCK_AWARE);
			state Future<Standalone<StringRef> > vstamp = tr->getVersionstamp();
			int64_t numCommitBytes = 0;
			for (auto &chunk : *chunks) {
				tr->atomicOp(chunk.key, chunk.value, MutationRef::SetVersionstampedKey);
				numCommitBytes += chunk.key.size() + chunk.value.size() - 4; // subtract number of bytes of key that denotes verstion stamp index
			}
			tr->atomicOp(clientLatencyAtomicCtr, StringRef((uint8_t*)&numCommitBytes, 8), MutationRef::AddValue);
			wait(tr->commit());
			return Void();
		}
		catch (Error& e) {
			retryCount++;
			if (retryCount == 10)
				throw;
			wait(tr->onError(e));
		}
	}
}


ACTOR static Future<Void> delExcessClntTxnEntriesActor(Transaction *tr, int64_t clientTxInfoSizeLimit) {
	state const Key clientLatencyName = CLIENT_LATENCY_INFO_PREFIX.withPrefix(fdbClientInfoPrefixRange.begin);
	state const Key clientLatencyAtomicCtr = CLIENT_LATENCY_INFO_CTR_PREFIX.withPrefix(fdbClientInfoPrefixRange.begin);
	TraceEvent(SevInfo, "DelExcessClntTxnEntriesCalled");
	loop{
		try {
			tr->reset();
			tr->setOption(FDBTransactionOptions::ACCESS_SYSTEM_KEYS);
			tr->setOption(FDBTransactionOptions::LOCK_AWARE);
			Optional<Value> ctrValue = wait(tr->get(KeyRef(clientLatencyAtomicCtr), true));
			if (!ctrValue.present()) {
				TraceEvent(SevInfo, "NumClntTxnEntriesNotFound");
				return Void();
			}
			state int64_t txInfoSize = 0;
			ASSERT(ctrValue.get().size() == sizeof(int64_t));
			memcpy(&txInfoSize, ctrValue.get().begin(), ctrValue.get().size());
			if (txInfoSize < clientTxInfoSizeLimit)
				return Void();
			int getRangeByteLimit = (txInfoSize - clientTxInfoSizeLimit) < CLIENT_KNOBS->TRANSACTION_SIZE_LIMIT ? (txInfoSize - clientTxInfoSizeLimit) : CLIENT_KNOBS->TRANSACTION_SIZE_LIMIT;
			GetRangeLimits limit(CLIENT_KNOBS->ROW_LIMIT_UNLIMITED, getRangeByteLimit);
			Standalone<RangeResultRef> txEntries = wait(tr->getRange(KeyRangeRef(clientLatencyName, strinc(clientLatencyName)), limit));
			state int64_t numBytesToDel = 0;
			KeyRef endKey;
			for (auto &kv : txEntries) {
				endKey = kv.key;
				numBytesToDel += kv.key.size() + kv.value.size();
				if (txInfoSize - numBytesToDel <= clientTxInfoSizeLimit)
					break;
			}
			if (numBytesToDel) {
				tr->clear(KeyRangeRef(txEntries[0].key, strinc(endKey)));
				TraceEvent(SevInfo, "DeletingExcessCntTxnEntries").detail("BytesToBeDeleted", numBytesToDel);
				int64_t bytesDel = -numBytesToDel;
				tr->atomicOp(clientLatencyAtomicCtr, StringRef((uint8_t*)&bytesDel, 8), MutationRef::AddValue);
				wait(tr->commit());
			}
			if (txInfoSize - numBytesToDel <= clientTxInfoSizeLimit)
				return Void();
		}
		catch (Error& e) {
			wait(tr->onError(e));
		}
	}
}

// The reason for getting a pointer to DatabaseContext instead of a reference counted object is because reference counting will increment reference count for
// DatabaseContext which holds the future of this actor. This creates a cyclic reference and hence this actor and Database object will not be destroyed at all.
ACTOR static Future<Void> clientStatusUpdateActor(DatabaseContext *cx) {
	state const std::string clientLatencyName = CLIENT_LATENCY_INFO_PREFIX.withPrefix(fdbClientInfoPrefixRange.begin).toString();
	state Transaction tr;
	state std::vector<TrInfoChunk> commitQ;
	state int txBytes = 0;

	loop {
		try {
			ASSERT(cx->clientStatusUpdater.outStatusQ.empty());
			cx->clientStatusUpdater.inStatusQ.swap(cx->clientStatusUpdater.outStatusQ);
			// Split Transaction Info into chunks
			state std::vector<TrInfoChunk> trChunksQ;
			for (auto &entry : cx->clientStatusUpdater.outStatusQ) {
				auto &bw = entry.second;
				int64_t value_size_limit = BUGGIFY ? deterministicRandom()->randomInt(1e3, CLIENT_KNOBS->VALUE_SIZE_LIMIT) : CLIENT_KNOBS->VALUE_SIZE_LIMIT;
				int num_chunks = (bw.getLength() + value_size_limit - 1) / value_size_limit;
				std::string random_id = deterministicRandom()->randomAlphaNumeric(16);
				std::string user_provided_id = entry.first.size() ? entry.first + "/" : "";
				for (int i = 0; i < num_chunks; i++) {
					TrInfoChunk chunk;
					BinaryWriter chunkBW(Unversioned());
					chunkBW << bigEndian32(i+1) << bigEndian32(num_chunks);
					chunk.key = KeyRef(clientLatencyName + std::string(10, '\x00') + "/" + random_id + "/" + chunkBW.toValue().toString() + "/" + user_provided_id + std::string(4, '\x00'));
					int32_t pos = littleEndian32(clientLatencyName.size());
					memcpy(mutateString(chunk.key) + chunk.key.size() - sizeof(int32_t), &pos, sizeof(int32_t));
					if (i == num_chunks - 1) {
						chunk.value = ValueRef(static_cast<uint8_t *>(bw.getData()) + (i * value_size_limit), bw.getLength() - (i * value_size_limit));
					}
					else {
						chunk.value = ValueRef(static_cast<uint8_t *>(bw.getData()) + (i * value_size_limit), value_size_limit);
					}
					trChunksQ.push_back(std::move(chunk));
				}
			}

			// Commit the chunks splitting into different transactions if needed
			state int64_t dataSizeLimit = BUGGIFY ? deterministicRandom()->randomInt(200e3, 1.5 * CLIENT_KNOBS->TRANSACTION_SIZE_LIMIT) : 0.8 * CLIENT_KNOBS->TRANSACTION_SIZE_LIMIT;
			state std::vector<TrInfoChunk>::iterator tracking_iter = trChunksQ.begin();
			tr = Transaction(Database(Reference<DatabaseContext>::addRef(cx)));
			ASSERT(commitQ.empty() && (txBytes == 0));
			loop {
				state std::vector<TrInfoChunk>::iterator iter = tracking_iter;
				txBytes = 0;
				commitQ.clear();
				try {
					while (iter != trChunksQ.end()) {
						if (iter->value.size() + iter->key.size() + txBytes > dataSizeLimit) {
							wait(transactionInfoCommitActor(&tr, &commitQ));
							tracking_iter = iter;
							commitQ.clear();
							txBytes = 0;
						}
						commitQ.push_back(*iter);
						txBytes += iter->value.size() + iter->key.size();
						++iter;
					}
					if (!commitQ.empty()) {
						wait(transactionInfoCommitActor(&tr, &commitQ));
						commitQ.clear();
						txBytes = 0;
					}
					break;
				}
				catch (Error &e) {
					if (e.code() == error_code_transaction_too_large) {
						dataSizeLimit /= 2;
						ASSERT(dataSizeLimit >= CLIENT_KNOBS->VALUE_SIZE_LIMIT + CLIENT_KNOBS->KEY_SIZE_LIMIT);
					}
					else {
						TraceEvent(SevWarnAlways, "ClientTrInfoErrorCommit")
							.error(e)
							.detail("TxBytes", txBytes);
						commitQ.clear();
						txBytes = 0;
						throw;
					}
				}
			}
			cx->clientStatusUpdater.outStatusQ.clear();
			double clientSamplingProbability = std::isinf(cx->clientInfo->get().clientTxnInfoSampleRate) ? CLIENT_KNOBS->CSI_SAMPLING_PROBABILITY : cx->clientInfo->get().clientTxnInfoSampleRate;
			int64_t clientTxnInfoSizeLimit = cx->clientInfo->get().clientTxnInfoSizeLimit == -1 ? CLIENT_KNOBS->CSI_SIZE_LIMIT : cx->clientInfo->get().clientTxnInfoSizeLimit;
			if (!trChunksQ.empty() && deterministicRandom()->random01() < clientSamplingProbability)
				wait(delExcessClntTxnEntriesActor(&tr, clientTxnInfoSizeLimit));

			// tr is destructed because it hold a reference to DatabaseContext which creates a cycle mentioned above.
			// Hence destroy the transacation before sleeping to give a chance for the actor to be cleanedup if the Database is destroyed by the user.
			tr = Transaction();
			wait(delay(CLIENT_KNOBS->CSI_STATUS_DELAY));
		}
		catch (Error& e) {
			if (e.code() == error_code_actor_cancelled) {
				throw;
			}
			cx->clientStatusUpdater.outStatusQ.clear();
			TraceEvent(SevWarnAlways, "UnableToWriteClientStatus").error(e);
			// tr is destructed because it hold a reference to DatabaseContext which creates a cycle mentioned above.
			// Hence destroy the transacation before sleeping to give a chance for the actor to be cleanedup if the Database is destroyed by the user.
			tr = Transaction();
			wait(delay(10.0));
		}
	}
}

ACTOR static Future<Void> monitorMasterProxiesChange(Reference<AsyncVar<ClientDBInfo>> clientDBInfo, AsyncTrigger *triggerVar) {
	state vector< MasterProxyInterface > curProxies;
	curProxies = clientDBInfo->get().proxies;

	loop{
		wait(clientDBInfo->onChange());
		if (clientDBInfo->get().proxies != curProxies) {
			curProxies = clientDBInfo->get().proxies;
			triggerVar->trigger();
		}
	}
}

ACTOR static Future<HealthMetrics> getHealthMetricsActor(DatabaseContext *cx, bool detailed) {
	if (now() - cx->healthMetricsLastUpdated < CLIENT_KNOBS->AGGREGATE_HEALTH_METRICS_MAX_STALENESS) {
		if (detailed) {
			return cx->healthMetrics;
		}
		else {
			HealthMetrics result;
			result.update(cx->healthMetrics, false, false);
			return result;
		}
	}
	state bool sendDetailedRequest = detailed && now() - cx->detailedHealthMetricsLastUpdated >
		CLIENT_KNOBS->DETAILED_HEALTH_METRICS_MAX_STALENESS;
	loop {
		choose {
			when(wait(cx->onMasterProxiesChanged())) {}
			when(GetHealthMetricsReply rep =
				 wait(loadBalance(cx->getMasterProxies(false), &MasterProxyInterface::getHealthMetrics,
							 GetHealthMetricsRequest(sendDetailedRequest)))) {
				cx->healthMetrics.update(rep.healthMetrics, detailed, true);
				if (detailed) {
					cx->healthMetricsLastUpdated = now();
					cx->detailedHealthMetricsLastUpdated = now();
					return cx->healthMetrics;
				}
				else {
					cx->healthMetricsLastUpdated = now();
					HealthMetrics result;
					result.update(cx->healthMetrics, false, false);
					return result;
				}
			}
		}
	}
}

Future<HealthMetrics> DatabaseContext::getHealthMetrics(bool detailed = false) {
	return getHealthMetricsActor(this, detailed);
}

DatabaseContext::DatabaseContext(
	Reference<Cluster> cluster, Reference<AsyncVar<ClientDBInfo>> clientInfo, Future<Void> clientInfoMonitor, Standalone<StringRef> dbId, 
	int taskID, LocalityData const& clientLocality, bool enableLocalityLoadBalance, bool lockAware, int apiVersion ) 
	: cluster(cluster), clientInfo(clientInfo), clientInfoMonitor(clientInfoMonitor), dbId(dbId), taskID(taskID), clientLocality(clientLocality), enableLocalityLoadBalance(enableLocalityLoadBalance),
	lockAware(lockAware), apiVersion(apiVersion), provisional(false),
	transactionReadVersions(0), transactionLogicalReads(0), transactionPhysicalReads(0), transactionCommittedMutations(0), transactionCommittedMutationBytes(0), 
	transactionsCommitStarted(0), transactionsCommitCompleted(0), transactionsTooOld(0), transactionsFutureVersions(0), transactionsNotCommitted(0), 
	transactionsMaybeCommitted(0), transactionsResourceConstrained(0), transactionsProcessBehind(0), outstandingWatches(0), transactionTimeout(0.0), transactionMaxRetries(-1),
	latencies(1000), readLatencies(1000), commitLatencies(1000), GRVLatencies(1000), mutationsPerCommit(1000), bytesPerCommit(1000), mvCacheInsertLocation(0),
	healthMetricsLastUpdated(0), detailedHealthMetricsLastUpdated(0)
{
	metadataVersionCache.resize(CLIENT_KNOBS->METADATA_VERSION_CACHE_SIZE);
	maxOutstandingWatches = CLIENT_KNOBS->DEFAULT_MAX_OUTSTANDING_WATCHES;

	transactionMaxBackoff = CLIENT_KNOBS->FAILURE_MAX_DELAY;
	snapshotRywEnabled = apiVersionAtLeast(300) ? 1 : 0; 

	logger = databaseLogger( this );
	locationCacheSize = g_network->isSimulated() ?
			CLIENT_KNOBS->LOCATION_CACHE_EVICTION_SIZE_SIM :
			CLIENT_KNOBS->LOCATION_CACHE_EVICTION_SIZE;

	getValueSubmitted.init(LiteralStringRef("NativeAPI.GetValueSubmitted"));
	getValueCompleted.init(LiteralStringRef("NativeAPI.GetValueCompleted"));

	monitorMasterProxiesInfoChange = monitorMasterProxiesChange(clientInfo, &masterProxiesChangeTrigger);
	clientStatusUpdater.actor = clientStatusUpdateActor(this);
}

DatabaseContext::DatabaseContext( const Error &err ) : deferredError(err), latencies(1000), readLatencies(1000), commitLatencies(1000), GRVLatencies(1000), mutationsPerCommit(1000), bytesPerCommit(1000) {}

ACTOR static Future<Void> monitorClientInfo( Reference<AsyncVar<Optional<ClusterInterface>>> clusterInterface, Reference<ClusterConnectionFile> ccf, Reference<AsyncVar<ClientDBInfo>> outInfo, Reference<AsyncVar<int>> connectedCoordinatorsNumDelayed ) {
	try {
		state Optional<double> incorrectTime;
		loop {
			OpenDatabaseRequest req;
			req.knownClientInfoID = outInfo->get().id;
			req.supportedVersions = VectorRef<ClientVersionRef>(req.arena, networkOptions.supportedVersions);
			req.connectedCoordinatorsNum = connectedCoordinatorsNumDelayed->get();
			req.traceLogGroup = StringRef(req.arena, networkOptions.traceLogGroup);

			ClusterConnectionString fileConnectionString;
			if (ccf && !ccf->fileContentsUpToDate(fileConnectionString)) {
				req.issues.push_back_deep(req.arena, LiteralStringRef("incorrect_cluster_file_contents"));
				std::string connectionString = ccf->getConnectionString().toString();
				if(!incorrectTime.present()) {
					incorrectTime = now();
				}
				if(ccf->canGetFilename()) {
					// Don't log a SevWarnAlways initially to account for transient issues (e.g. someone else changing the file right before us)
					TraceEvent(now() - incorrectTime.get() > 300 ? SevWarnAlways : SevWarn, "IncorrectClusterFileContents")
						.detail("Filename", ccf->getFilename())
						.detail("ConnectionStringFromFile", fileConnectionString.toString())
						.detail("CurrentConnectionString", connectionString);
				}
			}
			else {
				incorrectTime = Optional<double>();
			}

			choose {
				when( ClientDBInfo ni = wait( clusterInterface->get().present() ? brokenPromiseToNever( clusterInterface->get().get().openDatabase.getReply( req ) ) : Never() ) ) {
					TraceEvent("ClientInfoChange").detail("ChangeID", ni.id);
					outInfo->set(ni);
				}
				when( wait( clusterInterface->onChange() ) ) {
					if(clusterInterface->get().present())
						TraceEvent("ClientInfo_CCInterfaceChange").detail("CCID", clusterInterface->get().get().id());
				}
				when( wait( connectedCoordinatorsNumDelayed->onChange() ) ) {}
			}
		}
	} catch( Error& e ) {
		TraceEvent(SevError, "MonitorClientInfoError")
			.error(e)
			.detail("ConnectionFile", ccf && ccf->canGetFilename() ? ccf->getFilename() : "")
			.detail("ConnectionString", ccf ? ccf->getConnectionString().toString() : "");

		throw;
	}
}

// Create database context and monitor the cluster status;
// Notify client when cluster info (e.g., cluster controller) changes
Database DatabaseContext::create(Reference<AsyncVar<Optional<ClusterInterface>>> clusterInterface, Reference<ClusterConnectionFile> connFile, LocalityData const& clientLocality) {
	Reference<AsyncVar<int>> connectedCoordinatorsNum(new AsyncVar<int>(0));
	Reference<AsyncVar<int>> connectedCoordinatorsNumDelayed(new AsyncVar<int>(0));
	Reference<Cluster> cluster(new Cluster(connFile, clusterInterface, connectedCoordinatorsNum));
	Reference<AsyncVar<ClientDBInfo>> clientInfo(new AsyncVar<ClientDBInfo>());
	Future<Void> clientInfoMonitor = delayedAsyncVar(connectedCoordinatorsNum, connectedCoordinatorsNumDelayed, CLIENT_KNOBS->CHECK_CONNECTED_COORDINATOR_NUM_DELAY) || monitorClientInfo(clusterInterface, connFile, clientInfo, connectedCoordinatorsNumDelayed);

	return Database(new DatabaseContext(cluster, clientInfo, clientInfoMonitor, LiteralStringRef(""), TaskDefaultEndpoint, clientLocality, true, false));
}

Database DatabaseContext::create(Reference<AsyncVar<ClientDBInfo>> clientInfo, Future<Void> clientInfoMonitor, LocalityData clientLocality, bool enableLocalityLoadBalance, int taskID, bool lockAware, int apiVersion) {
	return Database( new DatabaseContext( Reference<Cluster>(nullptr), clientInfo, clientInfoMonitor, LiteralStringRef(""), taskID, clientLocality, enableLocalityLoadBalance, lockAware, apiVersion ) );
}

DatabaseContext::~DatabaseContext() {
	monitorMasterProxiesInfoChange.cancel();
	for(auto it = server_interf.begin(); it != server_interf.end(); it = server_interf.erase(it))
		it->second->notifyContextDestroyed();
	ASSERT_ABORT( server_interf.empty() );
	locationCache.insert( allKeys, Reference<LocationInfo>() );
}

pair<KeyRange,Reference<LocationInfo>> DatabaseContext::getCachedLocation( const KeyRef& key, bool isBackward ) {
	if( isBackward ) {
		auto range = locationCache.rangeContainingKeyBefore(key);
		return std::make_pair(range->range(), range->value());
	}
	else {
		auto range = locationCache.rangeContaining(key);
		return std::make_pair(range->range(), range->value());
	}
}

bool DatabaseContext::getCachedLocations( const KeyRangeRef& range, vector<std::pair<KeyRange,Reference<LocationInfo>>>& result, int limit, bool reverse ) {
	result.clear();

	auto begin = locationCache.rangeContaining(range.begin);
	auto end = locationCache.rangeContainingKeyBefore(range.end);

	loop {
		auto r = reverse ? end : begin;
		if (!r->value()){
			TEST(result.size()); // had some but not all cached locations
			result.clear();
			return false;
		}
		result.push_back( make_pair(r->range() & range, r->value()) );
		if(result.size() == limit)
			break;

		if(begin == end)
			break;

		if(reverse)
			--end;
		else
			++begin;
	}

	return true;
}

Reference<LocationInfo> DatabaseContext::setCachedLocation( const KeyRangeRef& keys, const vector<StorageServerInterface>& servers ) {
	vector<Reference<ReferencedInterface<StorageServerInterface>>> serverRefs;
	serverRefs.reserve(servers.size());
	for(auto& interf : servers) {
		serverRefs.push_back( StorageServerInfo::getInterface( this, interf, clientLocality ) );
	}

	int maxEvictionAttempts = 100, attempts = 0;
	Reference<LocationInfo> loc = Reference<LocationInfo>( new LocationInfo(serverRefs) );
	while( locationCache.size() > locationCacheSize && attempts < maxEvictionAttempts) {
		TEST( true ); // NativeAPI storage server locationCache entry evicted
		attempts++;
		auto r = locationCache.randomRange();
		Key begin = r.begin(), end = r.end();  // insert invalidates r, so can't be passed a mere reference into it
		locationCache.insert( KeyRangeRef(begin, end), Reference<LocationInfo>() );
	}
	locationCache.insert( keys, loc );
	return std::move(loc);
}

void DatabaseContext::invalidateCache( const KeyRef& key, bool isBackward ) {
	if( isBackward )
		locationCache.rangeContainingKeyBefore(key)->value() = Reference<LocationInfo>();
	else
		locationCache.rangeContaining(key)->value() = Reference<LocationInfo>();
}

void DatabaseContext::invalidateCache( const KeyRangeRef& keys ) {
	auto rs = locationCache.intersectingRanges(keys);
	Key begin = rs.begin().begin(), end = rs.end().begin();  // insert invalidates rs, so can't be passed a mere reference into it
	locationCache.insert( KeyRangeRef(begin, end), Reference<LocationInfo>() );
}

Future<Void> DatabaseContext::onMasterProxiesChanged() {
	return this->masterProxiesChangeTrigger.onTrigger();
}

int64_t extractIntOption( Optional<StringRef> value, int64_t minValue, int64_t maxValue ) {
	validateOptionValue(value, true);
	if( value.get().size() != 8 ) {
		throw invalid_option_value();
	}

	int64_t passed = *((int64_t*)(value.get().begin()));
	if( passed > maxValue || passed < minValue ) {
		throw invalid_option_value();
	}

	return passed;
}

uint64_t extractHexOption( StringRef value ) {
	char* end;
	uint64_t id = strtoull( value.toString().c_str(), &end, 16 );
	if (*end)
		throw invalid_option_value();
	return id;
}

void DatabaseContext::setOption( FDBDatabaseOptions::Option option, Optional<StringRef> value) {
	switch(option) {
		case FDBDatabaseOptions::LOCATION_CACHE_SIZE:
			locationCacheSize = (int)extractIntOption(value, 0, std::numeric_limits<int>::max());
			break;
		case FDBDatabaseOptions::MACHINE_ID:
			clientLocality = LocalityData( clientLocality.processId(), value.present() ? Standalone<StringRef>(value.get()) : Optional<Standalone<StringRef>>(), clientLocality.machineId(), clientLocality.dcId() );
			if( clientInfo->get().proxies.size() )
				masterProxies = Reference<ProxyInfo>( new ProxyInfo( clientInfo->get().proxies, clientLocality ) );
			server_interf.clear();
			locationCache.insert( allKeys, Reference<LocationInfo>() );
			break;
		case FDBDatabaseOptions::MAX_WATCHES:
			maxOutstandingWatches = (int)extractIntOption(value, 0, CLIENT_KNOBS->ABSOLUTE_MAX_WATCHES);
			break;
		case FDBDatabaseOptions::DATACENTER_ID:
			clientLocality = LocalityData(clientLocality.processId(), clientLocality.zoneId(), clientLocality.machineId(), value.present() ? Standalone<StringRef>(value.get()) : Optional<Standalone<StringRef>>());
			if( clientInfo->get().proxies.size() )
				masterProxies = Reference<ProxyInfo>( new ProxyInfo( clientInfo->get().proxies, clientLocality ));
			server_interf.clear();
			locationCache.insert( allKeys, Reference<LocationInfo>() );
			break;
		case FDBDatabaseOptions::TRANSACTION_TIMEOUT:
			if( !apiVersionAtLeast(610) ) {
				throw invalid_option();
			}
			transactionTimeout = extractIntOption(value, 0, std::numeric_limits<int>::max())/1000.0;
			break;
		case FDBDatabaseOptions::TRANSACTION_RETRY_LIMIT:
			transactionMaxRetries = (int)extractIntOption(value, -1, std::numeric_limits<int>::max());
			break;
		case FDBDatabaseOptions::TRANSACTION_MAX_RETRY_DELAY:
			validateOptionValue(value, true);
			transactionMaxBackoff = extractIntOption(value, 0, std::numeric_limits<int32_t>::max()) / 1000.0;
			break;
		case FDBDatabaseOptions::SNAPSHOT_RYW_ENABLE:
			validateOptionValue(value, false);
			snapshotRywEnabled++;
			break;
		case FDBDatabaseOptions::SNAPSHOT_RYW_DISABLE:
			validateOptionValue(value, false);
			snapshotRywEnabled--;
			break;
	}
}

void DatabaseContext::addWatch() {
	if(outstandingWatches >= maxOutstandingWatches)
		throw too_many_watches();

	++outstandingWatches;
}

void DatabaseContext::removeWatch() {
	--outstandingWatches;
	ASSERT(outstandingWatches >= 0);
}

Future<Void> DatabaseContext::onConnected() {
	ASSERT(cluster);
	return cluster->onConnected();
}

Reference<ClusterConnectionFile> DatabaseContext::getConnectionFile() {
	ASSERT(cluster);
	return cluster->getConnectionFile();
}

Database Database::createDatabase( Reference<ClusterConnectionFile> connFile, int apiVersion, LocalityData const& clientLocality, DatabaseContext *preallocatedDb ) {
	Reference<AsyncVar<int>> connectedCoordinatorsNum(new AsyncVar<int>(0)); // Number of connected coordinators for the client
	Reference<AsyncVar<int>> connectedCoordinatorsNumDelayed(new AsyncVar<int>(0));
	Reference<Cluster> cluster(new Cluster(connFile, connectedCoordinatorsNum, apiVersion));
	Reference<AsyncVar<ClientDBInfo>> clientInfo(new AsyncVar<ClientDBInfo>());
	Future<Void> clientInfoMonitor = delayedAsyncVar(connectedCoordinatorsNum, connectedCoordinatorsNumDelayed, CLIENT_KNOBS->CHECK_CONNECTED_COORDINATOR_NUM_DELAY) || monitorClientInfo(cluster->getClusterInterface(), connFile, clientInfo, connectedCoordinatorsNumDelayed);

	DatabaseContext *db;
	if(preallocatedDb) {
		db = new (preallocatedDb) DatabaseContext(cluster, clientInfo, clientInfoMonitor, LiteralStringRef(""), TaskDefaultEndpoint, clientLocality, true, false, apiVersion);
	}
	else {
		db = new DatabaseContext(cluster, clientInfo, clientInfoMonitor, LiteralStringRef(""), TaskDefaultEndpoint, clientLocality, true, false, apiVersion);
	}

	return Database(db);
}

Database Database::createDatabase( std::string connFileName, int apiVersion, LocalityData const& clientLocality ) {
	Reference<ClusterConnectionFile> rccf = Reference<ClusterConnectionFile>(new ClusterConnectionFile(ClusterConnectionFile::lookupClusterFileName(connFileName).first));
	return Database::createDatabase(rccf, apiVersion, clientLocality);
}

extern IPAddress determinePublicIPAutomatically(ClusterConnectionString const& ccs);

Cluster::Cluster( Reference<ClusterConnectionFile> connFile,  Reference<AsyncVar<int>> connectedCoordinatorsNum, int apiVersion )
	: clusterInterface(new AsyncVar<Optional<ClusterInterface>>())
{
	init(connFile, true, connectedCoordinatorsNum, apiVersion);
}

Cluster::Cluster( Reference<ClusterConnectionFile> connFile,  Reference<AsyncVar<Optional<ClusterInterface>>> clusterInterface, Reference<AsyncVar<int>> connectedCoordinatorsNum)
	: clusterInterface(clusterInterface)
{
	init(connFile, true, connectedCoordinatorsNum);
}

void Cluster::init( Reference<ClusterConnectionFile> connFile, bool startClientInfoMonitor, Reference<AsyncVar<int>> connectedCoordinatorsNum, int apiVersion ) {
	connectionFile = connFile;
	connected = clusterInterface->onChange();

	if(!g_network)
		throw network_not_setup();

	if(connFile) {
		if(networkOptions.traceDirectory.present() && !traceFileIsOpen()) {
			g_network->initMetrics();
			FlowTransport::transport().initMetrics();
			initTraceEventMetrics();

			auto publicIP = determinePublicIPAutomatically( connFile->getConnectionString() );
			selectTraceFormatter(networkOptions.traceFormat);
			openTraceFile(NetworkAddress(publicIP, ::getpid()), networkOptions.traceRollSize, networkOptions.traceMaxLogsSize, networkOptions.traceDirectory.get(), "trace", networkOptions.traceLogGroup);

			TraceEvent("ClientStart")
				.detail("SourceVersion", getHGVersion())
				.detail("Version", FDB_VT_VERSION)
				.detail("PackageName", FDB_VT_PACKAGE_NAME)
				.detail("ClusterFile", connFile->getFilename().c_str())
				.detail("ConnectionString", connFile->getConnectionString().toString())
				.detailf("ActualTime", "%lld", DEBUG_DETERMINISM ? 0 : time(NULL))
				.detail("ApiVersion", apiVersion)
				.detailf("ImageOffset", "%p", platform::getImageOffset())
				.trackLatest("ClientStart");

			initializeSystemMonitorMachineState(SystemMonitorMachineState(IPAddress(publicIP)));

			systemMonitor();
			uncancellable( recurring( &systemMonitor, CLIENT_KNOBS->SYSTEM_MONITOR_INTERVAL, TaskFlushTrace ) );
		}

		leaderMon = monitorLeader( connFile, clusterInterface, connectedCoordinatorsNum );
		failMon = failureMonitorClient( clusterInterface, false );
	}
}

Cluster::~Cluster() {}

Reference<AsyncVar<Optional<struct ClusterInterface>>> Cluster::getClusterInterface() {
	return clusterInterface;
}

Future<Void> Cluster::onConnected() {
	return connected;
}

void setNetworkOption(FDBNetworkOptions::Option option, Optional<StringRef> value) {
	switch(option) {
		// SOMEDAY: If the network is already started, should these three throw an error?
		case FDBNetworkOptions::USE_OBJECT_SERIALIZER:
			networkOptions.useObjectSerializer = extractIntOption(value) != 0;
			break;
		case FDBNetworkOptions::TRACE_ENABLE:
			networkOptions.traceDirectory = value.present() ? value.get().toString() : "";
			break;
		case FDBNetworkOptions::TRACE_ROLL_SIZE:
			validateOptionValue(value, true);
			networkOptions.traceRollSize = extractIntOption(value, 0, std::numeric_limits<int64_t>::max());
			break;
		case FDBNetworkOptions::TRACE_MAX_LOGS_SIZE:
			validateOptionValue(value, true);
			networkOptions.traceMaxLogsSize = extractIntOption(value, 0, std::numeric_limits<int64_t>::max());
			break;
		case FDBNetworkOptions::TRACE_LOG_GROUP:
			if(value.present())
				networkOptions.traceLogGroup = value.get().toString();
			break;
		case FDBNetworkOptions::TRACE_FORMAT:
			validateOptionValue(value, true);
			networkOptions.traceFormat = value.get().toString();
			if (!validateTraceFormat(networkOptions.traceFormat)) {
				fprintf(stderr, "Unrecognized trace format: `%s'\n", networkOptions.traceFormat.c_str());
				throw invalid_option_value();
			}
			break;
		case FDBNetworkOptions::KNOB: {
			validateOptionValue(value, true);

			std::string optionValue = value.get().toString();
			TraceEvent("SetKnob").detail("KnobString", optionValue);

			size_t eq = optionValue.find_first_of('=');
			if(eq == optionValue.npos) {
				TraceEvent(SevWarnAlways, "InvalidKnobString").detail("KnobString", optionValue);
				throw invalid_option_value();
			}

			std::string knobName = optionValue.substr(0, eq);
			std::string knobValue = optionValue.substr(eq+1);
			if (!const_cast<FlowKnobs*>(FLOW_KNOBS)->setKnob( knobName, knobValue ) &&
				!const_cast<ClientKnobs*>(CLIENT_KNOBS)->setKnob( knobName, knobValue ))
			{
				TraceEvent(SevWarnAlways, "UnrecognizedKnob").detail("Knob", knobName.c_str());
				fprintf(stderr, "FoundationDB client ignoring unrecognized knob option '%s'\n", knobName.c_str());
			}
			break;
		}
		case FDBNetworkOptions::TLS_PLUGIN:
			validateOptionValue(value, true);
			break;
		case FDBNetworkOptions::TLS_CERT_PATH:
			validateOptionValue(value, true);
			initTLSOptions();
			tlsOptions->set_cert_file( value.get().toString() );
			break;
		case FDBNetworkOptions::TLS_CERT_BYTES:
			initTLSOptions();
			tlsOptions->set_cert_data( value.get().toString() );
			break;
		case FDBNetworkOptions::TLS_CA_PATH:
			validateOptionValue(value, true);
			initTLSOptions();
			tlsOptions->set_ca_file( value.get().toString() );
			break;
		case FDBNetworkOptions::TLS_CA_BYTES:
			validateOptionValue(value, true);
			initTLSOptions();
			tlsOptions->set_ca_data(value.get().toString());
			break;
		case FDBNetworkOptions::TLS_PASSWORD:
			validateOptionValue(value, true);
			initTLSOptions();
			tlsOptions->set_key_password(value.get().toString());
			break;
		case FDBNetworkOptions::TLS_KEY_PATH:
			validateOptionValue(value, true);
			initTLSOptions();
			tlsOptions->set_key_file( value.get().toString() );
			break;
		case FDBNetworkOptions::TLS_KEY_BYTES:
			validateOptionValue(value, true);
			initTLSOptions();
			tlsOptions->set_key_data( value.get().toString() );
			break;
		case FDBNetworkOptions::TLS_VERIFY_PEERS:
			validateOptionValue(value, true);
			initTLSOptions();
			try {
				tlsOptions->set_verify_peers({ value.get().toString() });
			} catch( Error& e ) {
				TraceEvent(SevWarnAlways, "TLSValidationSetError")
					.error( e )
					.detail("Input", value.get().toString() );
				throw invalid_option_value();
			}
			break;
		case FDBNetworkOptions::DISABLE_CLIENT_STATISTICS_LOGGING:
			validateOptionValue(value, false);
			networkOptions.logClientInfo = false;
			break;
		case FDBNetworkOptions::SUPPORTED_CLIENT_VERSIONS:
		{
			// The multi-version API should be providing us these guarantees
			ASSERT(g_network);
			ASSERT(value.present());

			networkOptions.supportedVersions.resize(networkOptions.supportedVersions.arena(), 0);
			std::string versionString = value.get().toString();

			size_t index = 0;
			size_t nextIndex = 0;
			while(nextIndex != versionString.npos) {
				nextIndex = versionString.find(';', index);
				networkOptions.supportedVersions.push_back_deep(networkOptions.supportedVersions.arena(), ClientVersionRef(versionString.substr(index, nextIndex-index)));
				index = nextIndex + 1;
			}

			ASSERT(networkOptions.supportedVersions.size() > 0);

			break;
		}
		case FDBNetworkOptions::ENABLE_SLOW_TASK_PROFILING:
			validateOptionValue(value, false);
			networkOptions.slowTaskProfilingEnabled = true;
			break;
		default:
			break;
	}
}

void setupNetwork(uint64_t transportId, bool useMetrics) {
	if( g_network )
		throw network_already_setup();

	setThreadLocalDeterministicRandomSeed(platform::getRandomSeed());

	if (!networkOptions.logClientInfo.present())
		networkOptions.logClientInfo = true;

	g_network = newNet2(false, useMetrics || networkOptions.traceDirectory.present(), networkOptions.useObjectSerializer);
	FlowTransport::createInstance(transportId);
	Net2FileSystem::newFileSystem();

	initTLSOptions();

#ifndef TLS_DISABLED
	tlsOptions->register_network();
#endif
}

void runNetwork() {
	if(!g_network)
		throw network_not_setup();

	if(networkOptions.traceDirectory.present() && networkOptions.slowTaskProfilingEnabled) {
		setupSlowTaskProfiler();
	}

	g_network->run();

	if(networkOptions.traceDirectory.present())
		systemMonitor();
}

void stopNetwork() {
	if(!g_network)
		throw network_not_setup();

	g_network->stop();
	closeTraceFile();
}

Reference<ProxyInfo> DatabaseContext::getMasterProxies(bool useProvisionalProxies) {
	if (masterProxiesLastChange != clientInfo->get().id) {
		masterProxiesLastChange = clientInfo->get().id;
		masterProxies.clear();
		if( clientInfo->get().proxies.size() ) {
			masterProxies = Reference<ProxyInfo>( new ProxyInfo( clientInfo->get().proxies, clientLocality ));
			provisional = clientInfo->get().proxies[0].provisional;
		}
	}
	if(provisional && !useProvisionalProxies) {
		return Reference<ProxyInfo>();
	}
	return masterProxies;
}

//Actor which will wait until the MultiInterface<MasterProxyInterface> returned by the DatabaseContext cx is not NULL
ACTOR Future<Reference<ProxyInfo>> getMasterProxiesFuture(DatabaseContext *cx, bool useProvisionalProxies) {
	loop{
		Reference<ProxyInfo> proxies = cx->getMasterProxies(useProvisionalProxies);
		if (proxies)
			return proxies;
		wait( cx->onMasterProxiesChanged() );
	}
}

//Returns a future which will not be set until the ProxyInfo of this DatabaseContext is not NULL
Future<Reference<ProxyInfo>> DatabaseContext::getMasterProxiesFuture(bool useProvisionalProxies) {
	return ::getMasterProxiesFuture(this, useProvisionalProxies);
}

void GetRangeLimits::decrement( VectorRef<KeyValueRef> const& data ) {
	if( rows != CLIENT_KNOBS->ROW_LIMIT_UNLIMITED ) {
		ASSERT(data.size() <= rows);
		rows -= data.size();
	}

	minRows = std::max(0, minRows - data.size());

	if( bytes != CLIENT_KNOBS->BYTE_LIMIT_UNLIMITED )
		bytes = std::max( 0, bytes - (int)data.expectedSize() - (8-(int)sizeof(KeyValueRef))*data.size() );
}

void GetRangeLimits::decrement( KeyValueRef const& data ) {
	minRows = std::max(0, minRows - 1);
	if( rows != CLIENT_KNOBS->ROW_LIMIT_UNLIMITED )
		rows--;
	if( bytes != CLIENT_KNOBS->BYTE_LIMIT_UNLIMITED )
		bytes = std::max( 0, bytes - (int)8 - (int)data.expectedSize() );
}

// True if either the row or byte limit has been reached
bool GetRangeLimits::isReached() {
	return rows == 0 || (bytes == 0 && minRows == 0);
}

// True if data would cause the row or byte limit to be reached
bool GetRangeLimits::reachedBy( VectorRef<KeyValueRef> const& data ) {
	return ( rows != CLIENT_KNOBS->ROW_LIMIT_UNLIMITED && data.size() >= rows )
		|| ( bytes != CLIENT_KNOBS->BYTE_LIMIT_UNLIMITED && (int)data.expectedSize() + (8-(int)sizeof(KeyValueRef))*data.size() >= bytes && data.size() >= minRows );
}

bool GetRangeLimits::hasByteLimit() {
	return bytes != CLIENT_KNOBS->BYTE_LIMIT_UNLIMITED;
}

bool GetRangeLimits::hasRowLimit() {
	return rows != CLIENT_KNOBS->ROW_LIMIT_UNLIMITED;
}

bool GetRangeLimits::hasSatisfiedMinRows() {
	return hasByteLimit() && minRows == 0;
}

AddressExclusion AddressExclusion::parse( StringRef const& key ) {
	//Must not change: serialized to the database!
	auto parsedIp = IPAddress::parse(key.toString());
	if (parsedIp.present()) {
		return AddressExclusion(parsedIp.get());
	}

	// Not a whole machine, includes `port'.
	try {
		auto addr = NetworkAddress::parse(key.toString());
		if (addr.isTLS()) {
			TraceEvent(SevWarnAlways, "AddressExclusionParseError")
				.detail("String", key)
				.detail("Description", "Address inclusion string should not include `:tls' suffix.");
			return AddressExclusion();
		}
		return AddressExclusion(addr.ip, addr.port);
	} catch (Error& ) {
		TraceEvent(SevWarnAlways, "AddressExclusionParseError").detail("String", key);
		return AddressExclusion();
	}
}

Future<Standalone<RangeResultRef>> getRange(
	Database const& cx,
	Future<Version> const& fVersion,
	KeySelector const& begin,
	KeySelector const& end,
	GetRangeLimits const& limits,
	bool const& reverse,
	TransactionInfo const& info);

ACTOR Future<Optional<Value>> getValue(Future<Version> version, Key key, Database cx, TransactionInfo info,
                                       Reference<TransactionLogInfo> trLogInfo);

ACTOR Future<Optional<StorageServerInterface>> fetchServerInterface( Database cx, TransactionInfo info, UID id, Future<Version> ver = latestVersion ) {
	Optional<Value> val = wait( getValue(ver, serverListKeyFor(id), cx, info, Reference<TransactionLogInfo>()) );
	if( !val.present() ) {
		// A storage server has been removed from serverList since we read keyServers
		return Optional<StorageServerInterface>();
	}

	return decodeServerListValue(val.get());
}

ACTOR Future<Optional<vector<StorageServerInterface>>> transactionalGetServerInterfaces( Future<Version> ver, Database cx, TransactionInfo info, vector<UID> ids ) {
	state vector< Future< Optional<StorageServerInterface> > > serverListEntries;
	for( int s = 0; s < ids.size(); s++ ) {
		serverListEntries.push_back( fetchServerInterface( cx, info, ids[s], ver ) );
	}

	vector<Optional<StorageServerInterface>> serverListValues = wait( getAll(serverListEntries) );
	vector<StorageServerInterface> serverInterfaces;
	for( int s = 0; s < serverListValues.size(); s++ ) {
		if( !serverListValues[s].present() ) {
			// A storage server has been removed from ServerList since we read keyServers
			return Optional<vector<StorageServerInterface>>();
		}
		serverInterfaces.push_back( serverListValues[s].get() );
	}
	return serverInterfaces;
}

//If isBackward == true, returns the shard containing the key before 'key' (an infinitely long, inexpressible key). Otherwise returns the shard containing key
ACTOR Future< pair<KeyRange,Reference<LocationInfo>> > getKeyLocation_internal( Database cx, Key key, TransactionInfo info, bool isBackward = false ) {
	if (isBackward) {
		ASSERT( key != allKeys.begin && key <= allKeys.end );
	} else {
		ASSERT( key < allKeys.end );
	}

	if( info.debugID.present() )
		g_traceBatch.addEvent("TransactionDebug", info.debugID.get().first(), "NativeAPI.getKeyLocation.Before");

	loop {
		choose {
			when ( wait( cx->onMasterProxiesChanged() ) ) {}
			when ( GetKeyServerLocationsReply rep = wait( loadBalance( cx->getMasterProxies(info.useProvisionalProxies), &MasterProxyInterface::getKeyServersLocations, GetKeyServerLocationsRequest(key, Optional<KeyRef>(), 100, isBackward, key.arena()), TaskDefaultPromiseEndpoint ) ) ) {
				if( info.debugID.present() )
					g_traceBatch.addEvent("TransactionDebug", info.debugID.get().first(), "NativeAPI.getKeyLocation.After");
				ASSERT( rep.results.size() == 1 );

				auto locationInfo = cx->setCachedLocation(rep.results[0].first, rep.results[0].second);
				return std::make_pair(KeyRange(rep.results[0].first, rep.arena), locationInfo);
			}
		}
	}
}

template <class F>
Future<pair<KeyRange, Reference<LocationInfo>>> getKeyLocation( Database const& cx, Key const& key, F StorageServerInterface::*member, TransactionInfo const& info, bool isBackward = false ) {
	auto ssi = cx->getCachedLocation( key, isBackward );
	if (!ssi.second) {
		return getKeyLocation_internal( cx, key, info, isBackward );
	}

	for(int i = 0; i < ssi.second->size(); i++) {
		if( IFailureMonitor::failureMonitor().onlyEndpointFailed(ssi.second->get(i, member).getEndpoint()) ) {
			cx->invalidateCache( key );
			ssi.second.clear();
			return getKeyLocation_internal( cx, key, info, isBackward );
		}
	}

	return ssi;
}

ACTOR Future< vector< pair<KeyRange,Reference<LocationInfo>> > > getKeyRangeLocations_internal( Database cx, KeyRange keys, int limit, bool reverse, TransactionInfo info ) {
	if( info.debugID.present() )
		g_traceBatch.addEvent("TransactionDebug", info.debugID.get().first(), "NativeAPI.getKeyLocations.Before");

	loop {
		choose {
			when ( wait( cx->onMasterProxiesChanged() ) ) {}
			when ( GetKeyServerLocationsReply _rep = wait( loadBalance( cx->getMasterProxies(info.useProvisionalProxies), &MasterProxyInterface::getKeyServersLocations, GetKeyServerLocationsRequest(keys.begin, keys.end, limit, reverse, keys.arena()), TaskDefaultPromiseEndpoint ) ) ) {
				state GetKeyServerLocationsReply rep = _rep;
				if( info.debugID.present() )
					g_traceBatch.addEvent("TransactionDebug", info.debugID.get().first(), "NativeAPI.getKeyLocations.After");
				ASSERT( rep.results.size() );

				state vector< pair<KeyRange,Reference<LocationInfo>> > results;
				state int shard = 0;
				for (; shard < rep.results.size(); shard++) {
					//FIXME: these shards are being inserted into the map sequentially, it would be much more CPU efficient to save the map pairs and insert them all at once.
					results.push_back( make_pair(rep.results[shard].first & keys, cx->setCachedLocation(rep.results[shard].first, rep.results[shard].second)) );
					wait(yield());
				}

				return results;
			}
		}
	}
}

template <class F>
Future< vector< pair<KeyRange,Reference<LocationInfo>> > > getKeyRangeLocations( Database const& cx, KeyRange const& keys, int limit, bool reverse, F StorageServerInterface::*member, TransactionInfo const& info ) {
	ASSERT (!keys.empty());

	vector< pair<KeyRange,Reference<LocationInfo>> > locations;
	if (!cx->getCachedLocations(keys, locations, limit, reverse)) {
		return getKeyRangeLocations_internal( cx, keys, limit, reverse, info );
	}

	bool foundFailed = false;
	for(auto& it : locations) {
		bool onlyEndpointFailed = false;
		for(int i = 0; i < it.second->size(); i++) {
			if( IFailureMonitor::failureMonitor().onlyEndpointFailed(it.second->get(i, member).getEndpoint()) ) {
				onlyEndpointFailed = true;
				break;
			}
		}

		if( onlyEndpointFailed ) {
			cx->invalidateCache( it.first.begin );
			foundFailed = true;
		}
	}

	if(foundFailed) {
		return getKeyRangeLocations_internal( cx, keys, limit, reverse, info );
	}

	return locations;
}

ACTOR Future<Void> warmRange_impl( Transaction *self, Database cx, KeyRange keys ) {
	state int totalRanges = 0;
	state int totalRequests = 0;
	loop {
		vector<pair<KeyRange, Reference<LocationInfo>>> locations = wait(getKeyRangeLocations_internal(cx, keys, CLIENT_KNOBS->WARM_RANGE_SHARD_LIMIT, false, self->info));
		totalRanges += CLIENT_KNOBS->WARM_RANGE_SHARD_LIMIT;
		totalRequests++;
		if(locations.size() == 0 || totalRanges >= cx->locationCacheSize || locations[locations.size()-1].first.end >= keys.end)
			break;

		keys = KeyRangeRef(locations[locations.size()-1].first.end, keys.end);

		if(totalRequests%20 == 0) {
			//To avoid blocking the proxies from starting other transactions, occasionally get a read version.
			state Transaction tr(cx);
			loop {
				try {
					tr.setOption( FDBTransactionOptions::LOCK_AWARE );
					tr.setOption( FDBTransactionOptions::CAUSAL_READ_RISKY );
					wait(success( tr.getReadVersion() ));
					break;
				} catch( Error &e ) {
					wait( tr.onError(e) );
				}
			}
		}
	}

	return Void();
}

Future<Void> Transaction::warmRange(Database cx, KeyRange keys) {
	return warmRange_impl(this, cx, keys);
}

ACTOR Future<Optional<Value>> getValue( Future<Version> version, Key key, Database cx, TransactionInfo info, Reference<TransactionLogInfo> trLogInfo )
{
	state Version ver = wait( version );
	validateVersion(ver);

	loop {
		state pair<KeyRange, Reference<LocationInfo>> ssi = wait( getKeyLocation(cx, key, &StorageServerInterface::getValue, info) );
		state Optional<UID> getValueID = Optional<UID>();
		state uint64_t startTime;
		state double startTimeD;
		try {
			//GetValueReply r = wait( deterministicRandom()->randomChoice( ssi->get() ).getValue.getReply( GetValueRequest(key,ver) ) );
			//return r.value;
			if( info.debugID.present() ) {
				getValueID = nondeterministicRandom()->randomUniqueID();

				g_traceBatch.addAttach("GetValueAttachID", info.debugID.get().first(), getValueID.get().first());
				g_traceBatch.addEvent("GetValueDebug", getValueID.get().first(), "NativeAPI.getValue.Before"); //.detail("TaskID", g_network->getCurrentTask());
				/*TraceEvent("TransactionDebugGetValueInfo", getValueID.get())
					.detail("Key", key)
					.detail("ReqVersion", ver)
					.detail("Servers", describe(ssi.second->get()));*/
			}

			++cx->getValueSubmitted;
			startTime = timer_int();
			startTimeD = now();
			++cx->transactionPhysicalReads;
			state GetValueReply reply = wait( loadBalance( ssi.second, &StorageServerInterface::getValue, GetValueRequest(key, ver, getValueID), TaskDefaultPromiseEndpoint, false, cx->enableLocalityLoadBalance ? &cx->queueModel : NULL ) );
			double latency = now() - startTimeD;
			cx->readLatencies.addSample(latency);
			if (trLogInfo) {
				int valueSize = reply.value.present() ? reply.value.get().size() : 0;
				trLogInfo->addLog(FdbClientLogEvents::EventGet(startTimeD, latency, valueSize, key));
			}
			cx->getValueCompleted->latency = timer_int() - startTime;
			cx->getValueCompleted->log();

			if( info.debugID.present() ) {
				g_traceBatch.addEvent("GetValueDebug", getValueID.get().first(), "NativeAPI.getValue.After"); //.detail("TaskID", g_network->getCurrentTask());
				/*TraceEvent("TransactionDebugGetValueDone", getValueID.get())
					.detail("Key", key)
					.detail("ReqVersion", ver)
					.detail("ReplySize", reply.value.present() ? reply.value.get().size() : -1);*/
			}
			return reply.value;
		} catch (Error& e) {
			cx->getValueCompleted->latency = timer_int() - startTime;
			cx->getValueCompleted->log();
			if( info.debugID.present() ) {
				g_traceBatch.addEvent("GetValueDebug", getValueID.get().first(), "NativeAPI.getValue.Error"); //.detail("TaskID", g_network->getCurrentTask());
				/*TraceEvent("TransactionDebugGetValueDone", getValueID.get())
					.detail("Key", key)
					.detail("ReqVersion", ver)
					.detail("ReplySize", reply.value.present() ? reply.value.get().size() : -1);*/
			}
			if (e.code() == error_code_wrong_shard_server || e.code() == error_code_all_alternatives_failed ||
				(e.code() == error_code_transaction_too_old && ver == latestVersion) ) {
				cx->invalidateCache( key );
				wait(delay(CLIENT_KNOBS->WRONG_SHARD_SERVER_DELAY, info.taskID));
			} else {
				if (trLogInfo)
					trLogInfo->addLog(FdbClientLogEvents::EventGetError(startTimeD, static_cast<int>(e.code()), key));
				throw e;
			}
		}
	}
}

ACTOR Future<Key> getKey( Database cx, KeySelector k, Future<Version> version, TransactionInfo info ) {
	wait(success(version));

	if( info.debugID.present() )
		g_traceBatch.addEvent("TransactionDebug", info.debugID.get().first(), "NativeAPI.getKey.AfterVersion");

	loop {
		if (k.getKey() == allKeys.end) {
			if (k.offset > 0) return allKeys.end;
			k.orEqual = false;
		}
		else if (k.getKey() == allKeys.begin && k.offset <= 0) {
			return Key();
		}

		Key locationKey(k.getKey(), k.arena());
		state pair<KeyRange, Reference<LocationInfo>> ssi = wait( getKeyLocation(cx, locationKey, &StorageServerInterface::getKey, info, k.isBackward()) );

		try {
			if( info.debugID.present() )
				g_traceBatch.addEvent("TransactionDebug", info.debugID.get().first(), "NativeAPI.getKey.Before"); //.detail("StartKey", k.getKey()).detail("Offset",k.offset).detail("OrEqual",k.orEqual);
			++cx->transactionPhysicalReads;
			GetKeyReply reply = wait( loadBalance( ssi.second, &StorageServerInterface::getKey, GetKeyRequest(k, version.get()), TaskDefaultPromiseEndpoint, false, cx->enableLocalityLoadBalance ? &cx->queueModel : NULL ) );
			if( info.debugID.present() )
				g_traceBatch.addEvent("TransactionDebug", info.debugID.get().first(), "NativeAPI.getKey.After"); //.detail("NextKey",reply.sel.key).detail("Offset", reply.sel.offset).detail("OrEqual", k.orEqual);
			k = reply.sel;
			if (!k.offset && k.orEqual) {
				return k.getKey();
			}
		} catch (Error& e) {
			if (e.code() == error_code_wrong_shard_server || e.code() == error_code_all_alternatives_failed) {
				cx->invalidateCache(k.getKey(), k.isBackward());

				wait(delay(CLIENT_KNOBS->WRONG_SHARD_SERVER_DELAY, info.taskID));
			} else {
				TraceEvent(SevInfo, "GetKeyError")
					.error(e)
					.detail("AtKey", k.getKey())
					.detail("Offset", k.offset);
				throw e;
			}
		}
	}
}

ACTOR Future<Version> waitForCommittedVersion( Database cx, Version version ) {
	try {
		loop {
			choose {
				when ( wait( cx->onMasterProxiesChanged() ) ) {}
				when ( GetReadVersionReply v = wait( loadBalance( cx->getMasterProxies(false), &MasterProxyInterface::getConsistentReadVersion, GetReadVersionRequest( 0, GetReadVersionRequest::PRIORITY_SYSTEM_IMMEDIATE ), cx->taskID ) ) ) {
					if (v.version >= version)
						return v.version;
					// SOMEDAY: Do the wait on the server side, possibly use less expensive source of committed version (causal consistency is not needed for this purpose)
					wait( delay( CLIENT_KNOBS->FUTURE_VERSION_RETRY_DELAY, cx->taskID ) );
				}
			}
		}
	} catch (Error& e) {
		TraceEvent(SevError, "WaitForCommittedVersionError").error(e);
		throw;
	}
}

ACTOR Future<Void> readVersionBatcher(
	DatabaseContext* cx, FutureStream<std::pair<Promise<GetReadVersionReply>, Optional<UID>>> versionStream,
	uint32_t flags);

ACTOR Future< Void > watchValue( Future<Version> version, Key key, Optional<Value> value, Database cx, int readVersionFlags, TransactionInfo info )
{
	state Version ver = wait( version );
	validateVersion(ver);
	ASSERT(ver != latestVersion);

	loop {
		state pair<KeyRange, Reference<LocationInfo>> ssi = wait( getKeyLocation(cx, key, &StorageServerInterface::watchValue, info ) );

		try {
			state Optional<UID> watchValueID = Optional<UID>();
			if( info.debugID.present() ) {
				watchValueID = nondeterministicRandom()->randomUniqueID();

				g_traceBatch.addAttach("WatchValueAttachID", info.debugID.get().first(), watchValueID.get().first());
				g_traceBatch.addEvent("WatchValueDebug", watchValueID.get().first(), "NativeAPI.watchValue.Before"); //.detail("TaskID", g_network->getCurrentTask());
			}
			state Version resp = wait( loadBalance( ssi.second, &StorageServerInterface::watchValue, WatchValueRequest(key, value, ver, watchValueID), TaskDefaultPromiseEndpoint ) );
			if( info.debugID.present() ) {
				g_traceBatch.addEvent("WatchValueDebug", watchValueID.get().first(), "NativeAPI.watchValue.After"); //.detail("TaskID", g_network->getCurrentTask());
			}

			//FIXME: wait for known committed version on the storage server before replying,
			//cannot do this until the storage server is notified on knownCommittedVersion changes from tlog (faster than the current update loop)
			Version v = wait( waitForCommittedVersion( cx, resp ) );

			//TraceEvent("WatcherCommitted").detail("CommittedVersion", v).detail("WatchVersion", resp).detail("Key",  key ).detail("Value", value);

			if( v - resp < 50000000 ) // False if there is a master failure between getting the response and getting the committed version, Dependent on SERVER_KNOBS->MAX_VERSIONS_IN_FLIGHT
				return Void();
			ver = v;
		} catch (Error& e) {
			if (e.code() == error_code_wrong_shard_server || e.code() == error_code_all_alternatives_failed) {
				cx->invalidateCache( key );
				wait(delay(CLIENT_KNOBS->WRONG_SHARD_SERVER_DELAY, info.taskID));
			} else if( e.code() == error_code_watch_cancelled || e.code() == error_code_process_behind ) {
				TEST( e.code() == error_code_watch_cancelled ); // Too many watches on the storage server, poll for changes instead
				TEST( e.code() == error_code_process_behind ); // The storage servers are all behind
				wait(delay(CLIENT_KNOBS->WATCH_POLLING_TIME, info.taskID));
			} else if ( e.code() == error_code_timed_out ) { //The storage server occasionally times out watches in case it was cancelled
				TEST( true ); // A watch timed out
				wait(delay(CLIENT_KNOBS->FUTURE_VERSION_RETRY_DELAY, info.taskID));
			} else {
				state Error err = e;
				wait(delay(CLIENT_KNOBS->FUTURE_VERSION_RETRY_DELAY, info.taskID));
				throw err;
			}
		}
	}
}

void transformRangeLimits(GetRangeLimits limits, bool reverse, GetKeyValuesRequest &req) {
	if(limits.bytes != 0) {
		if(!limits.hasRowLimit())
			req.limit = CLIENT_KNOBS->REPLY_BYTE_LIMIT; // Can't get more than this many rows anyway
		else
			req.limit = std::min( CLIENT_KNOBS->REPLY_BYTE_LIMIT, limits.rows );

		if(reverse)
			req.limit *= -1;

		if(!limits.hasByteLimit())
			req.limitBytes = CLIENT_KNOBS->REPLY_BYTE_LIMIT;
		else
			req.limitBytes = std::min( CLIENT_KNOBS->REPLY_BYTE_LIMIT, limits.bytes );
	}
	else {
		req.limitBytes = CLIENT_KNOBS->REPLY_BYTE_LIMIT;
		req.limit = reverse ? -limits.minRows : limits.minRows;
	}
}

ACTOR Future<Standalone<RangeResultRef>> getExactRange( Database cx, Version version,
	KeyRange keys, GetRangeLimits limits, bool reverse, TransactionInfo info )
{
	state Standalone<RangeResultRef> output;

	//printf("getExactRange( '%s', '%s' )\n", keys.begin.toString().c_str(), keys.end.toString().c_str());
	loop {
		state vector< pair<KeyRange, Reference<LocationInfo>> > locations = wait( getKeyRangeLocations( cx, keys, CLIENT_KNOBS->GET_RANGE_SHARD_LIMIT, reverse, &StorageServerInterface::getKeyValues, info ) );
		ASSERT( locations.size() );
		state int shard = 0;
		loop {
			const KeyRangeRef& range = locations[shard].first;

			GetKeyValuesRequest req;
			req.version = version;
			req.begin = firstGreaterOrEqual( range.begin );
			req.end = firstGreaterOrEqual( range.end );

			transformRangeLimits(limits, reverse, req);
			ASSERT(req.limitBytes > 0 && req.limit != 0 && req.limit < 0 == reverse);

			//FIXME: buggify byte limits on internal functions that use them, instead of globally
			req.debugID = info.debugID;

			try {
				if( info.debugID.present() ) {
					g_traceBatch.addEvent("TransactionDebug", info.debugID.get().first(), "NativeAPI.getExactRange.Before");
					/*TraceEvent("TransactionDebugGetExactRangeInfo", info.debugID.get())
						.detail("ReqBeginKey", req.begin.getKey())
						.detail("ReqEndKey", req.end.getKey())
						.detail("ReqLimit", req.limit)
						.detail("ReqLimitBytes", req.limitBytes)
						.detail("ReqVersion", req.version)
						.detail("Reverse", reverse)
						.detail("Servers", locations[shard].second->description());*/
				}
				++cx->transactionPhysicalReads;
				GetKeyValuesReply rep = wait( loadBalance( locations[shard].second, &StorageServerInterface::getKeyValues, req, TaskDefaultPromiseEndpoint, false, cx->enableLocalityLoadBalance ? &cx->queueModel : NULL ) );
				if( info.debugID.present() )
					g_traceBatch.addEvent("TransactionDebug", info.debugID.get().first(), "NativeAPI.getExactRange.After");
				output.arena().dependsOn( rep.arena );
				output.append( output.arena(), rep.data.begin(), rep.data.size() );

				if( limits.hasRowLimit() && rep.data.size() > limits.rows ) {
					TraceEvent(SevError, "GetExactRangeTooManyRows").detail("RowLimit", limits.rows).detail("DeliveredRows", output.size());
					ASSERT( false );
				}
				limits.decrement( rep.data );

				if (limits.isReached()) {
					output.more = true;
					return output;
				}

				bool more = rep.more;
				// If the reply says there is more but we know that we finished the shard, then fix rep.more
				if( reverse && more && rep.data.size() > 0 && output[output.size()-1].key == locations[shard].first.begin )
					more = false;

				if (more) {
					if( !rep.data.size() ) {
						TraceEvent(SevError, "GetExactRangeError").detail("Reason", "More data indicated but no rows present")
							.detail("LimitBytes", limits.bytes).detail("LimitRows", limits.rows)
							.detail("OutputSize", output.size()).detail("OutputBytes", output.expectedSize())
							.detail("BlockSize", rep.data.size()).detail("BlockBytes", rep.data.expectedSize());
						ASSERT( false );
					}
					TEST(true);   // GetKeyValuesReply.more in getExactRange
					// Make next request to the same shard with a beginning key just after the last key returned
					if( reverse )
						locations[shard].first = KeyRangeRef( locations[shard].first.begin, output[output.size()-1].key );
					else
						locations[shard].first = KeyRangeRef( keyAfter( output[output.size()-1].key ), locations[shard].first.end );
				}

				if (!more || locations[shard].first.empty()) {
					TEST(true);
					if(shard == locations.size()-1) {
						const KeyRangeRef& range = locations[shard].first;
						KeyRef begin = reverse ? keys.begin : range.end;
						KeyRef end = reverse ? range.begin : keys.end;

						if(begin >= end) {
							output.more = false;
							return output;
						}
						TEST(true); //Multiple requests of key locations

						keys = KeyRangeRef(begin, end);
						break;
					}

					++shard;
				}

				// Soft byte limit - return results early if the user specified a byte limit and we got results
				// This can prevent problems where the desired range spans many shards and would be too slow to
				// fetch entirely.
				if(limits.hasSatisfiedMinRows() && output.size() > 0) {
					output.more = true;
					return output;
				}

			} catch (Error& e) {
				if (e.code() == error_code_wrong_shard_server || e.code() == error_code_all_alternatives_failed) {
					const KeyRangeRef& range = locations[shard].first;

					if( reverse )
						keys = KeyRangeRef( keys.begin, range.end );
					else
						keys = KeyRangeRef( range.begin, keys.end );

					cx->invalidateCache( keys );
					wait( delay(CLIENT_KNOBS->WRONG_SHARD_SERVER_DELAY, info.taskID ));
					break;
				} else {
					TraceEvent(SevInfo, "GetExactRangeError")
						.error(e)
						.detail("ShardBegin", locations[shard].first.begin)
						.detail("ShardEnd", locations[shard].first.end);
					throw;
				}
			}
		}
	}
}

Future<Key> resolveKey( Database const& cx, KeySelector const& key, Version const& version, TransactionInfo const& info ) {
	if( key.isFirstGreaterOrEqual() )
		return Future<Key>( key.getKey() );

	if( key.isFirstGreaterThan() )
		return Future<Key>( keyAfter( key.getKey() ) );

	return getKey( cx, key, version, info );
}

ACTOR Future<Standalone<RangeResultRef>> getRangeFallback( Database cx, Version version,
	KeySelector begin, KeySelector end, GetRangeLimits limits, bool reverse, TransactionInfo info )
{
	if(version == latestVersion) {
		state Transaction transaction(cx);
		transaction.setOption(FDBTransactionOptions::CAUSAL_READ_RISKY);
		transaction.setOption(FDBTransactionOptions::LOCK_AWARE);
		transaction.setOption(FDBTransactionOptions::PRIORITY_SYSTEM_IMMEDIATE);
		Version ver = wait( transaction.getReadVersion() );
		version = ver;
	}

	Future<Key> fb = resolveKey(cx, begin, version, info);
	state Future<Key> fe = resolveKey(cx, end, version, info);

	state Key b = wait(fb);
	state Key e = wait(fe);
	if (b >= e) {
		return Standalone<RangeResultRef>();
	}

	//if e is allKeys.end, we have read through the end of the database
	//if b is allKeys.begin, we have either read through the beginning of the database,
	//or allKeys.begin exists in the database and will be part of the conflict range anyways

	Standalone<RangeResultRef> _r = wait( getExactRange(cx, version, KeyRangeRef(b, e), limits, reverse, info) );
	Standalone<RangeResultRef> r = _r;

	if(b == allKeys.begin && ((reverse && !r.more) || !reverse))
		r.readToBegin = true;
	if(e == allKeys.end && ((!reverse && !r.more) || reverse))
		r.readThroughEnd = true;


	ASSERT( !limits.hasRowLimit() || r.size() <= limits.rows );

	// If we were limiting bytes and the returned range is twice the request (plus 10K) log a warning
	if( limits.hasByteLimit() && r.expectedSize() > size_t(limits.bytes + CLIENT_KNOBS->SYSTEM_KEY_SIZE_LIMIT + CLIENT_KNOBS->VALUE_SIZE_LIMIT + 1) && limits.minRows == 0 ) {
		TraceEvent(SevWarnAlways, "GetRangeFallbackTooMuchData")
			.detail("LimitBytes", limits.bytes)
			.detail("DeliveredBytes", r.expectedSize())
			.detail("LimitRows", limits.rows)
			.detail("DeliveredRows", r.size());
	}

	return r;
}

void getRangeFinished(Reference<TransactionLogInfo> trLogInfo, double startTime, KeySelector begin, KeySelector end, bool snapshot,
	Promise<std::pair<Key, Key>> conflictRange, bool reverse, Standalone<RangeResultRef> result)
{
	if( trLogInfo ) {
		int rangeSize = 0;
		for (const KeyValueRef &kv : result.contents())
			rangeSize += kv.key.size() + kv.value.size();
		trLogInfo->addLog(FdbClientLogEvents::EventGetRange(startTime, now()-startTime, rangeSize, begin.getKey(), end.getKey()));
	}

	if( !snapshot ) {
		Key rangeBegin;
		Key rangeEnd;

		if(result.readToBegin) {
			rangeBegin = allKeys.begin;
		}
		else if(((!reverse || !result.more || begin.offset > 1) && begin.offset > 0) || result.size() == 0) {
			rangeBegin = Key(begin.getKey(), begin.arena());
		}
		else {
			rangeBegin = reverse ? result.end()[-1].key : result[0].key;
		}

		if(end.offset > begin.offset && end.getKey() < rangeBegin) {
			rangeBegin = Key(end.getKey(), end.arena());
		}

		if(result.readThroughEnd) {
			rangeEnd = allKeys.end;
		}
		else if(((reverse || !result.more || end.offset <= 0) && end.offset <= 1) || result.size() == 0) {
			rangeEnd = Key(end.getKey(), end.arena());
		}
		else {
			rangeEnd = keyAfter(reverse ? result[0].key : result.end()[-1].key);
		}

		if(begin.offset < end.offset && begin.getKey() > rangeEnd) {
			rangeEnd = Key(begin.getKey(), begin.arena());
		}

		conflictRange.send(std::make_pair(rangeBegin, rangeEnd));
	}
}

ACTOR Future<Standalone<RangeResultRef>> getRange( Database cx, Reference<TransactionLogInfo> trLogInfo, Future<Version> fVersion,
	KeySelector begin, KeySelector end, GetRangeLimits limits, Promise<std::pair<Key, Key>> conflictRange, bool snapshot, bool reverse,
	TransactionInfo info )
{
	state GetRangeLimits originalLimits( limits );
	state KeySelector originalBegin = begin;
	state KeySelector originalEnd = end;
	state Standalone<RangeResultRef> output;

	try {
		state Version version = wait( fVersion );
		validateVersion(version);

		state double startTime = now();
		state Version readVersion = version; // Needed for latestVersion requests; if more, make future requests at the version that the first one completed
											 // FIXME: Is this really right?  Weaken this and see if there is a problem; if so maybe there is a much subtler problem even with this.

		if( begin.getKey() == allKeys.begin && begin.offset < 1 ) {
			output.readToBegin = true;
			begin = KeySelector(firstGreaterOrEqual( begin.getKey() ), begin.arena());
		}

		ASSERT( !limits.isReached() );
		ASSERT( (!limits.hasRowLimit() || limits.rows >= limits.minRows) && limits.minRows >= 0 );

		loop {
			if( end.getKey() == allKeys.begin && (end.offset < 1 || end.isFirstGreaterOrEqual()) ) {
				getRangeFinished(trLogInfo, startTime, originalBegin, originalEnd, snapshot, conflictRange, reverse, output);
				return output;
			}

			Key locationKey = reverse ? Key(end.getKey(), end.arena()) : Key(begin.getKey(), begin.arena());
			bool locationBackward = reverse ? (end-1).isBackward() : begin.isBackward();
			state pair<KeyRange, Reference<LocationInfo>> beginServer = wait( getKeyLocation( cx, locationKey, &StorageServerInterface::getKeyValues, info, locationBackward ) );
			state KeyRange shard = beginServer.first;
			state bool modifiedSelectors = false;
			state GetKeyValuesRequest req;

			req.version = readVersion;

			if( reverse && (begin-1).isDefinitelyLess(shard.begin) &&
				( !begin.isFirstGreaterOrEqual() || begin.getKey() != shard.begin ) ) { //In this case we would be setting modifiedSelectors to true, but not modifying anything

				req.begin = firstGreaterOrEqual( shard.begin );
				modifiedSelectors = true;
			}
			else req.begin = begin;

			if( !reverse && end.isDefinitelyGreater(shard.end) ) {
				req.end = firstGreaterOrEqual( shard.end );
				modifiedSelectors = true;
			}
			else req.end = end;

			transformRangeLimits(limits, reverse, req);
			ASSERT(req.limitBytes > 0 && req.limit != 0 && req.limit < 0 == reverse);

			req.debugID = info.debugID;
			try {
				if( info.debugID.present() ) {
					g_traceBatch.addEvent("TransactionDebug", info.debugID.get().first(), "NativeAPI.getRange.Before");
					/*TraceEvent("TransactionDebugGetRangeInfo", info.debugID.get())
						.detail("ReqBeginKey", req.begin.getKey())
						.detail("ReqEndKey", req.end.getKey())
						.detail("OriginalBegin", originalBegin.toString())
						.detail("OriginalEnd", originalEnd.toString())
						.detail("Begin", begin.toString())
						.detail("End", end.toString())
						.detail("Shard", shard)
						.detail("ReqLimit", req.limit)
						.detail("ReqLimitBytes", req.limitBytes)
						.detail("ReqVersion", req.version)
						.detail("Reverse", reverse)
						.detail("ModifiedSelectors", modifiedSelectors)
						.detail("Servers", beginServer.second->description());*/
				}

				++cx->transactionPhysicalReads;
				GetKeyValuesReply rep = wait( loadBalance(beginServer.second, &StorageServerInterface::getKeyValues, req, TaskDefaultPromiseEndpoint, false, cx->enableLocalityLoadBalance ? &cx->queueModel : NULL ) );

				if( info.debugID.present() ) {
					g_traceBatch.addEvent("TransactionDebug", info.debugID.get().first(), "NativeAPI.getRange.After");//.detail("SizeOf", rep.data.size());
					/*TraceEvent("TransactionDebugGetRangeDone", info.debugID.get())
						.detail("ReqBeginKey", req.begin.getKey())
						.detail("ReqEndKey", req.end.getKey())
						.detail("RepIsMore", rep.more)
						.detail("VersionReturned", rep.version)
						.detail("RowsReturned", rep.data.size());*/
				}

				ASSERT( !rep.more || rep.data.size() );
				ASSERT( !limits.hasRowLimit() || rep.data.size() <= limits.rows );

				limits.decrement( rep.data );

				if(reverse && begin.isLastLessOrEqual() && rep.data.size() && rep.data.end()[-1].key == begin.getKey()) {
					modifiedSelectors = false;
				}

				bool finished = limits.isReached() || ( !modifiedSelectors && !rep.more ) || limits.hasSatisfiedMinRows();
				bool readThrough = modifiedSelectors && !rep.more;

				// optimization: first request got all data--just return it
				if( finished && !output.size() ) {
					bool readToBegin = output.readToBegin;
					bool readThroughEnd = output.readThroughEnd;

					output = Standalone<RangeResultRef>( RangeResultRef( rep.data, modifiedSelectors || limits.isReached() || rep.more ), rep.arena );
					output.readToBegin = readToBegin;
					output.readThroughEnd = readThroughEnd;

					if( BUGGIFY && limits.hasByteLimit() && output.size() > std::max(1, originalLimits.minRows) ) {
						output.more = true;
						output.resize(output.arena(), deterministicRandom()->randomInt(std::max(1,originalLimits.minRows),output.size()));
						getRangeFinished(trLogInfo, startTime, originalBegin, originalEnd, snapshot, conflictRange, reverse, output);
						return output;
					}

					if( readThrough ) {
						output.arena().dependsOn( shard.arena() );
						output.readThrough = reverse ? shard.begin : shard.end;
					}

					getRangeFinished(trLogInfo, startTime, originalBegin, originalEnd, snapshot, conflictRange, reverse, output);
					return output;
				}

				output.arena().dependsOn( rep.arena );
				output.append(output.arena(), rep.data.begin(), rep.data.size());

				if( finished ) {
					if( readThrough ) {
						output.arena().dependsOn( shard.arena() );
						output.readThrough = reverse ? shard.begin : shard.end;
					}
					output.more = modifiedSelectors || limits.isReached() || rep.more;

					getRangeFinished(trLogInfo, startTime, originalBegin, originalEnd, snapshot, conflictRange, reverse, output);
					return output;
				}

				readVersion = rep.version; // see above comment

				if( !rep.more ) {
					ASSERT( modifiedSelectors );
					TEST(true);  // !GetKeyValuesReply.more and modifiedSelectors in getRange

					if( !rep.data.size() ) {
						Standalone<RangeResultRef> result = wait( getRangeFallback(cx, version, originalBegin, originalEnd, originalLimits, reverse, info ) );
						getRangeFinished(trLogInfo, startTime, originalBegin, originalEnd, snapshot, conflictRange, reverse, result);
						return result;
					}

					if( reverse )
						end = firstGreaterOrEqual( shard.begin );
					else
						begin = firstGreaterOrEqual( shard.end );
				} else {
					TEST(true);  // GetKeyValuesReply.more in getRange
					if( reverse )
						end = firstGreaterOrEqual( output[output.size()-1].key );
					else
						begin = firstGreaterThan( output[output.size()-1].key );
				}


			} catch ( Error& e ) {
				if( info.debugID.present() ) {
					g_traceBatch.addEvent("TransactionDebug", info.debugID.get().first(), "NativeAPI.getRange.Error");
					TraceEvent("TransactionDebugError", info.debugID.get()).error(e);
				}
				if (e.code() == error_code_wrong_shard_server || e.code() == error_code_all_alternatives_failed ||
					(e.code() == error_code_transaction_too_old && readVersion == latestVersion))
				{
					cx->invalidateCache( reverse ? end.getKey() : begin.getKey(), reverse ? (end-1).isBackward() : begin.isBackward() );

					if (e.code() == error_code_wrong_shard_server) {
						Standalone<RangeResultRef> result = wait( getRangeFallback(cx, version, originalBegin, originalEnd, originalLimits, reverse, info ) );
						getRangeFinished(trLogInfo, startTime, originalBegin, originalEnd, snapshot, conflictRange, reverse, result);
						return result;
					}

					wait(delay(CLIENT_KNOBS->WRONG_SHARD_SERVER_DELAY, info.taskID));
				} else {
					if (trLogInfo)
						trLogInfo->addLog(FdbClientLogEvents::EventGetRangeError(startTime, static_cast<int>(e.code()), begin.getKey(), end.getKey()));

					throw e;
				}
			}
		}
	}
	catch(Error &e) {
		if(conflictRange.canBeSet()) {
			conflictRange.send(std::make_pair(Key(), Key()));
		}

		throw;
	}
}

Future<Standalone<RangeResultRef>> getRange( Database const& cx, Future<Version> const& fVersion, KeySelector const& begin, KeySelector const& end,
	GetRangeLimits const& limits, bool const& reverse, TransactionInfo const& info )
{
	return getRange(cx, Reference<TransactionLogInfo>(), fVersion, begin, end, limits, Promise<std::pair<Key, Key>>(), true, reverse, info);
}

Transaction::Transaction( Database const& cx )
	: cx(cx), info(cx->taskID), backoff(CLIENT_KNOBS->DEFAULT_BACKOFF), committedVersion(invalidVersion), versionstampPromise(Promise<Standalone<StringRef>>()), options(cx), numErrors(0), numRetries(0), trLogInfo(createTrLogInfoProbabilistically(cx))
{
	setPriority(GetReadVersionRequest::PRIORITY_DEFAULT);
}

Transaction::~Transaction() {
	flushTrLogsIfEnabled();
	cancelWatches();
}

void Transaction::operator=(Transaction&& r) BOOST_NOEXCEPT {
	flushTrLogsIfEnabled();
	cx = std::move(r.cx);
	tr = std::move(r.tr);
	readVersion = std::move(r.readVersion);
	metadataVersion = std::move(r.metadataVersion);
	extraConflictRanges = std::move(r.extraConflictRanges);
	commitResult = std::move(r.commitResult);
	committing = std::move(r.committing);
	options = std::move(r.options);
	info = r.info;
	backoff = r.backoff;
	numErrors = r.numErrors;
	numRetries = r.numRetries;
	committedVersion = r.committedVersion;
	versionstampPromise = std::move(r.versionstampPromise);
	watches = r.watches;
	trLogInfo = std::move(r.trLogInfo);
}

void Transaction::flushTrLogsIfEnabled() {
	if (trLogInfo && trLogInfo->logsAdded && trLogInfo->trLogWriter.getData()) {
		ASSERT(trLogInfo->flushed == false);
		cx->clientStatusUpdater.inStatusQ.push_back({ trLogInfo->identifier, std::move(trLogInfo->trLogWriter) });
		trLogInfo->flushed = true;
	}
}

void Transaction::setVersion( Version v ) {
	startTime = now();
	if (readVersion.isValid())
		throw read_version_already_set();
	if (v <= 0)
		throw version_invalid();
	readVersion = v;
}

Future<Optional<Value>> Transaction::get( const Key& key, bool snapshot ) {
	++cx->transactionLogicalReads;
	//ASSERT (key < allKeys.end);

	//There are no keys in the database with size greater than KEY_SIZE_LIMIT
	if(key.size() > (key.startsWith(systemKeys.begin) ? CLIENT_KNOBS->SYSTEM_KEY_SIZE_LIMIT : CLIENT_KNOBS->KEY_SIZE_LIMIT))
		return Optional<Value>();

	auto ver = getReadVersion();

/*	if (!systemKeys.contains(key))
		return Optional<Value>(Value()); */

	if( !snapshot )
		tr.transaction.read_conflict_ranges.push_back(tr.arena, singleKeyRange(key, tr.arena));

	if(key == metadataVersionKey) {
		if(!ver.isReady() || metadataVersion.isSet()) {
			return metadataVersion.getFuture();
		} else {
			if(ver.isError()) return ver.getError();
			if(ver.get() == cx->metadataVersionCache[cx->mvCacheInsertLocation].first) {
				return cx->metadataVersionCache[cx->mvCacheInsertLocation].second;
			}

			Version v = ver.get();
			int hi = cx->mvCacheInsertLocation;
			int lo = (cx->mvCacheInsertLocation+1)%cx->metadataVersionCache.size();

			while(hi!=lo) {
				int cu = hi > lo ? (hi + lo)/2 : ((hi + cx->metadataVersionCache.size() + lo)/2)%cx->metadataVersionCache.size();
				if(v == cx->metadataVersionCache[cu].first) {
					return cx->metadataVersionCache[cu].second;
				}
				if(cu == lo) {
					break;
				}
				if(v < cx->metadataVersionCache[cu].first) {
					hi = cu;
				} else {
					lo = (cu+1)%cx->metadataVersionCache.size();
				}
			}
		}
	}

	return getValue( ver, key, cx, info, trLogInfo );
}

void Watch::setWatch(Future<Void> watchFuture) {
	this->watchFuture = watchFuture;

	//Cause the watch loop to go around and start waiting on watchFuture
	onSetWatchTrigger.send(Void());
}

//FIXME: This seems pretty horrible. Now a Database can't die until all of its watches do...
ACTOR Future<Void> watch( Reference<Watch> watch, Database cx, Transaction *self ) {
	cx->addWatch();
	try {
		self->watches.push_back(watch);

		choose {
			// RYOW write to value that is being watched (if applicable)
			// Errors
			when(wait(watch->onChangeTrigger.getFuture())) { }

			// NativeAPI finished commit and updated watchFuture
			when(wait(watch->onSetWatchTrigger.getFuture())) {

				// NativeAPI watchValue future finishes or errors
				wait(watch->watchFuture);
			}
		}
	}
	catch(Error &e) {
		cx->removeWatch();
		throw;
	}

	cx->removeWatch();
	return Void();
}

Future< Void > Transaction::watch( Reference<Watch> watch ) {
	return ::watch(watch, cx, this);
}

ACTOR Future< Standalone< VectorRef< const char*>>> getAddressesForKeyActor( Key key, Future<Version> ver, Database cx, TransactionInfo info ) {
	state vector<StorageServerInterface> ssi;

	// If key >= allKeys.end, then getRange will return a kv-pair with an empty value. This will result in our serverInterfaces vector being empty, which will cause us to return an empty addresses list.

	state Key ksKey = keyServersKey(key);
	Future<Standalone<RangeResultRef>> futureServerUids = getRange(cx, ver, lastLessOrEqual(ksKey), firstGreaterThan(ksKey), GetRangeLimits(1), false, info);
	Standalone<RangeResultRef> serverUids = wait( futureServerUids );

	ASSERT( serverUids.size() ); // every shard needs to have a team

	vector<UID> src;
	vector<UID> ignore; // 'ignore' is so named because it is the vector into which we decode the 'dest' servers in the case where this key is being relocated. But 'src' is the canonical location until the move is finished, because it could be cancelled at any time.
	decodeKeyServersValue(serverUids[0].value, src, ignore);
	Optional<vector<StorageServerInterface>> serverInterfaces = wait( transactionalGetServerInterfaces(ver, cx, info, src) );

	ASSERT( serverInterfaces.present() );  // since this is happening transactionally, /FF/keyServers and /FF/serverList need to be consistent with one another
	ssi = serverInterfaces.get();

	Standalone<VectorRef<const char*>> addresses;
	for (auto i : ssi) {
		std::string ipString = i.address().ip.toString();
		char* c_string = new (addresses.arena()) char[ipString.length()+1];
		strcpy(c_string, ipString.c_str());
		addresses.push_back(addresses.arena(), c_string);
	}
	return addresses;
}

Future< Standalone< VectorRef< const char*>>> Transaction::getAddressesForKey( const Key& key ) {
	++cx->transactionLogicalReads;
	auto ver = getReadVersion();

	return getAddressesForKeyActor(key, ver, cx, info);
}

ACTOR Future< Key > getKeyAndConflictRange(
	Database cx, KeySelector k, Future<Version> version, Promise<std::pair<Key, Key>> conflictRange, TransactionInfo info)
{
	try {
		Key rep = wait( getKey(cx, k, version, info) );
		if( k.offset <= 0 )
			conflictRange.send( std::make_pair( rep, k.orEqual ? keyAfter( k.getKey() ) : Key(k.getKey(), k.arena()) ) );
		else
			conflictRange.send( std::make_pair( k.orEqual ? keyAfter( k.getKey() ) : Key(k.getKey(), k.arena()), keyAfter( rep ) ) );
		return std::move(rep);
	} catch( Error&e ) {
		conflictRange.send(std::make_pair(Key(), Key()));
		throw;
	}
}

Future< Key > Transaction::getKey( const KeySelector& key, bool snapshot ) {
	++cx->transactionLogicalReads;
	if( snapshot )
		return ::getKey(cx, key, getReadVersion(), info);

	Promise<std::pair<Key, Key>> conflictRange;
	extraConflictRanges.push_back( conflictRange.getFuture() );
	return getKeyAndConflictRange( cx, key, getReadVersion(), conflictRange, info );
}

Future< Standalone<RangeResultRef> > Transaction::getRange(
	const KeySelector& begin,
	const KeySelector& end,
	GetRangeLimits limits,
	bool snapshot,
	bool reverse )
{
	++cx->transactionLogicalReads;

	if( limits.isReached() )
		return Standalone<RangeResultRef>();

	if( !limits.isValid() )
		return range_limits_invalid();

	ASSERT(limits.rows != 0);

	KeySelector b = begin;
	if( b.orEqual ) {
		TEST(true); // Native begin orEqual==true
		b.removeOrEqual(b.arena());
	}

	KeySelector e = end;
	if( e.orEqual ) {
		TEST(true); // Native end orEqual==true
		e.removeOrEqual(e.arena());
	}

	if( b.offset >= e.offset && b.getKey() >= e.getKey() ) {
		TEST(true); // Native range inverted
		return Standalone<RangeResultRef>();
	}

	Promise<std::pair<Key, Key>> conflictRange;
	if(!snapshot) {
		extraConflictRanges.push_back( conflictRange.getFuture() );
	}

	return ::getRange(cx, trLogInfo, getReadVersion(), b, e, limits, conflictRange, snapshot, reverse, info);
}

Future< Standalone<RangeResultRef> > Transaction::getRange(
	const KeySelector& begin,
	const KeySelector& end,
	int limit,
	bool snapshot,
	bool reverse )
{
	return getRange( begin, end, GetRangeLimits( limit ), snapshot, reverse );
}

void Transaction::addReadConflictRange( KeyRangeRef const& keys ) {
	ASSERT( !keys.empty() );

	//There aren't any keys in the database with size larger than KEY_SIZE_LIMIT, so if range contains large keys
	//we can translate it to an equivalent one with smaller keys
	KeyRef begin = keys.begin;
	KeyRef end = keys.end;

	if(begin.size() > (begin.startsWith(systemKeys.begin) ? CLIENT_KNOBS->SYSTEM_KEY_SIZE_LIMIT : CLIENT_KNOBS->KEY_SIZE_LIMIT))
		begin = begin.substr(0, (begin.startsWith(systemKeys.begin) ? CLIENT_KNOBS->SYSTEM_KEY_SIZE_LIMIT : CLIENT_KNOBS->KEY_SIZE_LIMIT)+1);
	if(end.size() > (end.startsWith(systemKeys.begin) ? CLIENT_KNOBS->SYSTEM_KEY_SIZE_LIMIT : CLIENT_KNOBS->KEY_SIZE_LIMIT))
		end = end.substr(0, (end.startsWith(systemKeys.begin) ? CLIENT_KNOBS->SYSTEM_KEY_SIZE_LIMIT : CLIENT_KNOBS->KEY_SIZE_LIMIT)+1);

	KeyRangeRef r = KeyRangeRef(begin, end);

	if(r.empty()) {
		return;
	}

	tr.transaction.read_conflict_ranges.push_back_deep( tr.arena, r );
}

void Transaction::makeSelfConflicting() {
	BinaryWriter wr(Unversioned());
	wr.serializeBytes(LiteralStringRef("\xFF/SC/"));
	wr << deterministicRandom()->randomUniqueID();
	auto r = singleKeyRange( wr.toValue(), tr.arena );
	tr.transaction.read_conflict_ranges.push_back( tr.arena, r );
	tr.transaction.write_conflict_ranges.push_back( tr.arena, r );
}

void Transaction::set( const KeyRef& key, const ValueRef& value, bool addConflictRange ) {

	if(key.size() > (key.startsWith(systemKeys.begin) ? CLIENT_KNOBS->SYSTEM_KEY_SIZE_LIMIT : CLIENT_KNOBS->KEY_SIZE_LIMIT))
		throw key_too_large();
	if(value.size() > CLIENT_KNOBS->VALUE_SIZE_LIMIT)
		throw value_too_large();

	auto &req = tr;
	auto &t = req.transaction;
	auto r = singleKeyRange( key, req.arena );
	auto v = ValueRef( req.arena, value );
	t.mutations.push_back( req.arena, MutationRef( MutationRef::SetValue, r.begin, v ) );

	if( addConflictRange ) {
		t.write_conflict_ranges.push_back( req.arena, r );
	}
}

void Transaction::atomicOp(const KeyRef& key, const ValueRef& operand, MutationRef::Type operationType, bool addConflictRange) {
	if(key.size() > (key.startsWith(systemKeys.begin) ? CLIENT_KNOBS->SYSTEM_KEY_SIZE_LIMIT : CLIENT_KNOBS->KEY_SIZE_LIMIT))
		throw key_too_large();
	if(operand.size() > CLIENT_KNOBS->VALUE_SIZE_LIMIT)
		throw value_too_large();

	if (apiVersionAtLeast(510)) {
		if (operationType == MutationRef::Min)
			operationType = MutationRef::MinV2;
		else if (operationType == MutationRef::And)
			operationType = MutationRef::AndV2;
	}

	auto &req = tr;
	auto &t = req.transaction;
	auto r = singleKeyRange( key, req.arena );
	auto v = ValueRef( req.arena, operand );

	t.mutations.push_back( req.arena, MutationRef( operationType, r.begin, v ) );

	if( addConflictRange )
		t.write_conflict_ranges.push_back( req.arena, r );

	TEST(true); //NativeAPI atomic operation
}

ACTOR Future<Void> executeCoordinators(DatabaseContext* cx, StringRef execPayload, Optional<UID> debugID) {
	try {
		if (debugID.present()) {
			g_traceBatch.addEvent("TransactionDebug", debugID.get().first(), "NativeAPI.executeCoordinators.Before");
		}

		state ExecRequest req(execPayload, debugID);
		if (debugID.present()) {
			g_traceBatch.addEvent("TransactionDebug", debugID.get().first(),
									"NativeAPI.executeCoordinators.Inside loop");
		}
		wait(loadBalance(cx->getMasterProxies(false), &MasterProxyInterface::execReq, req, cx->taskID));
		if (debugID.present())
			g_traceBatch.addEvent("TransactionDebug", debugID.get().first(),
									"NativeAPI.executeCoordinators.After");
		return Void();
	} catch (Error& e) {
		TraceEvent("NativeAPI.executeCoordinatorsError").error(e);
		throw;
	}
}

void Transaction::execute(const KeyRef& cmdType, const ValueRef& cmdPayload) {
	TraceEvent("Execute operation").detail("Key", cmdType.toString()).detail("Value", cmdPayload.toString());

	if (cmdType.size() > CLIENT_KNOBS->KEY_SIZE_LIMIT) throw key_too_large();
	if (cmdPayload.size() > CLIENT_KNOBS->VALUE_SIZE_LIMIT) throw value_too_large();

	auto& req = tr;

	// Helps with quickly finding the exec op in a tlog batch
	setOption(FDBTransactionOptions::FIRST_IN_BATCH);

	auto& t = req.transaction;
	auto r = singleKeyRange(cmdType, req.arena);
	auto v = ValueRef(req.arena, cmdPayload);
	t.mutations.push_back(req.arena, MutationRef(MutationRef::Exec, r.begin, v));
}

void Transaction::clear( const KeyRangeRef& range, bool addConflictRange ) {
	auto &req = tr;
	auto &t = req.transaction;

	KeyRef begin = range.begin;
	KeyRef end = range.end;

	//There aren't any keys in the database with size larger than KEY_SIZE_LIMIT, so if range contains large keys
	//we can translate it to an equivalent one with smaller keys
	if(begin.size() > (begin.startsWith(systemKeys.begin) ? CLIENT_KNOBS->SYSTEM_KEY_SIZE_LIMIT : CLIENT_KNOBS->KEY_SIZE_LIMIT))
		begin = begin.substr(0, (begin.startsWith(systemKeys.begin) ? CLIENT_KNOBS->SYSTEM_KEY_SIZE_LIMIT : CLIENT_KNOBS->KEY_SIZE_LIMIT)+1);
	if(end.size() > (end.startsWith(systemKeys.begin) ? CLIENT_KNOBS->SYSTEM_KEY_SIZE_LIMIT : CLIENT_KNOBS->KEY_SIZE_LIMIT))
		end = end.substr(0, (end.startsWith(systemKeys.begin) ? CLIENT_KNOBS->SYSTEM_KEY_SIZE_LIMIT : CLIENT_KNOBS->KEY_SIZE_LIMIT)+1);

	auto r = KeyRangeRef( req.arena, KeyRangeRef(begin, end) );
	if (r.empty()) return;

	t.mutations.push_back( req.arena, MutationRef( MutationRef::ClearRange, r.begin, r.end ) );

	if(addConflictRange)
		t.write_conflict_ranges.push_back( req.arena, r );
}
void Transaction::clear( const KeyRef& key, bool addConflictRange ) {

	//There aren't any keys in the database with size larger than KEY_SIZE_LIMIT
	if(key.size() > (key.startsWith(systemKeys.begin) ? CLIENT_KNOBS->SYSTEM_KEY_SIZE_LIMIT : CLIENT_KNOBS->KEY_SIZE_LIMIT))
		return;

	auto &req = tr;
	auto &t = req.transaction;

	//efficient single key range clear range mutation, see singleKeyRange
	uint8_t* data = new ( req.arena ) uint8_t[ key.size()+1 ];
	memcpy(data, key.begin(), key.size() );
	data[key.size()] = 0;
	t.mutations.push_back( req.arena, MutationRef( MutationRef::ClearRange, KeyRef(data,key.size()), KeyRef(data, key.size()+1)) );

	if(addConflictRange)
		t.write_conflict_ranges.push_back( req.arena, KeyRangeRef( KeyRef(data,key.size()), KeyRef(data, key.size()+1) ) );
}
void Transaction::addWriteConflictRange( const KeyRangeRef& keys ) {
	ASSERT( !keys.empty() );
	auto &req = tr;
	auto &t = req.transaction;

	//There aren't any keys in the database with size larger than KEY_SIZE_LIMIT, so if range contains large keys
	//we can translate it to an equivalent one with smaller keys
	KeyRef begin = keys.begin;
	KeyRef end = keys.end;

	if (begin.size() > (begin.startsWith(systemKeys.begin) ? CLIENT_KNOBS->SYSTEM_KEY_SIZE_LIMIT : CLIENT_KNOBS->KEY_SIZE_LIMIT))
		begin = begin.substr(0, (begin.startsWith(systemKeys.begin) ? CLIENT_KNOBS->SYSTEM_KEY_SIZE_LIMIT : CLIENT_KNOBS->KEY_SIZE_LIMIT) + 1);
	if (end.size() > (end.startsWith(systemKeys.begin) ? CLIENT_KNOBS->SYSTEM_KEY_SIZE_LIMIT : CLIENT_KNOBS->KEY_SIZE_LIMIT))
		end = end.substr(0, (end.startsWith(systemKeys.begin) ? CLIENT_KNOBS->SYSTEM_KEY_SIZE_LIMIT : CLIENT_KNOBS->KEY_SIZE_LIMIT) + 1);

	KeyRangeRef r = KeyRangeRef(begin, end);

	if (r.empty()) {
		return;
	}

	t.write_conflict_ranges.push_back_deep( req.arena, r );
}

double Transaction::getBackoff(int errCode) {
	double b = backoff * deterministicRandom()->random01();
	backoff = errCode == error_code_proxy_memory_limit_exceeded ? std::min(backoff * CLIENT_KNOBS->BACKOFF_GROWTH_RATE, CLIENT_KNOBS->RESOURCE_CONSTRAINED_MAX_BACKOFF) :
				std::min(backoff * CLIENT_KNOBS->BACKOFF_GROWTH_RATE, options.maxBackoff);
	return b;
}

TransactionOptions::TransactionOptions(Database const& cx) {
	maxBackoff = cx->transactionMaxBackoff;
	reset(cx);
	if (BUGGIFY) {
		commitOnFirstProxy = true;
	}
	maxRetries = cx->transactionMaxRetries;
	if (maxRetries == -1) {
		maxRetries = 10;
	}
}

TransactionOptions::TransactionOptions() {
	memset(this, 0, sizeof(*this));
	maxBackoff = CLIENT_KNOBS->DEFAULT_MAX_BACKOFF;
}

void TransactionOptions::reset(Database const& cx) {
	double oldMaxBackoff = maxBackoff;
	double oldMaxRetries = maxRetries;
	memset(this, 0, sizeof(*this));
	maxBackoff = cx->apiVersionAtLeast(610) ? oldMaxBackoff : cx->transactionMaxBackoff;
	maxRetries = oldMaxRetries;
	lockAware = cx->lockAware;
}

void Transaction::onErrorReset() {
	int32_t oldNumRetires = numRetries;
	reset();
	numRetries = oldNumRetires;
}

void Transaction::reset() {
	tr = CommitTransactionRequest();
	readVersion = Future<Version>();
	metadataVersion = Promise<Optional<Key>>();
	extraConflictRanges.clear();
	versionstampPromise = Promise<Standalone<StringRef>>();
	commitResult = Promise<Void>();
	committing = Future<Void>();
	info.taskID = cx->taskID;
	info.debugID = Optional<UID>();
	flushTrLogsIfEnabled();
	trLogInfo = Reference<TransactionLogInfo>(createTrLogInfoProbabilistically(cx));
	cancelWatches();

	if(apiVersionAtLeast(16)) {
		options.reset(cx);
		setPriority(GetReadVersionRequest::PRIORITY_DEFAULT);
	}
}

void Transaction::fullReset() {
	reset();
	backoff = CLIENT_KNOBS->DEFAULT_BACKOFF;
	options.maxBackoff = getDatabase()->transactionMaxBackoff;
}

int Transaction::apiVersionAtLeast(int minVersion) const {
	return cx->apiVersionAtLeast(minVersion);
}

class MutationBlock {
public:
	bool mutated;
	bool cleared;
	ValueRef setValue;

	MutationBlock() : mutated(false) {}
	MutationBlock(bool _cleared) : mutated(true), cleared(_cleared) {}
	MutationBlock(ValueRef value) : mutated(true), cleared(false), setValue(value) {}
};

bool compareBegin( KeyRangeRef lhs, KeyRangeRef rhs ) { return lhs.begin < rhs.begin; }

// If there is any intersection between the two given sets of ranges, returns a range that
//   falls within the intersection
Optional<KeyRangeRef> intersects(VectorRef<KeyRangeRef> lhs, VectorRef<KeyRangeRef> rhs) {
	if( lhs.size() && rhs.size() ) {
		std::sort( lhs.begin(), lhs.end(), compareBegin );
		std::sort( rhs.begin(), rhs.end(), compareBegin );

		int l = 0, r = 0;
		while(l < lhs.size() && r < rhs.size()) {
			if( lhs[l].end <= rhs[r].begin )
				l++;
			else if( rhs[r].end <= lhs[l].begin )
				r++;
			else
				return lhs[l] & rhs[r];
		}
	}

	return Optional<KeyRangeRef>();
}

ACTOR void checkWrites( Database cx, Future<Void> committed, Promise<Void> outCommitted, CommitTransactionRequest req, Transaction* checkTr )
{
	state Version version;
	try {
		wait( committed );
		// If the commit is successful, by definition the transaction still exists for now.  Grab the version, and don't use it again.
		version = checkTr->getCommittedVersion();
		outCommitted.send(Void());
	} catch (Error& e) {
		outCommitted.sendError(e);
		return;
	}

	wait( delay( deterministicRandom()->random01() ) ); // delay between 0 and 1 seconds

	//Future<Optional<Version>> version, Database cx, CommitTransactionRequest req ) {
	state KeyRangeMap<MutationBlock> expectedValues;

	auto &mutations = req.transaction.mutations;
	state int mCount = mutations.size(); // debugging info for traceEvent

	for( int idx = 0; idx < mutations.size(); idx++) {
		if( mutations[idx].type == MutationRef::SetValue )
			expectedValues.insert( singleKeyRange( mutations[idx].param1 ),
				MutationBlock( mutations[idx].param2 ) );
		else if( mutations[idx].type == MutationRef::ClearRange )
			expectedValues.insert( KeyRangeRef( mutations[idx].param1, mutations[idx].param2 ),
				MutationBlock( true ) );
	}

	try {
		state Transaction tr(cx);
		tr.setVersion( version );
		state int checkedRanges = 0;
		state KeyRangeMap<MutationBlock>::Ranges ranges = expectedValues.ranges();
		state KeyRangeMap<MutationBlock>::Iterator it = ranges.begin();
		for(; it != ranges.end(); ++it) {
			state MutationBlock m = it->value();
			if( m.mutated ) {
				checkedRanges++;
				if( m.cleared ) {
					Standalone<RangeResultRef> shouldBeEmpty = wait(
						tr.getRange( it->range(), 1 ) );
					if( shouldBeEmpty.size() ) {
						TraceEvent(SevError, "CheckWritesFailed").detail("Class", "Clear").detail("KeyBegin", it->range().begin)
							.detail("KeyEnd", it->range().end);
						return;
					}
				} else {
					Optional<Value> val = wait( tr.get( it->range().begin ) );
					if( !val.present() || val.get() != m.setValue ) {
						TraceEvent evt = TraceEvent(SevError, "CheckWritesFailed")
							.detail("Class", "Set")
							.detail("Key", it->range().begin)
							.detail("Expected", m.setValue);
						if( !val.present() )
							evt.detail("Actual", "_Value Missing_");
						else
							evt.detail("Actual", val.get());
						return;
					}
				}
			}
		}
		TraceEvent("CheckWritesSuccess").detail("Version", version).detail("MutationCount", mCount).detail("CheckedRanges", checkedRanges);
	} catch( Error& e ) {
		bool ok = e.code() == error_code_transaction_too_old || e.code() == error_code_future_version;
		TraceEvent( ok ? SevWarn : SevError, "CheckWritesFailed" ).error(e);
		throw;
	}
}

ACTOR static Future<Void> commitDummyTransaction( Database cx, KeyRange range, TransactionInfo info, TransactionOptions options ) {
	state Transaction tr(cx);
	state int retries = 0;
	loop {
		try {
			TraceEvent("CommitDummyTransaction").detail("Key", range.begin).detail("Retries", retries);
			tr.options = options;
			tr.info.taskID = info.taskID;
			tr.setOption( FDBTransactionOptions::ACCESS_SYSTEM_KEYS );
			tr.setOption( FDBTransactionOptions::CAUSAL_WRITE_RISKY );
			tr.setOption( FDBTransactionOptions::LOCK_AWARE );
			tr.addReadConflictRange(range);
			tr.addWriteConflictRange(range);
			wait( tr.commit() );
			return Void();
		} catch (Error& e) {
			TraceEvent("CommitDummyTransactionError").error(e,true).detail("Key", range.begin).detail("Retries", retries);
			wait( tr.onError(e) );
		}
		++retries;
	}
}

void Transaction::cancelWatches(Error const& e) {
	for(int i = 0; i < watches.size(); ++i)
		if(!watches[i]->onChangeTrigger.isSet())
			watches[i]->onChangeTrigger.sendError(e);

	watches.clear();
}

void Transaction::setupWatches() {
	try {
		Future<Version> watchVersion = getCommittedVersion() > 0 ? getCommittedVersion() : getReadVersion();

		for(int i = 0; i < watches.size(); ++i)
			watches[i]->setWatch(watchValue( watchVersion, watches[i]->key, watches[i]->value, cx, options.getReadVersionFlags, info ));

		watches.clear();
	}
	catch(Error&) {
		ASSERT(false); // The above code must NOT throw because commit has already occured.
		throw internal_error();
	}
}

ACTOR static Future<Void> tryCommit( Database cx, Reference<TransactionLogInfo> trLogInfo, CommitTransactionRequest req, Future<Version> readVersion, TransactionInfo info, Version* pCommittedVersion, Transaction* tr, TransactionOptions options) {
	state TraceInterval interval( "TransactionCommit" );
	state double startTime;
	if (info.debugID.present())
		TraceEvent(interval.begin()).detail( "Parent", info.debugID.get() );

	try {
		Version v = wait( readVersion );
		req.transaction.read_snapshot = v;

		startTime = now();
		state Optional<UID> commitID = Optional<UID>();
		if(info.debugID.present()) {
			commitID = nondeterministicRandom()->randomUniqueID();
			g_traceBatch.addAttach("CommitAttachID", info.debugID.get().first(), commitID.get().first());
			g_traceBatch.addEvent("CommitDebug", commitID.get().first(), "NativeAPI.commit.Before");
		}

		req.debugID = commitID;
		state Future<CommitID> reply;
		if (options.commitOnFirstProxy) {
			const std::vector<MasterProxyInterface>& proxies = cx->clientInfo->get().proxies;
			reply = proxies.size() ? throwErrorOr ( brokenPromiseToMaybeDelivered ( proxies[0].commit.tryGetReply(req) ) ) : Never();
		} else {
			reply = loadBalance( cx->getMasterProxies(info.useProvisionalProxies), &MasterProxyInterface::commit, req, TaskDefaultPromiseEndpoint, true );
		}

		choose {
			when ( wait( cx->onMasterProxiesChanged() ) ) {
				reply.cancel();
				throw request_maybe_delivered();
			}
			when (CommitID ci = wait( reply )) {
				Version v = ci.version;
				if (v != invalidVersion) {
					if (info.debugID.present())
						TraceEvent(interval.end()).detail("CommittedVersion", v);
					*pCommittedVersion = v;
					if(v > cx->metadataVersionCache[cx->mvCacheInsertLocation].first) {
						cx->mvCacheInsertLocation = (cx->mvCacheInsertLocation + 1)%cx->metadataVersionCache.size();
						cx->metadataVersionCache[cx->mvCacheInsertLocation] = std::make_pair(v, ci.metadataVersion);
					}

					Standalone<StringRef> ret = makeString(10);
					placeVersionstamp(mutateString(ret), v, ci.txnBatchId);
					tr->versionstampPromise.send(ret);

					tr->numErrors = 0;
					cx->transactionsCommitCompleted++;
					cx->transactionCommittedMutations += req.transaction.mutations.size();
					cx->transactionCommittedMutationBytes += req.transaction.mutations.expectedSize();

					if(info.debugID.present())
						g_traceBatch.addEvent("CommitDebug", commitID.get().first(), "NativeAPI.commit.After");

					double latency = now() - startTime;
					cx->commitLatencies.addSample(latency);
					cx->latencies.addSample(now() - tr->startTime);
					if (trLogInfo)
						trLogInfo->addLog(FdbClientLogEvents::EventCommit(startTime, latency, req.transaction.mutations.size(), req.transaction.mutations.expectedSize(), req));
					return Void();
				} else {
					if (info.debugID.present())
						TraceEvent(interval.end()).detail("Conflict", 1);

					if(info.debugID.present())
						g_traceBatch.addEvent("CommitDebug", commitID.get().first(), "NativeAPI.commit.After");

					throw not_committed();
				}
			}
		}
	} catch (Error& e) {
		if (e.code() == error_code_request_maybe_delivered || e.code() == error_code_commit_unknown_result) {
			// We don't know if the commit happened, and it might even still be in flight.

			if (!options.causalWriteRisky) {
				// Make sure it's not still in flight, either by ensuring the master we submitted to is dead, or the version we submitted with is dead, or by committing a conflicting transaction successfully
				//if ( cx->getMasterProxies()->masterGeneration <= originalMasterGeneration )

				// To ensure the original request is not in flight, we need a key range which intersects its read conflict ranges
				// We pick a key range which also intersects its write conflict ranges, since that avoids potentially creating conflicts where there otherwise would be none
				// We make the range as small as possible (a single key range) to minimize conflicts
				// The intersection will never be empty, because if it were (since !causalWriteRisky) makeSelfConflicting would have been applied automatically to req
				KeyRangeRef selfConflictingRange = intersects( req.transaction.write_conflict_ranges, req.transaction.read_conflict_ranges ).get();

				TEST(true);  // Waiting for dummy transaction to report commit_unknown_result

				wait( commitDummyTransaction( cx, singleKeyRange(selfConflictingRange.begin), info, tr->options ) );
			}

			// The user needs to be informed that we aren't sure whether the commit happened.  Standard retry loops retry it anyway (relying on transaction idempotence) but a client might do something else.
			throw commit_unknown_result();
		} else {
			if (e.code() != error_code_transaction_too_old
				&& e.code() != error_code_not_committed
				&& e.code() != error_code_database_locked
				&& e.code() != error_code_proxy_memory_limit_exceeded
				&& e.code() != error_code_transaction_not_permitted
				&& e.code() != error_code_cluster_not_fully_recovered
				&& e.code() != error_code_txn_exec_log_anti_quorum)
				TraceEvent(SevError, "TryCommitError").error(e);
			if (trLogInfo)
				trLogInfo->addLog(FdbClientLogEvents::EventCommitError(startTime, static_cast<int>(e.code()), req));
			throw;
		}
	}
}

Future<Void> Transaction::commitMutations() {
	try {
		//if this is a read-only transaction return immediately
		if( !tr.transaction.write_conflict_ranges.size() && !tr.transaction.mutations.size() ) {
			numErrors = 0;

			committedVersion = invalidVersion;
			versionstampPromise.sendError(no_commit_version());
			return Void();
		}

		cx->transactionsCommitStarted++;

		if(options.readOnly)
			return transaction_read_only();

		cx->mutationsPerCommit.addSample(tr.transaction.mutations.size());
		cx->bytesPerCommit.addSample(tr.transaction.mutations.expectedSize());

		size_t transactionSize = tr.transaction.mutations.expectedSize() + tr.transaction.read_conflict_ranges.expectedSize() + tr.transaction.write_conflict_ranges.expectedSize();
		if (transactionSize > (uint64_t)FLOW_KNOBS->PACKET_WARNING) {
			TraceEvent(!g_network->isSimulated() ? SevWarnAlways : SevWarn, "LargeTransaction")
				.suppressFor(1.0)
				.detail("Size", transactionSize)
				.detail("NumMutations", tr.transaction.mutations.size())
				.detail("ReadConflictSize", tr.transaction.read_conflict_ranges.expectedSize())
				.detail("WriteConflictSize", tr.transaction.write_conflict_ranges.expectedSize())
				.detail("DebugIdentifier", trLogInfo ? trLogInfo->identifier : "");
		}

		if(!apiVersionAtLeast(300)) {
			transactionSize = tr.transaction.mutations.expectedSize(); // Old API versions didn't account for conflict ranges when determining whether to throw transaction_too_large
		}

		if (transactionSize > (options.customTransactionSizeLimit == 0 ? (uint64_t)CLIENT_KNOBS->TRANSACTION_SIZE_LIMIT : (uint64_t)options.customTransactionSizeLimit))
			return transaction_too_large();

		if( !readVersion.isValid() )
			getReadVersion( GetReadVersionRequest::FLAG_CAUSAL_READ_RISKY ); // sets up readVersion field.  We had no reads, so no need for (expensive) full causal consistency.

		bool isCheckingWrites = options.checkWritesEnabled && deterministicRandom()->random01() < 0.01;
		for(int i=0; i<extraConflictRanges.size(); i++)
			if (extraConflictRanges[i].isReady() && extraConflictRanges[i].get().first < extraConflictRanges[i].get().second )
				tr.transaction.read_conflict_ranges.push_back( tr.arena, KeyRangeRef(extraConflictRanges[i].get().first, extraConflictRanges[i].get().second) );

		if( !options.causalWriteRisky && !intersects( tr.transaction.write_conflict_ranges, tr.transaction.read_conflict_ranges ).present() )
			makeSelfConflicting();

		if (isCheckingWrites) {
			// add all writes into the read conflict range...
			tr.transaction.read_conflict_ranges.append( tr.arena, tr.transaction.write_conflict_ranges.begin(), tr.transaction.write_conflict_ranges.size() );
		}

		if ( options.debugDump ) {
			UID u = nondeterministicRandom()->randomUniqueID();
			TraceEvent("TransactionDump", u);
			for(auto i=tr.transaction.mutations.begin(); i!=tr.transaction.mutations.end(); ++i)
				TraceEvent("TransactionMutation", u).detail("T", i->type).detail("P1", i->param1).detail("P2", i->param2);
		}

		if(options.lockAware) {
			tr.flags = tr.flags | CommitTransactionRequest::FLAG_IS_LOCK_AWARE;
		}
		if(options.firstInBatch) {
			tr.flags = tr.flags | CommitTransactionRequest::FLAG_FIRST_IN_BATCH;
		}

		Future<Void> commitResult = tryCommit( cx, trLogInfo, tr, readVersion, info, &this->committedVersion, this, options );

		if (isCheckingWrites) {
			Promise<Void> committed;
			checkWrites( cx, commitResult, committed, tr, this );
			return committed.getFuture();
		}
		return commitResult;
	} catch( Error& e ) {
		TraceEvent("ClientCommitError").error(e);
		return Future<Void>( e );
	} catch( ... ) {
		Error e( error_code_unknown_error );
		TraceEvent("ClientCommitError").error(e);
		return Future<Void>( e );
	}
}

ACTOR Future<Void> commitAndWatch(Transaction *self) {
	try {
		wait(self->commitMutations());

		if(!self->watches.empty()) {
			self->setupWatches();
		}

		self->reset();
		return Void();
	}
	catch(Error &e) {
		if(e.code() != error_code_actor_cancelled) {
			if(!self->watches.empty()) {
				self->cancelWatches(e);
			}

			self->versionstampPromise.sendError(transaction_invalid_version());
			//self->onErrorReset();
			self->reset();
		}

		throw;
	}
}

Future<Void> Transaction::commit() {
	ASSERT(!committing.isValid());
	committing = commitAndWatch(this);
	return committing;
}

void Transaction::setPriority( uint32_t priorityFlag ) {
	options.getReadVersionFlags = (options.getReadVersionFlags & ~GetReadVersionRequest::FLAG_PRIORITY_MASK) | priorityFlag;
}

void Transaction::setOption( FDBTransactionOptions::Option option, Optional<StringRef> value ) {
	switch(option) {
		case FDBTransactionOptions::INITIALIZE_NEW_DATABASE:
			validateOptionValue(value, false);
			if(readVersion.isValid())
				throw read_version_already_set();
			readVersion = Version(0);
			options.causalWriteRisky = true;
			break;

		case FDBTransactionOptions::CAUSAL_READ_RISKY:
			validateOptionValue(value, false);
			options.getReadVersionFlags |= GetReadVersionRequest::FLAG_CAUSAL_READ_RISKY;
			break;

		case FDBTransactionOptions::PRIORITY_SYSTEM_IMMEDIATE:
			validateOptionValue(value, false);
			setPriority(GetReadVersionRequest::PRIORITY_SYSTEM_IMMEDIATE);
			break;

		case FDBTransactionOptions::PRIORITY_BATCH:
			validateOptionValue(value, false);
			setPriority(GetReadVersionRequest::PRIORITY_BATCH);
			break;

		case FDBTransactionOptions::CAUSAL_WRITE_RISKY:
			validateOptionValue(value, false);
			options.causalWriteRisky = true;
			break;

		case FDBTransactionOptions::COMMIT_ON_FIRST_PROXY:
			validateOptionValue(value, false);
			options.commitOnFirstProxy = true;
			break;

		case FDBTransactionOptions::CHECK_WRITES_ENABLE:
			validateOptionValue(value, false);
			options.checkWritesEnabled = true;
			break;

		case FDBTransactionOptions::DEBUG_DUMP:
			validateOptionValue(value, false);
			options.debugDump = true;
			break;

		case FDBTransactionOptions::TRANSACTION_LOGGING_ENABLE:
			setOption(FDBTransactionOptions::DEBUG_TRANSACTION_IDENTIFIER, value);
			setOption(FDBTransactionOptions::LOG_TRANSACTION);
			break;

		case FDBTransactionOptions::DEBUG_TRANSACTION_IDENTIFIER:
			validateOptionValue(value, true);

			if (value.get().size() > 100) {
				throw invalid_option_value();
			}

			if (trLogInfo) {
				if (trLogInfo->identifier.empty()) {
					trLogInfo->identifier = value.get().printable();
				}
<<<<<<< HEAD
				else if (trLogInfo->identifier != printable(value.get())) {
					TraceEvent(SevWarn, "CannotChangeDebugTransactionIdentifier").detail("PreviousIdentifier", trLogInfo->identifier).detail("NewIdentifier", value.get());
=======
				else if (trLogInfo->identifier != value.get().printable()) {
					TraceEvent(SevWarn, "CannotChangeDebugTransactionIdentifier").detail("PreviousIdentifier", trLogInfo->identifier).detail("NewIdentifier", value.get().printable());
>>>>>>> 2f78b08c
					throw client_invalid_operation();
				}
			}
			else {
				trLogInfo = Reference<TransactionLogInfo>(new TransactionLogInfo(value.get().printable(), TransactionLogInfo::DONT_LOG));
			}
			break;

		case FDBTransactionOptions::LOG_TRANSACTION:
			validateOptionValue(value, false);
			if (trLogInfo) {
				trLogInfo->logTo(TransactionLogInfo::TRACE_LOG);
			}
			else {
				TraceEvent(SevWarn, "DebugTransactionIdentifierNotSet").detail("Error", "Debug Transaction Identifier option must be set before logging the transaction");
				throw client_invalid_operation();
			}
			break;

		case FDBTransactionOptions::MAX_RETRY_DELAY:
			validateOptionValue(value, true);
			options.maxBackoff = extractIntOption(value, 0, std::numeric_limits<int32_t>::max()) / 1000.0;
			break;

		case FDBTransactionOptions::LOCK_AWARE:
			validateOptionValue(value, false);
			options.lockAware = true;
			options.readOnly = false;
			break;

		case FDBTransactionOptions::READ_LOCK_AWARE:
			validateOptionValue(value, false);
			if(!options.lockAware) {
				options.lockAware = true;
				options.readOnly = true;
			}
			break;

		case FDBTransactionOptions::FIRST_IN_BATCH:
			validateOptionValue(value, false);
			options.firstInBatch = true;
			break;

		case FDBTransactionOptions::USE_PROVISIONAL_PROXIES:
			validateOptionValue(value, false);
			options.getReadVersionFlags |= GetReadVersionRequest::FLAG_USE_PROVISIONAL_PROXIES;
			info.useProvisionalProxies = true;
			break;

		default:
			break;
	}
}

ACTOR Future<GetReadVersionReply> getConsistentReadVersion( DatabaseContext *cx, uint32_t transactionCount, uint32_t flags, Optional<UID> debugID ) {
	try {
		if( debugID.present() )
			g_traceBatch.addEvent("TransactionDebug", debugID.get().first(), "NativeAPI.getConsistentReadVersion.Before");
		loop {
			state GetReadVersionRequest req( transactionCount, flags, debugID );
			choose {
				when ( wait( cx->onMasterProxiesChanged() ) ) {}
				when ( GetReadVersionReply v = wait( loadBalance( cx->getMasterProxies(flags & GetReadVersionRequest::FLAG_USE_PROVISIONAL_PROXIES), &MasterProxyInterface::getConsistentReadVersion, req, cx->taskID ) ) ) {
					if( debugID.present() )
						g_traceBatch.addEvent("TransactionDebug", debugID.get().first(), "NativeAPI.getConsistentReadVersion.After");
					ASSERT( v.version > 0 );
					return v;
				}
			}
		}
	} catch (Error& e) {
		if( e.code() != error_code_broken_promise )
			TraceEvent(SevError, "GetConsistentReadVersionError").error(e);
		throw;
	}
}

ACTOR Future<Void> readVersionBatcher( DatabaseContext *cx, FutureStream< std::pair< Promise<GetReadVersionReply>, Optional<UID> > > versionStream, uint32_t flags ) {
	state std::vector< Promise<GetReadVersionReply> > requests;
	state PromiseStream< Future<Void> > addActor;
	state Future<Void> collection = actorCollection( addActor.getFuture() );
	state Future<Void> timeout;
	state Optional<UID> debugID;
	state bool send_batch;

	// dynamic batching
	state PromiseStream<double> replyTimes;
	state PromiseStream<Error> _errorStream;
	state double batchTime = 0;

	loop {
		send_batch = false;
		choose {
			when(std::pair< Promise<GetReadVersionReply>, Optional<UID> > req = waitNext(versionStream)) {
				if (req.second.present()) {
					if (!debugID.present())
						debugID = nondeterministicRandom()->randomUniqueID();
					g_traceBatch.addAttach("TransactionAttachID", req.second.get().first(), debugID.get().first());
				}
				requests.push_back(req.first);
				if (requests.size() == CLIENT_KNOBS->MAX_BATCH_SIZE)
					send_batch = true;
				else if (!timeout.isValid())
					timeout = delay(batchTime, TaskProxyGetConsistentReadVersion);
			}
			when(wait(timeout.isValid() ? timeout : Never())) {
				send_batch = true;
			}
			// dynamic batching monitors reply latencies
			when(double reply_latency = waitNext(replyTimes.getFuture())){
				double target_latency = reply_latency * 0.5;
				batchTime = min(0.1 * target_latency + 0.9 * batchTime, CLIENT_KNOBS->GRV_BATCH_TIMEOUT);
			}
			when(wait(collection)){} // for errors
		}
		if (send_batch) {
			int count = requests.size();
			ASSERT(count);

			// dynamic batching
			Promise<GetReadVersionReply> GRVReply;
			requests.push_back(GRVReply);
			addActor.send(timeReply(GRVReply.getFuture(), replyTimes));

			Future<Void> batch =
				incrementalBroadcast(
					getConsistentReadVersion(cx, count, flags, std::move(debugID)),
					std::vector< Promise<GetReadVersionReply> >(std::move(requests)), CLIENT_KNOBS->BROADCAST_BATCH_SIZE);
			debugID = Optional<UID>();
			requests = std::vector< Promise<GetReadVersionReply> >();
			addActor.send(batch);
			timeout = Future<Void>();
		}
	}
}

ACTOR Future<Version> extractReadVersion(DatabaseContext* cx, Reference<TransactionLogInfo> trLogInfo, Future<GetReadVersionReply> f, bool lockAware, double startTime, Promise<Optional<Value>> metadataVersion) {
	GetReadVersionReply rep = wait(f);
	double latency = now() - startTime;
	cx->GRVLatencies.addSample(latency);
	if (trLogInfo)
		trLogInfo->addLog(FdbClientLogEvents::EventGetVersion(startTime, latency));
	if(rep.locked && !lockAware)
		throw database_locked();

	if(rep.version > cx->metadataVersionCache[cx->mvCacheInsertLocation].first) {
		cx->mvCacheInsertLocation = (cx->mvCacheInsertLocation + 1)%cx->metadataVersionCache.size();
		cx->metadataVersionCache[cx->mvCacheInsertLocation] = std::make_pair(rep.version, rep.metadataVersion);
	}

	metadataVersion.send(rep.metadataVersion);
	return rep.version;
}

Future<Version> Transaction::getReadVersion(uint32_t flags) {
	cx->transactionReadVersions++;
	flags |= options.getReadVersionFlags;

	auto& batcher = cx->versionBatcher[ flags ];
	if (!batcher.actor.isValid()) {
		batcher.actor = readVersionBatcher( cx.getPtr(), batcher.stream.getFuture(), flags );
	}
	if (!readVersion.isValid()) {
		Promise<GetReadVersionReply> p;
		batcher.stream.send( std::make_pair( p, info.debugID ) );
		startTime = now();
		readVersion = extractReadVersion( cx.getPtr(), trLogInfo, p.getFuture(), options.lockAware, startTime, metadataVersion);
	}
	return readVersion;
}

Future<Standalone<StringRef>> Transaction::getVersionstamp() {
	if(committing.isValid()) {
		return transaction_invalid_version();
	}
	return versionstampPromise.getFuture();
}

Future<Void> Transaction::onError( Error const& e ) {
	if (numRetries < std::numeric_limits<int>::max()) {
		numRetries++;
	}
	if (e.code() == error_code_success)
	{
		return client_invalid_operation();
	}
	if (e.code() == error_code_not_committed ||
		e.code() == error_code_commit_unknown_result ||
		e.code() == error_code_database_locked ||
		e.code() == error_code_proxy_memory_limit_exceeded ||
		e.code() == error_code_process_behind ||
		e.code() == error_code_cluster_not_fully_recovered)
	{
		if(e.code() == error_code_not_committed)
			cx->transactionsNotCommitted++;
		if(e.code() == error_code_commit_unknown_result)
			cx->transactionsMaybeCommitted++;
		if (e.code() == error_code_proxy_memory_limit_exceeded)
			cx->transactionsResourceConstrained++;
		if (e.code() == error_code_process_behind)
			cx->transactionsProcessBehind++;
		if (e.code() == error_code_cluster_not_fully_recovered) {
			cx->transactionWaitsForFullRecovery++;
			if (numRetries > options.maxRetries) {
				return e;
			}
		}

		double backoff = getBackoff(e.code());
		onErrorReset();
		return delay( backoff, info.taskID );
	}
	if (e.code() == error_code_transaction_too_old ||
		e.code() == error_code_future_version)
	{
		if( e.code() == error_code_transaction_too_old )
			cx->transactionsTooOld++;
		else if( e.code() == error_code_future_version )
			cx->transactionsFutureVersions++;

		double maxBackoff = options.maxBackoff;
		onErrorReset();
		return delay( std::min(CLIENT_KNOBS->FUTURE_VERSION_RETRY_DELAY, maxBackoff), info.taskID );
	}

	if(g_network->isSimulated() && ++numErrors % 10 == 0)
		TraceEvent(SevWarnAlways, "TransactionTooManyRetries").detail("NumRetries", numErrors);

	return e;
}

ACTOR Future<Void> trackBoundedStorageMetrics(
	KeyRange keys,
	Reference<LocationInfo> location,
	StorageMetrics x,
	StorageMetrics halfError,
	PromiseStream<StorageMetrics> deltaStream)
{
	try {
		loop {
			WaitMetricsRequest req( keys, x - halfError, x + halfError );
			StorageMetrics nextX = wait( loadBalance( location, &StorageServerInterface::waitMetrics, req ) );
			deltaStream.send( nextX - x );
			x = nextX;
		}
	} catch (Error& e) {
		deltaStream.sendError(e);
		throw e;
	}
}

ACTOR Future< StorageMetrics > waitStorageMetricsMultipleLocations(
	vector< pair<KeyRange,Reference<LocationInfo>> > locations,
	StorageMetrics min,
	StorageMetrics max,
	StorageMetrics permittedError)
{
	state int nLocs = locations.size();
	state vector<Future<StorageMetrics>> fx( nLocs );
	state StorageMetrics total;
	state PromiseStream<StorageMetrics> deltas;
	state vector<Future<Void>> wx( fx.size() );
	state StorageMetrics halfErrorPerMachine = permittedError * (0.5 / nLocs);
	state StorageMetrics maxPlus = max + halfErrorPerMachine * (nLocs-1);
	state StorageMetrics minMinus = min - halfErrorPerMachine * (nLocs-1);

	for(int i=0; i<nLocs; i++) {
		WaitMetricsRequest req(locations[i].first, StorageMetrics(), StorageMetrics());
		req.min.bytes = 0;
		req.max.bytes = -1;
		fx[i] = loadBalance( locations[i].second, &StorageServerInterface::waitMetrics, req, TaskDataDistribution );
	}
	wait( waitForAll(fx) );

	// invariant: true total is between (total-permittedError/2, total+permittedError/2)
	for(int i=0; i<nLocs; i++)
		total += fx[i].get();

	if (!total.allLessOrEqual( maxPlus )) return total;
	if (!minMinus.allLessOrEqual( total )) return total;

	for(int i=0; i<nLocs; i++)
		wx[i] = trackBoundedStorageMetrics( locations[i].first, locations[i].second, fx[i].get(), halfErrorPerMachine, deltas );

	loop {
		StorageMetrics delta = waitNext(deltas.getFuture());
		total += delta;
		if (!total.allLessOrEqual( maxPlus )) return total;
		if (!minMinus.allLessOrEqual( total )) return total;
	}
}

ACTOR Future< StorageMetrics > waitStorageMetrics(
	Database cx,
	KeyRange keys,
	StorageMetrics min,
	StorageMetrics max,
	StorageMetrics permittedError,
	int shardLimit )
{
	loop {
		vector< pair<KeyRange, Reference<LocationInfo>> > locations = wait( getKeyRangeLocations( cx, keys, shardLimit, false, &StorageServerInterface::waitMetrics, TransactionInfo(TaskDataDistribution) ) );

		//SOMEDAY: Right now, if there are too many shards we delay and check again later. There may be a better solution to this.
		if(locations.size() < shardLimit) {
			try {
				Future<StorageMetrics> fx;
				if (locations.size() > 1) {
					fx = waitStorageMetricsMultipleLocations( locations, min, max, permittedError );
				} else {
					WaitMetricsRequest req( keys, min, max );
					fx = loadBalance( locations[0].second, &StorageServerInterface::waitMetrics, req, TaskDataDistribution );
				}
				StorageMetrics x = wait(fx);
				return x;
			} catch (Error& e) {
				if (e.code() != error_code_wrong_shard_server && e.code() != error_code_all_alternatives_failed) {
					TraceEvent(SevError, "WaitStorageMetricsError").error(e);
					throw;
				}
				cx->invalidateCache(keys);
				wait(delay(CLIENT_KNOBS->WRONG_SHARD_SERVER_DELAY, TaskDataDistribution));
			}
		} else {
			TraceEvent(SevWarn, "WaitStorageMetricsPenalty")
				.detail("Keys", keys)
				.detail("Limit", CLIENT_KNOBS->STORAGE_METRICS_SHARD_LIMIT)
				.detail("JitteredSecondsOfPenitence", CLIENT_KNOBS->STORAGE_METRICS_TOO_MANY_SHARDS_DELAY);
			wait(delayJittered(CLIENT_KNOBS->STORAGE_METRICS_TOO_MANY_SHARDS_DELAY, TaskDataDistribution));
			// make sure that the next getKeyRangeLocations() call will actually re-fetch the range
			cx->invalidateCache( keys );
		}
	}
}

Future< StorageMetrics > Transaction::waitStorageMetrics(
	KeyRange const& keys,
	StorageMetrics const& min,
	StorageMetrics const& max,
	StorageMetrics const& permittedError,
	int shardLimit )
{
	return ::waitStorageMetrics( cx, keys, min, max, permittedError, shardLimit );
}

Future< StorageMetrics > Transaction::getStorageMetrics( KeyRange const& keys, int shardLimit ) {
	StorageMetrics m;
	m.bytes = -1;
	return ::waitStorageMetrics( cx, keys, StorageMetrics(), m, StorageMetrics(), shardLimit );
}

ACTOR Future< Standalone<VectorRef<KeyRef>> > splitStorageMetrics( Database cx, KeyRange keys, StorageMetrics limit, StorageMetrics estimated )
{
	loop {
		state vector< pair<KeyRange, Reference<LocationInfo>> > locations = wait( getKeyRangeLocations( cx, keys, CLIENT_KNOBS->STORAGE_METRICS_SHARD_LIMIT, false, &StorageServerInterface::splitMetrics, TransactionInfo(TaskDataDistribution) ) );
		state StorageMetrics used;
		state Standalone<VectorRef<KeyRef>> results;

		//SOMEDAY: Right now, if there are too many shards we delay and check again later. There may be a better solution to this.
		if(locations.size() == CLIENT_KNOBS->STORAGE_METRICS_SHARD_LIMIT) {
			wait(delay(CLIENT_KNOBS->STORAGE_METRICS_TOO_MANY_SHARDS_DELAY, TaskDataDistribution));
			cx->invalidateCache(keys);
		}
		else {
			results.push_back_deep( results.arena(), keys.begin );
			try {
				//TraceEvent("SplitStorageMetrics").detail("Locations", locations.size());

				state int i = 0;
				for(; i<locations.size(); i++) {
					SplitMetricsRequest req( locations[i].first, limit, used, estimated, i == locations.size() - 1 );
					SplitMetricsReply res = wait( loadBalance( locations[i].second, &StorageServerInterface::splitMetrics, req, TaskDataDistribution ) );
					if( res.splits.size() && res.splits[0] <= results.back() ) { // split points are out of order, possibly because of moving data, throw error to retry
						ASSERT_WE_THINK(false);   // FIXME: This seems impossible and doesn't seem to be covered by testing
						throw all_alternatives_failed();
					}
					if( res.splits.size() ) {
						results.append( results.arena(), res.splits.begin(), res.splits.size() );
						results.arena().dependsOn( res.splits.arena() );
					}
					used = res.used;

					//TraceEvent("SplitStorageMetricsResult").detail("Used", used.bytes).detail("Location", i).detail("Size", res.splits.size());
				}

				if( used.allLessOrEqual( limit * CLIENT_KNOBS->STORAGE_METRICS_UNFAIR_SPLIT_LIMIT ) ) {
					results.resize(results.arena(), results.size() - 1);
				}

				results.push_back_deep( results.arena(), keys.end );
				return results;
			} catch (Error& e) {
				if (e.code() != error_code_wrong_shard_server && e.code() != error_code_all_alternatives_failed) {
					TraceEvent(SevError, "SplitStorageMetricsError").error(e);
					throw;
				}
				cx->invalidateCache( keys );
				wait(delay(CLIENT_KNOBS->WRONG_SHARD_SERVER_DELAY, TaskDataDistribution));
			}
		}
	}
}

Future< Standalone<VectorRef<KeyRef>> > Transaction::splitStorageMetrics( KeyRange const& keys, StorageMetrics const& limit, StorageMetrics const& estimated ) {
	return ::splitStorageMetrics( cx, keys, limit, estimated );
}

void Transaction::checkDeferredError() { cx->checkDeferredError(); }

Reference<TransactionLogInfo> Transaction::createTrLogInfoProbabilistically(const Database &cx) {
	if(!cx->isError()) {
		double clientSamplingProbability = std::isinf(cx->clientInfo->get().clientTxnInfoSampleRate) ? CLIENT_KNOBS->CSI_SAMPLING_PROBABILITY : cx->clientInfo->get().clientTxnInfoSampleRate;
		if (((networkOptions.logClientInfo.present() && networkOptions.logClientInfo.get()) || BUGGIFY) && deterministicRandom()->random01() < clientSamplingProbability && (!g_network->isSimulated() || !g_simulator.speedUpSimulation)) {
			return Reference<TransactionLogInfo>(new TransactionLogInfo(TransactionLogInfo::DATABASE));
		}
	}

	return Reference<TransactionLogInfo>();
}

void enableClientInfoLogging() {
	ASSERT(networkOptions.logClientInfo.present() == false);
	networkOptions.logClientInfo = true;
	TraceEvent(SevInfo, "ClientInfoLoggingEnabled");
}

ACTOR Future<Void> snapCreate(Database inputCx, StringRef snapCmd, UID snapUID) {
	state Transaction tr(inputCx);
	state DatabaseContext* cx = inputCx.getPtr();
	// remember the client ID before the snap operation
	state UID preSnapClientUID = cx->clientInfo->get().id;

	TraceEvent("SnapCreateEnter")
	    .detail("SnapCmd", snapCmd.toString())
	    .detail("UID", snapUID)
	    .detail("PreSnapClientUID", preSnapClientUID);

	StringRef snapCmdArgs = snapCmd;
	StringRef snapCmdPart = snapCmdArgs.eat(":");
	state Standalone<StringRef> snapUIDRef(snapUID.toString());
	state Standalone<StringRef> snapPayloadRef = snapCmdPart
		.withSuffix(LiteralStringRef(":uid="))
		.withSuffix(snapUIDRef)
		.withSuffix(LiteralStringRef(","))
		.withSuffix(snapCmdArgs);
	state Standalone<StringRef>
		tLogCmdPayloadRef = LiteralStringRef("empty-binary:uid=").withSuffix(snapUIDRef);
	// disable popping of TLog
	tr.reset();
	loop {
		try {
			tr.setOption(FDBTransactionOptions::LOCK_AWARE);
			tr.execute(execDisableTLogPop, tLogCmdPayloadRef);
			wait(timeoutError(tr.commit(), 10));
			break;
		} catch (Error& e) {
			TraceEvent("DisableTLogPopFailed").error(e);
			wait(tr.onError(e));
		}
	}

	TraceEvent("SnapCreateAfterLockingTLogs").detail("UID", snapUID);

	// snap the storage and Tlogs
	// if we retry the below command in failure cases with the same snapUID
	// then the snapCreate can end up creating multiple snapshots with
	// the same name which needs additional handling, hence we fail in
	// failure cases and let the caller retry with different snapUID
	tr.reset();
	try {
		tr.setOption(FDBTransactionOptions::LOCK_AWARE);
		tr.execute(execSnap, snapPayloadRef);
		wait(tr.commit());
	} catch (Error& e) {
		TraceEvent("SnapCreateErroSnapTLogStorage").error(e);
		throw;
	}

	TraceEvent("SnapCreateAfterSnappingTLogStorage").detail("UID", snapUID);

	if (BUGGIFY) {
		int32_t toDelay = deterministicRandom()->randomInt(1, 30);
		wait(delay(toDelay));
	}

	// enable popping of the TLog
	tr.reset();
	loop {
		try {
			tr.setOption(FDBTransactionOptions::LOCK_AWARE);
			tr.execute(execEnableTLogPop, tLogCmdPayloadRef);
			wait(tr.commit());
			break;
		} catch (Error& e) {
			TraceEvent("EnableTLogPopFailed").error(e);
			wait(tr.onError(e));
		}
	}

	TraceEvent("SnapCreateAfterUnlockingTLogs").detail("UID", snapUID);

	// snap the coordinators
	try {
		Future<Void> exec = executeCoordinators(cx, snapPayloadRef, snapUID);
		wait(timeoutError(exec, 5.0));
	} catch (Error& e) {
		TraceEvent("SnapCreateErrorSnapCoords").error(e);
		throw;
	}

	TraceEvent("SnapCreateAfterSnappingCoords").detail("UID", snapUID);

	// if the client IDs did not change then we have a clean snapshot
	UID postSnapClientUID = cx->clientInfo->get().id;
	if (preSnapClientUID != postSnapClientUID) {
		TraceEvent("UID mismatch")
		    .detail("SnapPreSnapClientUID", preSnapClientUID)
		    .detail("SnapPostSnapClientUID", postSnapClientUID);
		throw coordinators_changed();
	}

	TraceEvent("SnapCreateComplete").detail("UID", snapUID);
	return Void();
}<|MERGE_RESOLUTION|>--- conflicted
+++ resolved
@@ -2903,13 +2903,8 @@
 				if (trLogInfo->identifier.empty()) {
 					trLogInfo->identifier = value.get().printable();
 				}
-<<<<<<< HEAD
-				else if (trLogInfo->identifier != printable(value.get())) {
+				else if (trLogInfo->identifier != value.get().printable()) {
 					TraceEvent(SevWarn, "CannotChangeDebugTransactionIdentifier").detail("PreviousIdentifier", trLogInfo->identifier).detail("NewIdentifier", value.get());
-=======
-				else if (trLogInfo->identifier != value.get().printable()) {
-					TraceEvent(SevWarn, "CannotChangeDebugTransactionIdentifier").detail("PreviousIdentifier", trLogInfo->identifier).detail("NewIdentifier", value.get().printable());
->>>>>>> 2f78b08c
 					throw client_invalid_operation();
 				}
 			}
