/*
 * NativeAPI.actor.cpp
 *
 * This source file is part of the FoundationDB open source project
 *
 * Copyright 2013-2018 Apple Inc. and the FoundationDB project authors
 *
 * Licensed under the Apache License, Version 2.0 (the "License");
 * you may not use this file except in compliance with the License.
 * You may obtain a copy of the License at
 *
 *     http://www.apache.org/licenses/LICENSE-2.0
 *
 * Unless required by applicable law or agreed to in writing, software
 * distributed under the License is distributed on an "AS IS" BASIS,
 * WITHOUT WARRANTIES OR CONDITIONS OF ANY KIND, either express or implied.
 * See the License for the specific language governing permissions and
 * limitations under the License.
 */

#include "fdbclient/NativeAPI.actor.h"

#include <algorithm>
#include <iterator>
#include <regex>
#include <unordered_set>
#include <tuple>
#include <utility>
#include <vector>

#include "contrib/fmt-8.0.1/include/fmt/format.h"

#include "fdbclient/FDBTypes.h"
#include "fdbrpc/FailureMonitor.h"
#include "fdbrpc/MultiInterface.h"

#include "fdbclient/ActorLineageProfiler.h"
#include "fdbclient/AnnotateActor.h"
#include "fdbclient/Atomic.h"
#include "fdbclient/BlobGranuleCommon.h"
#include "fdbclient/ClusterInterface.h"
#include "fdbclient/ClusterConnectionFile.h"
#include "fdbclient/CoordinationInterface.h"
#include "fdbclient/DatabaseContext.h"
#include "fdbclient/GlobalConfig.actor.h"
#include "fdbclient/IKnobCollection.h"
#include "fdbclient/JsonBuilder.h"
#include "fdbclient/KeyBackedTypes.h"
#include "fdbclient/KeyRangeMap.h"
#include "fdbclient/ManagementAPI.actor.h"
#include "fdbclient/NameLineage.h"
#include "fdbclient/CommitProxyInterface.h"
#include "fdbclient/MonitorLeader.h"
#include "fdbclient/MutationList.h"
#include "fdbclient/ReadYourWrites.h"
#include "fdbclient/ParallelStream.actor.h"
#include "fdbclient/SpecialKeySpace.actor.h"
#include "fdbclient/StorageServerInterface.h"
#include "fdbclient/SystemData.h"
#include "fdbclient/TransactionLineage.h"
#include "fdbclient/versions.h"
#include "fdbclient/WellKnownEndpoints.h"
#include "fdbrpc/LoadBalance.h"
#include "fdbrpc/Net2FileSystem.h"
#include "fdbrpc/simulator.h"
#include "flow/Arena.h"
#include "flow/ActorCollection.h"
#include "flow/DeterministicRandom.h"
#include "flow/Error.h"
#include "flow/FastRef.h"
#include "flow/IRandom.h"
#include "flow/flow.h"
#include "flow/genericactors.actor.h"
#include "flow/Knobs.h"
#include "flow/Platform.h"
#include "flow/SystemMonitor.h"
#include "flow/TLSConfig.actor.h"
#include "flow/Tracing.h"
#include "flow/UnitTest.h"
#include "flow/serialize.h"

#ifdef ADDRESS_SANITIZER
#include <sanitizer/lsan_interface.h>
#endif

#ifdef WIN32
#define WIN32_LEAN_AND_MEAN
#include <Windows.h>
#undef min
#undef max
#else
#include <time.h>
#endif
#include "flow/actorcompiler.h" // This must be the last #include.

extern const char* getSourceVersion();

namespace {

TransactionLineageCollector transactionLineageCollector;
NameLineageCollector nameLineageCollector;

template <class Interface, class Request>
Future<REPLY_TYPE(Request)> loadBalance(
    DatabaseContext* ctx,
    const Reference<LocationInfo> alternatives,
    RequestStream<Request> Interface::*channel,
    const Request& request = Request(),
    TaskPriority taskID = TaskPriority::DefaultPromiseEndpoint,
    AtMostOnce atMostOnce =
        AtMostOnce::False, // if true, throws request_maybe_delivered() instead of retrying automatically
    QueueModel* model = nullptr) {
	if (alternatives->hasCaches) {
		return loadBalance(alternatives->locations(), channel, request, taskID, atMostOnce, model);
	}
	return fmap(
	    [ctx](auto const& res) {
		    if (res.cached) {
			    ctx->updateCache.trigger();
		    }
		    return res;
	    },
	    loadBalance(alternatives->locations(), channel, request, taskID, atMostOnce, model));
}
} // namespace

FDB_BOOLEAN_PARAM(TransactionRecordLogInfo);
FDB_DEFINE_BOOLEAN_PARAM(UseProvisionalProxies);

NetworkOptions networkOptions;
TLSConfig tlsConfig(TLSEndpointType::CLIENT);

// The default values, TRACE_DEFAULT_ROLL_SIZE and TRACE_DEFAULT_MAX_LOGS_SIZE are located in Trace.h.
NetworkOptions::NetworkOptions()
  : traceRollSize(TRACE_DEFAULT_ROLL_SIZE), traceMaxLogsSize(TRACE_DEFAULT_MAX_LOGS_SIZE), traceLogGroup("default"),
    traceFormat("xml"), traceClockSource("now"),
    supportedVersions(new ReferencedObject<Standalone<VectorRef<ClientVersionRef>>>()), runLoopProfilingEnabled(false),
    primaryClient(true) {}

static const Key CLIENT_LATENCY_INFO_PREFIX = LiteralStringRef("client_latency/");
static const Key CLIENT_LATENCY_INFO_CTR_PREFIX = LiteralStringRef("client_latency_counter/");

void DatabaseContext::addTssMapping(StorageServerInterface const& ssi, StorageServerInterface const& tssi) {
	auto result = tssMapping.find(ssi.id());
	// Update tss endpoint mapping if ss isn't in mapping, or the interface it mapped to changed
	if (result == tssMapping.end() ||
	    result->second.getValue.getEndpoint().token.first() != tssi.getValue.getEndpoint().token.first()) {
		Reference<TSSMetrics> metrics;
		if (result == tssMapping.end()) {
			// new TSS pairing
			metrics = makeReference<TSSMetrics>();
			tssMetrics[tssi.id()] = metrics;
			tssMapping[ssi.id()] = tssi;
		} else {
			if (result->second.id() == tssi.id()) {
				metrics = tssMetrics[tssi.id()];
			} else {
				TEST(true); // SS now maps to new TSS! This will probably never happen in practice
				tssMetrics.erase(result->second.id());
				metrics = makeReference<TSSMetrics>();
				tssMetrics[tssi.id()] = metrics;
			}
			result->second = tssi;
		}

		// data requests duplicated for load and data comparison
		queueModel.updateTssEndpoint(ssi.getValue.getEndpoint().token.first(),
		                             TSSEndpointData(tssi.id(), tssi.getValue.getEndpoint(), metrics));
		queueModel.updateTssEndpoint(ssi.getKey.getEndpoint().token.first(),
		                             TSSEndpointData(tssi.id(), tssi.getKey.getEndpoint(), metrics));
		queueModel.updateTssEndpoint(ssi.getKeyValues.getEndpoint().token.first(),
		                             TSSEndpointData(tssi.id(), tssi.getKeyValues.getEndpoint(), metrics));
		queueModel.updateTssEndpoint(ssi.getKeyValuesAndFlatMap.getEndpoint().token.first(),
		                             TSSEndpointData(tssi.id(), tssi.getKeyValuesAndFlatMap.getEndpoint(), metrics));
		queueModel.updateTssEndpoint(ssi.getKeyValuesStream.getEndpoint().token.first(),
		                             TSSEndpointData(tssi.id(), tssi.getKeyValuesStream.getEndpoint(), metrics));

		// non-data requests duplicated for load
		queueModel.updateTssEndpoint(ssi.watchValue.getEndpoint().token.first(),
		                             TSSEndpointData(tssi.id(), tssi.watchValue.getEndpoint(), metrics));
		queueModel.updateTssEndpoint(ssi.splitMetrics.getEndpoint().token.first(),
		                             TSSEndpointData(tssi.id(), tssi.splitMetrics.getEndpoint(), metrics));
		queueModel.updateTssEndpoint(ssi.getReadHotRanges.getEndpoint().token.first(),
		                             TSSEndpointData(tssi.id(), tssi.getReadHotRanges.getEndpoint(), metrics));
		queueModel.updateTssEndpoint(ssi.getRangeSplitPoints.getEndpoint().token.first(),
		                             TSSEndpointData(tssi.id(), tssi.getRangeSplitPoints.getEndpoint(), metrics));
	}
}

void DatabaseContext::removeTssMapping(StorageServerInterface const& ssi) {
	auto result = tssMapping.find(ssi.id());
	if (result != tssMapping.end()) {
		tssMetrics.erase(ssi.id());
		tssMapping.erase(result);
		queueModel.removeTssEndpoint(ssi.getValue.getEndpoint().token.first());
		queueModel.removeTssEndpoint(ssi.getKey.getEndpoint().token.first());
		queueModel.removeTssEndpoint(ssi.getKeyValues.getEndpoint().token.first());
		queueModel.removeTssEndpoint(ssi.getKeyValuesAndFlatMap.getEndpoint().token.first());
		queueModel.removeTssEndpoint(ssi.getKeyValuesStream.getEndpoint().token.first());

		queueModel.removeTssEndpoint(ssi.watchValue.getEndpoint().token.first());
		queueModel.removeTssEndpoint(ssi.splitMetrics.getEndpoint().token.first());
		queueModel.removeTssEndpoint(ssi.getReadHotRanges.getEndpoint().token.first());
		queueModel.removeTssEndpoint(ssi.getRangeSplitPoints.getEndpoint().token.first());
	}
}

void DatabaseContext::addSSIdTagMapping(const UID& uid, const Tag& tag) {
	ssidTagMapping[uid] = tag;
}

void DatabaseContext::getLatestCommitVersions(const Reference<LocationInfo>& locationInfo,
                                              Version readVersion,
                                              Reference<TransactionState> info,
                                              VersionVector& latestCommitVersions) {
	latestCommitVersions.clear();

	if (info->debugID.present()) {
		g_traceBatch.addEvent("TransactionDebug", info->debugID.get().first(), "NativeAPI.getLatestCommitVersions");
	}

	if (!info->readVersionObtainedFromGrvProxy) {
		return;
	}

	if (ssVersionVectorCache.getMaxVersion() != invalidVersion && readVersion > ssVersionVectorCache.getMaxVersion()) {
		TraceEvent(SevError, "GetLatestCommitVersions")
		    .detail("ReadVersion", readVersion)
		    .detail("Version vector", ssVersionVectorCache.toString());
		ASSERT(false);
	}

	std::map<Version, std::set<Tag>> versionMap; // order the versions to be returned
	for (int i = 0; i < locationInfo->locations()->size(); i++) {
		UID uid = locationInfo->locations()->getId(i);
		if (ssidTagMapping.find(uid) != ssidTagMapping.end()) {
			Tag tag = ssidTagMapping[uid];
			if (ssVersionVectorCache.hasVersion(tag)) {
				Version commitVersion = ssVersionVectorCache.getVersion(tag); // latest commit version
				if (commitVersion < readVersion) {
					versionMap[commitVersion].insert(tag);
				}
			}
		}
	}

	// insert the commit versions in the version vector.
	for (auto& iter : versionMap) {
		latestCommitVersions.setVersion(iter.second, iter.first);
	}
}

Reference<StorageServerInfo> StorageServerInfo::getInterface(DatabaseContext* cx,
                                                             StorageServerInterface const& ssi,
                                                             LocalityData const& locality) {
	auto it = cx->server_interf.find(ssi.id());
	if (it != cx->server_interf.end()) {
		if (it->second->interf.getValue.getEndpoint().token != ssi.getValue.getEndpoint().token) {
			if (it->second->interf.locality == ssi.locality) {
				// FIXME: load balance holds pointers to individual members of the interface, and this assignment will
				// swap out the object they are
				//       pointing to. This is technically correct, but is very unnatural. We may want to refactor load
				//       balance to take an AsyncVar<Reference<Interface>> so that it is notified when the interface
				//       changes.

				it->second->interf = ssi;
			} else {
				it->second->notifyContextDestroyed();
				Reference<StorageServerInfo> loc(new StorageServerInfo(cx, ssi, locality));
				cx->server_interf[ssi.id()] = loc.getPtr();
				return loc;
			}
		}

		return Reference<StorageServerInfo>::addRef(it->second);
	}

	Reference<StorageServerInfo> loc(new StorageServerInfo(cx, ssi, locality));
	cx->server_interf[ssi.id()] = loc.getPtr();
	return loc;
}

void StorageServerInfo::notifyContextDestroyed() {
	cx = nullptr;
}

StorageServerInfo::~StorageServerInfo() {
	if (cx) {
		auto it = cx->server_interf.find(interf.id());
		if (it != cx->server_interf.end())
			cx->server_interf.erase(it);
		cx = nullptr;
	}
}

std::string printable(const VectorRef<KeyValueRef>& val) {
	std::string s;
	for (int i = 0; i < val.size(); i++)
		s = s + printable(val[i].key) + format(":%d ", val[i].value.size());
	return s;
}

std::string printable(const KeyValueRef& val) {
	return printable(val.key) + format(":%d ", val.value.size());
}

std::string printable(const VectorRef<StringRef>& val) {
	std::string s;
	for (int i = 0; i < val.size(); i++)
		s = s + printable(val[i]) + " ";
	return s;
}

std::string printable(const StringRef& val) {
	return val.printable();
}

std::string printable(const std::string& str) {
	return StringRef(str).printable();
}

std::string printable(const KeyRangeRef& range) {
	return printable(range.begin) + " - " + printable(range.end);
}

std::string printable(const VectorRef<KeyRangeRef>& val) {
	std::string s;
	for (int i = 0; i < val.size(); i++)
		s = s + printable(val[i]) + " ";
	return s;
}

int unhex(char c) {
	if (c >= '0' && c <= '9')
		return c - '0';
	if (c >= 'a' && c <= 'f')
		return c - 'a' + 10;
	if (c >= 'A' && c <= 'F')
		return c - 'A' + 10;
	UNREACHABLE();
}

std::string unprintable(std::string const& val) {
	std::string s;
	for (int i = 0; i < val.size(); i++) {
		char c = val[i];
		if (c == '\\') {
			if (++i == val.size())
				ASSERT(false);
			if (val[i] == '\\') {
				s += '\\';
			} else if (val[i] == 'x') {
				if (i + 2 >= val.size())
					ASSERT(false);
				s += char((unhex(val[i + 1]) << 4) + unhex(val[i + 2]));
				i += 2;
			} else
				ASSERT(false);
		} else
			s += c;
	}
	return s;
}

void DatabaseContext::validateVersion(Version version) const {
	// Version could be 0 if the INITIALIZE_NEW_DATABASE option is set. In that case, it is illegal to perform any
	// reads. We throw client_invalid_operation because the caller didn't directly set the version, so the
	// version_invalid error might be confusing.
	if (version == 0) {
		throw client_invalid_operation();
	}
	if (switchable && version < minAcceptableReadVersion) {
		TEST(true); // Attempted to read a version lower than any this client has seen from the current cluster
		throw transaction_too_old();
	}

	ASSERT(version > 0 || version == latestVersion);
}

void validateOptionValuePresent(Optional<StringRef> value) {
	if (!value.present()) {
		throw invalid_option_value();
	}
}

void validateOptionValueNotPresent(Optional<StringRef> value) {
	if (value.present() && value.get().size() > 0) {
		throw invalid_option_value();
	}
}

void dumpMutations(const MutationListRef& mutations) {
	for (auto m = mutations.begin(); m; ++m) {
		switch (m->type) {
		case MutationRef::SetValue:
			printf("  '%s' := '%s'\n", printable(m->param1).c_str(), printable(m->param2).c_str());
			break;
		case MutationRef::AddValue:
			printf("  '%s' += '%s'", printable(m->param1).c_str(), printable(m->param2).c_str());
			break;
		case MutationRef::ClearRange:
			printf("  Clear ['%s','%s')\n", printable(m->param1).c_str(), printable(m->param2).c_str());
			break;
		default:
			printf("  Unknown mutation %d('%s','%s')\n",
			       m->type,
			       printable(m->param1).c_str(),
			       printable(m->param2).c_str());
			break;
		}
	}
}

template <>
void addref(DatabaseContext* ptr) {
	ptr->addref();
}
template <>
void delref(DatabaseContext* ptr) {
	ptr->delref();
}

void traceTSSErrors(const char* name, UID tssId, const std::unordered_map<int, uint64_t>& errorsByCode) {
	TraceEvent ev(name, tssId);
	for (auto& it : errorsByCode) {
		ev.detail("E" + std::to_string(it.first), it.second);
	}
}

ACTOR Future<Void> databaseLogger(DatabaseContext* cx) {
	state double lastLogged = 0;
	loop {
		wait(delay(CLIENT_KNOBS->SYSTEM_MONITOR_INTERVAL, TaskPriority::FlushTrace));

		TraceEvent ev("TransactionMetrics", cx->dbId);

		ev.detail("Elapsed", (lastLogged == 0) ? 0 : now() - lastLogged)
		    .detail("Cluster",
		            cx->getConnectionRecord()
		                ? cx->getConnectionRecord()->getConnectionString().clusterKeyName().toString()
		                : "")
		    .detail("Internal", cx->internal);

		cx->cc.logToTraceEvent(ev);

		ev.detail("LocationCacheEntryCount", cx->locationCache.size());
		ev.detail("MeanLatency", cx->latencies.mean())
		    .detail("MedianLatency", cx->latencies.median())
		    .detail("Latency90", cx->latencies.percentile(0.90))
		    .detail("Latency98", cx->latencies.percentile(0.98))
		    .detail("MaxLatency", cx->latencies.max())
		    .detail("MeanRowReadLatency", cx->readLatencies.mean())
		    .detail("MedianRowReadLatency", cx->readLatencies.median())
		    .detail("MaxRowReadLatency", cx->readLatencies.max())
		    .detail("MeanGRVLatency", cx->GRVLatencies.mean())
		    .detail("MedianGRVLatency", cx->GRVLatencies.median())
		    .detail("MaxGRVLatency", cx->GRVLatencies.max())
		    .detail("MeanCommitLatency", cx->commitLatencies.mean())
		    .detail("MedianCommitLatency", cx->commitLatencies.median())
		    .detail("MaxCommitLatency", cx->commitLatencies.max())
		    .detail("MeanMutationsPerCommit", cx->mutationsPerCommit.mean())
		    .detail("MedianMutationsPerCommit", cx->mutationsPerCommit.median())
		    .detail("MaxMutationsPerCommit", cx->mutationsPerCommit.max())
		    .detail("MeanBytesPerCommit", cx->bytesPerCommit.mean())
		    .detail("MedianBytesPerCommit", cx->bytesPerCommit.median())
		    .detail("MaxBytesPerCommit", cx->bytesPerCommit.max())
		    .detail("NumLocalityCacheEntries", cx->locationCache.size());

		cx->latencies.clear();
		cx->readLatencies.clear();
		cx->GRVLatencies.clear();
		cx->commitLatencies.clear();
		cx->mutationsPerCommit.clear();
		cx->bytesPerCommit.clear();

		for (const auto& it : cx->tssMetrics) {
			// TODO could skip this whole thing if tss if request counter is zero?
			// That would potentially complicate elapsed calculation though
			if (it.second->mismatches.getIntervalDelta()) {
				cx->tssMismatchStream.send(
				    std::pair<UID, std::vector<DetailedTSSMismatch>>(it.first, it.second->detailedMismatches));
			}

			// do error histograms as separate event
			if (it.second->ssErrorsByCode.size()) {
				traceTSSErrors("TSS_SSErrors", it.first, it.second->ssErrorsByCode);
			}

			if (it.second->tssErrorsByCode.size()) {
				traceTSSErrors("TSS_TSSErrors", it.first, it.second->tssErrorsByCode);
			}

			TraceEvent tssEv("TSSClientMetrics", cx->dbId);
			tssEv.detail("TSSID", it.first)
			    .detail("Elapsed", (lastLogged == 0) ? 0 : now() - lastLogged)
			    .detail("Internal", cx->internal);

			it.second->cc.logToTraceEvent(tssEv);

			tssEv.detail("MeanSSGetValueLatency", it.second->SSgetValueLatency.mean())
			    .detail("MedianSSGetValueLatency", it.second->SSgetValueLatency.median())
			    .detail("SSGetValueLatency90", it.second->SSgetValueLatency.percentile(0.90))
			    .detail("SSGetValueLatency99", it.second->SSgetValueLatency.percentile(0.99));

			tssEv.detail("MeanTSSGetValueLatency", it.second->TSSgetValueLatency.mean())
			    .detail("MedianTSSGetValueLatency", it.second->TSSgetValueLatency.median())
			    .detail("TSSGetValueLatency90", it.second->TSSgetValueLatency.percentile(0.90))
			    .detail("TSSGetValueLatency99", it.second->TSSgetValueLatency.percentile(0.99));

			tssEv.detail("MeanSSGetKeyLatency", it.second->SSgetKeyLatency.mean())
			    .detail("MedianSSGetKeyLatency", it.second->SSgetKeyLatency.median())
			    .detail("SSGetKeyLatency90", it.second->SSgetKeyLatency.percentile(0.90))
			    .detail("SSGetKeyLatency99", it.second->SSgetKeyLatency.percentile(0.99));

			tssEv.detail("MeanTSSGetKeyLatency", it.second->TSSgetKeyLatency.mean())
			    .detail("MedianTSSGetKeyLatency", it.second->TSSgetKeyLatency.median())
			    .detail("TSSGetKeyLatency90", it.second->TSSgetKeyLatency.percentile(0.90))
			    .detail("TSSGetKeyLatency99", it.second->TSSgetKeyLatency.percentile(0.99));

			tssEv.detail("MeanSSGetKeyValuesLatency", it.second->SSgetKeyValuesLatency.mean())
			    .detail("MedianSSGetKeyValuesLatency", it.second->SSgetKeyValuesLatency.median())
			    .detail("SSGetKeyValuesLatency90", it.second->SSgetKeyValuesLatency.percentile(0.90))
			    .detail("SSGetKeyValuesLatency99", it.second->SSgetKeyValuesLatency.percentile(0.99));

			tssEv.detail("MeanTSSGetKeyValuesLatency", it.second->TSSgetKeyValuesLatency.mean())
			    .detail("MedianTSSGetKeyValuesLatency", it.second->TSSgetKeyValuesLatency.median())
			    .detail("TSSGetKeyValuesLatency90", it.second->TSSgetKeyValuesLatency.percentile(0.90))
			    .detail("TSSGetKeyValuesLatency99", it.second->TSSgetKeyValuesLatency.percentile(0.99));

			it.second->clear();
		}

		lastLogged = now();
	}
}

struct TrInfoChunk {
	ValueRef value;
	Key key;
};

ACTOR static Future<Void> transactionInfoCommitActor(Transaction* tr, std::vector<TrInfoChunk>* chunks) {
	state const Key clientLatencyAtomicCtr = CLIENT_LATENCY_INFO_CTR_PREFIX.withPrefix(fdbClientInfoPrefixRange.begin);
	state int retryCount = 0;
	loop {
		try {
			tr->reset();
			tr->setOption(FDBTransactionOptions::ACCESS_SYSTEM_KEYS);
			tr->setOption(FDBTransactionOptions::LOCK_AWARE);
			state Future<Standalone<StringRef>> vstamp = tr->getVersionstamp();
			int64_t numCommitBytes = 0;
			for (auto& chunk : *chunks) {
				tr->atomicOp(chunk.key, chunk.value, MutationRef::SetVersionstampedKey);
				numCommitBytes += chunk.key.size() + chunk.value.size() -
				                  4; // subtract number of bytes of key that denotes verstion stamp index
			}
			tr->atomicOp(clientLatencyAtomicCtr, StringRef((uint8_t*)&numCommitBytes, 8), MutationRef::AddValue);
			wait(tr->commit());
			return Void();
		} catch (Error& e) {
			retryCount++;
			if (retryCount == 10)
				throw;
			wait(tr->onError(e));
		}
	}
}

ACTOR static Future<Void> delExcessClntTxnEntriesActor(Transaction* tr, int64_t clientTxInfoSizeLimit) {
	state const Key clientLatencyName = CLIENT_LATENCY_INFO_PREFIX.withPrefix(fdbClientInfoPrefixRange.begin);
	state const Key clientLatencyAtomicCtr = CLIENT_LATENCY_INFO_CTR_PREFIX.withPrefix(fdbClientInfoPrefixRange.begin);
	TraceEvent(SevInfo, "DelExcessClntTxnEntriesCalled").log();
	loop {
		try {
			tr->reset();
			tr->setOption(FDBTransactionOptions::ACCESS_SYSTEM_KEYS);
			tr->setOption(FDBTransactionOptions::LOCK_AWARE);
			Optional<Value> ctrValue = wait(tr->get(KeyRef(clientLatencyAtomicCtr), Snapshot::True));
			if (!ctrValue.present()) {
				TraceEvent(SevInfo, "NumClntTxnEntriesNotFound").log();
				return Void();
			}
			state int64_t txInfoSize = 0;
			ASSERT(ctrValue.get().size() == sizeof(int64_t));
			memcpy(&txInfoSize, ctrValue.get().begin(), ctrValue.get().size());
			if (txInfoSize < clientTxInfoSizeLimit)
				return Void();
			int getRangeByteLimit = (txInfoSize - clientTxInfoSizeLimit) < CLIENT_KNOBS->TRANSACTION_SIZE_LIMIT
			                            ? (txInfoSize - clientTxInfoSizeLimit)
			                            : CLIENT_KNOBS->TRANSACTION_SIZE_LIMIT;
			GetRangeLimits limit(GetRangeLimits::ROW_LIMIT_UNLIMITED, getRangeByteLimit);
			RangeResult txEntries =
			    wait(tr->getRange(KeyRangeRef(clientLatencyName, strinc(clientLatencyName)), limit));
			state int64_t numBytesToDel = 0;
			KeyRef endKey;
			for (auto& kv : txEntries) {
				endKey = kv.key;
				numBytesToDel += kv.key.size() + kv.value.size();
				if (txInfoSize - numBytesToDel <= clientTxInfoSizeLimit)
					break;
			}
			if (numBytesToDel) {
				tr->clear(KeyRangeRef(txEntries[0].key, strinc(endKey)));
				TraceEvent(SevInfo, "DeletingExcessCntTxnEntries").detail("BytesToBeDeleted", numBytesToDel);
				int64_t bytesDel = -numBytesToDel;
				tr->atomicOp(clientLatencyAtomicCtr, StringRef((uint8_t*)&bytesDel, 8), MutationRef::AddValue);
				wait(tr->commit());
			}
			if (txInfoSize - numBytesToDel <= clientTxInfoSizeLimit)
				return Void();
		} catch (Error& e) {
			wait(tr->onError(e));
		}
	}
}

// Delref and addref self to give self a chance to get destroyed.
ACTOR static Future<Void> refreshTransaction(DatabaseContext* self, Transaction* tr) {
	*tr = Transaction();
	wait(delay(0)); // Give ourselves the chance to get cancelled if self was destroyed
	*tr = Transaction(Database(Reference<DatabaseContext>::addRef(self)));
	return Void();
}

// The reason for getting a pointer to DatabaseContext instead of a reference counted object is because reference
// counting will increment reference count for DatabaseContext which holds the future of this actor. This creates a
// cyclic reference and hence this actor and Database object will not be destroyed at all.
ACTOR static Future<Void> clientStatusUpdateActor(DatabaseContext* cx) {
	state const std::string clientLatencyName =
	    CLIENT_LATENCY_INFO_PREFIX.withPrefix(fdbClientInfoPrefixRange.begin).toString();
	state Transaction tr;
	state std::vector<TrInfoChunk> commitQ;
	state int txBytes = 0;

	loop {
		// Need to make sure that we eventually destroy tr. We can't rely on getting cancelled to do this because of
		// the cyclic reference to self.
		wait(refreshTransaction(cx, &tr));
		try {
			ASSERT(cx->clientStatusUpdater.outStatusQ.empty());
			cx->clientStatusUpdater.inStatusQ.swap(cx->clientStatusUpdater.outStatusQ);
			// Split Transaction Info into chunks
			state std::vector<TrInfoChunk> trChunksQ;
			for (auto& entry : cx->clientStatusUpdater.outStatusQ) {
				auto& bw = entry.second;
				int64_t value_size_limit = BUGGIFY
				                               ? deterministicRandom()->randomInt(1e3, CLIENT_KNOBS->VALUE_SIZE_LIMIT)
				                               : CLIENT_KNOBS->VALUE_SIZE_LIMIT;
				int num_chunks = (bw.getLength() + value_size_limit - 1) / value_size_limit;
				std::string random_id = deterministicRandom()->randomAlphaNumeric(16);
				std::string user_provided_id = entry.first.size() ? entry.first + "/" : "";
				for (int i = 0; i < num_chunks; i++) {
					TrInfoChunk chunk;
					BinaryWriter chunkBW(Unversioned());
					chunkBW << bigEndian32(i + 1) << bigEndian32(num_chunks);
					chunk.key = KeyRef(clientLatencyName + std::string(10, '\x00') + "/" + random_id + "/" +
					                   chunkBW.toValue().toString() + "/" + user_provided_id + std::string(4, '\x00'));
					int32_t pos = littleEndian32(clientLatencyName.size());
					memcpy(mutateString(chunk.key) + chunk.key.size() - sizeof(int32_t), &pos, sizeof(int32_t));
					if (i == num_chunks - 1) {
						chunk.value = ValueRef(static_cast<uint8_t*>(bw.getData()) + (i * value_size_limit),
						                       bw.getLength() - (i * value_size_limit));
					} else {
						chunk.value =
						    ValueRef(static_cast<uint8_t*>(bw.getData()) + (i * value_size_limit), value_size_limit);
					}
					trChunksQ.push_back(std::move(chunk));
				}
			}

			// Commit the chunks splitting into different transactions if needed
			state int64_t dataSizeLimit =
			    BUGGIFY ? deterministicRandom()->randomInt(200e3, 1.5 * CLIENT_KNOBS->TRANSACTION_SIZE_LIMIT)
			            : 0.8 * CLIENT_KNOBS->TRANSACTION_SIZE_LIMIT;
			state std::vector<TrInfoChunk>::iterator tracking_iter = trChunksQ.begin();
			ASSERT(commitQ.empty() && (txBytes == 0));
			loop {
				state std::vector<TrInfoChunk>::iterator iter = tracking_iter;
				txBytes = 0;
				commitQ.clear();
				try {
					while (iter != trChunksQ.end()) {
						if (iter->value.size() + iter->key.size() + txBytes > dataSizeLimit) {
							wait(transactionInfoCommitActor(&tr, &commitQ));
							tracking_iter = iter;
							commitQ.clear();
							txBytes = 0;
						}
						commitQ.push_back(*iter);
						txBytes += iter->value.size() + iter->key.size();
						++iter;
					}
					if (!commitQ.empty()) {
						wait(transactionInfoCommitActor(&tr, &commitQ));
						commitQ.clear();
						txBytes = 0;
					}
					break;
				} catch (Error& e) {
					if (e.code() == error_code_transaction_too_large) {
						dataSizeLimit /= 2;
						ASSERT(dataSizeLimit >= CLIENT_KNOBS->VALUE_SIZE_LIMIT + CLIENT_KNOBS->KEY_SIZE_LIMIT);
					} else {
						TraceEvent(SevWarnAlways, "ClientTrInfoErrorCommit").error(e).detail("TxBytes", txBytes);
						commitQ.clear();
						txBytes = 0;
						throw;
					}
				}
			}
			cx->clientStatusUpdater.outStatusQ.clear();
			wait(GlobalConfig::globalConfig().onInitialized());
			double sampleRate = GlobalConfig::globalConfig().get<double>(fdbClientInfoTxnSampleRate,
			                                                             std::numeric_limits<double>::infinity());
			double clientSamplingProbability =
			    std::isinf(sampleRate) ? CLIENT_KNOBS->CSI_SAMPLING_PROBABILITY : sampleRate;
			int64_t sizeLimit = GlobalConfig::globalConfig().get<int64_t>(fdbClientInfoTxnSizeLimit, -1);
			int64_t clientTxnInfoSizeLimit = sizeLimit == -1 ? CLIENT_KNOBS->CSI_SIZE_LIMIT : sizeLimit;
			if (!trChunksQ.empty() && deterministicRandom()->random01() < clientSamplingProbability)
				wait(delExcessClntTxnEntriesActor(&tr, clientTxnInfoSizeLimit));

			wait(delay(CLIENT_KNOBS->CSI_STATUS_DELAY));
		} catch (Error& e) {
			if (e.code() == error_code_actor_cancelled) {
				throw;
			}
			cx->clientStatusUpdater.outStatusQ.clear();
			TraceEvent(SevWarnAlways, "UnableToWriteClientStatus").error(e);
			wait(delay(10.0));
		}
	}
}

ACTOR Future<Void> assertFailure(GrvProxyInterface remote, Future<ErrorOr<GetReadVersionReply>> reply) {
	try {
		ErrorOr<GetReadVersionReply> res = wait(reply);
		if (!res.isError()) {
			TraceEvent(SevError, "GotStaleReadVersion")
			    .detail("Remote", remote.getConsistentReadVersion.getEndpoint().addresses.address.toString())
			    .detail("Provisional", remote.provisional)
			    .detail("ReadVersion", res.get().version);
			ASSERT_WE_THINK(false);
		}
	} catch (Error& e) {
		if (e.code() == error_code_actor_cancelled) {
			throw;
		}
		// we want this to fail -- so getting here is good, we'll just ignore the error.
	}
	return Void();
}

Future<Void> attemptGRVFromOldProxies(std::vector<GrvProxyInterface> oldProxies,
                                      std::vector<GrvProxyInterface> newProxies) {
	Span span(deterministicRandom()->randomUniqueID(), "VerifyCausalReadRisky"_loc);
	std::vector<Future<Void>> replies;
	replies.reserve(oldProxies.size());
	GetReadVersionRequest req(
	    span.context, 1, TransactionPriority::IMMEDIATE, GetReadVersionRequest::FLAG_CAUSAL_READ_RISKY);
	TraceEvent evt("AttemptGRVFromOldProxies");
	evt.detail("NumOldProxies", oldProxies.size()).detail("NumNewProxies", newProxies.size());
	auto traceProxies = [&](std::vector<GrvProxyInterface>& proxies, std::string const& key) {
		for (int i = 0; i < proxies.size(); ++i) {
			auto k = key + std::to_string(i);
			evt.detail(k.c_str(), proxies[i].id());
		}
	};
	traceProxies(oldProxies, "OldProxy"s);
	traceProxies(newProxies, "NewProxy"s);
	evt.log();
	for (auto& i : oldProxies) {
		req.reply = ReplyPromise<GetReadVersionReply>();
		replies.push_back(assertFailure(i, i.getConsistentReadVersion.tryGetReply(req)));
	}
	return waitForAll(replies);
}

ACTOR static Future<Void> monitorClientDBInfoChange(DatabaseContext* cx,
                                                    Reference<AsyncVar<ClientDBInfo> const> clientDBInfo,
                                                    AsyncTrigger* proxiesChangeTrigger) {
	state std::vector<CommitProxyInterface> curCommitProxies;
	state std::vector<GrvProxyInterface> curGrvProxies;
	state ActorCollection actors(false);
	state Future<Void> clientDBInfoOnChange = clientDBInfo->onChange();
	curCommitProxies = clientDBInfo->get().commitProxies;
	curGrvProxies = clientDBInfo->get().grvProxies;

	loop {
		choose {
			when(wait(clientDBInfoOnChange)) {
				clientDBInfoOnChange = clientDBInfo->onChange();
				if (clientDBInfo->get().commitProxies != curCommitProxies ||
				    clientDBInfo->get().grvProxies != curGrvProxies) {
					// This condition is a bit complicated. Here we want to verify that we're unable to receive a read
					// version from a proxy of an old generation after a successful recovery. The conditions are:
					// 1. We only do this with a configured probability.
					// 2. If the old set of Grv proxies is empty, there's nothing to do
					// 3. If the new set of Grv proxies is empty, it means the recovery is not complete. So if an old
					//    Grv proxy still gives out read versions, this would be correct behavior.
					// 4. If we see a provisional proxy, it means the recovery didn't complete yet, so the same as (3)
					//    applies.
					if (deterministicRandom()->random01() < cx->verifyCausalReadsProp && !curGrvProxies.empty() &&
					    !clientDBInfo->get().grvProxies.empty() && !clientDBInfo->get().grvProxies[0].provisional) {
						actors.add(attemptGRVFromOldProxies(curGrvProxies, clientDBInfo->get().grvProxies));
					}
					curCommitProxies = clientDBInfo->get().commitProxies;
					curGrvProxies = clientDBInfo->get().grvProxies;
					proxiesChangeTrigger->trigger();
				}
			}
			when(wait(actors.getResult())) { UNSTOPPABLE_ASSERT(false); }
		}
	}
}

void updateLocationCacheWithCaches(DatabaseContext* self,
                                   const std::map<UID, StorageServerInterface>& removed,
                                   const std::map<UID, StorageServerInterface>& added) {
	// TODO: this needs to be more clever in the future
	auto ranges = self->locationCache.ranges();
	for (auto iter = ranges.begin(); iter != ranges.end(); ++iter) {
		if (iter->value() && iter->value()->hasCaches) {
			auto& val = iter->value();
			std::vector<Reference<ReferencedInterface<StorageServerInterface>>> interfaces;
			interfaces.reserve(val->size() - removed.size() + added.size());
			for (int i = 0; i < val->size(); ++i) {
				const auto& interf = (*val)[i];
				if (removed.count(interf->interf.id()) == 0) {
					interfaces.emplace_back(interf);
				}
			}
			for (const auto& p : added) {
				interfaces.push_back(makeReference<ReferencedInterface<StorageServerInterface>>(p.second));
			}
			iter->value() = makeReference<LocationInfo>(interfaces, true);
		}
	}
}

Reference<LocationInfo> addCaches(const Reference<LocationInfo>& loc,
                                  const std::vector<Reference<ReferencedInterface<StorageServerInterface>>>& other) {
	std::vector<Reference<ReferencedInterface<StorageServerInterface>>> interfaces;
	interfaces.reserve(loc->size() + other.size());
	for (int i = 0; i < loc->size(); ++i) {
		interfaces.emplace_back((*loc)[i]);
	}
	interfaces.insert(interfaces.end(), other.begin(), other.end());
	return makeReference<LocationInfo>(interfaces, true);
}

ACTOR Future<Void> updateCachedRanges(DatabaseContext* self, std::map<UID, StorageServerInterface>* cacheServers) {
	state Transaction tr;
	state Value trueValue = storageCacheValue(std::vector<uint16_t>{ 0 });
	state Value falseValue = storageCacheValue(std::vector<uint16_t>{});
	try {
		loop {
			// Need to make sure that we eventually destroy tr. We can't rely on getting cancelled to do this because of
			// the cyclic reference to self.
			tr = Transaction();
			wait(delay(0)); // Give ourselves the chance to get cancelled if self was destroyed
			wait(brokenPromiseToNever(self->updateCache.onTrigger())); // brokenPromiseToNever because self might get
			                                                           // destroyed elsewhere while we're waiting here.
			tr = Transaction(Database(Reference<DatabaseContext>::addRef(self)));
			tr.setOption(FDBTransactionOptions::ACCESS_SYSTEM_KEYS);
			tr.setOption(FDBTransactionOptions::READ_LOCK_AWARE);
			try {
				RangeResult range = wait(tr.getRange(storageCacheKeys, CLIENT_KNOBS->TOO_MANY));
				ASSERT(!range.more);
				std::vector<Reference<ReferencedInterface<StorageServerInterface>>> cacheInterfaces;
				cacheInterfaces.reserve(cacheServers->size());
				for (const auto& p : *cacheServers) {
					cacheInterfaces.push_back(makeReference<ReferencedInterface<StorageServerInterface>>(p.second));
				}
				bool currCached = false;
				KeyRef begin, end;
				for (const auto& kv : range) {
					// These booleans have to flip consistently
					ASSERT(currCached == (kv.value == falseValue));
					if (kv.value == trueValue) {
						begin = kv.key.substr(storageCacheKeys.begin.size());
						currCached = true;
					} else {
						currCached = false;
						end = kv.key.substr(storageCacheKeys.begin.size());
						KeyRangeRef cachedRange{ begin, end };
						auto ranges = self->locationCache.containedRanges(cachedRange);
						KeyRef containedRangesBegin, containedRangesEnd, prevKey;
						if (!ranges.empty()) {
							containedRangesBegin = ranges.begin().range().begin;
						}
						for (auto iter = ranges.begin(); iter != ranges.end(); ++iter) {
							containedRangesEnd = iter->range().end;
							if (iter->value() && !iter->value()->hasCaches) {
								iter->value() = addCaches(iter->value(), cacheInterfaces);
							}
						}
						auto iter = self->locationCache.rangeContaining(begin);
						if (iter->value() && !iter->value()->hasCaches) {
							if (end >= iter->range().end) {
								Key endCopy = iter->range().end; // Copy because insertion invalidates iterator
								self->locationCache.insert(KeyRangeRef{ begin, endCopy },
								                           addCaches(iter->value(), cacheInterfaces));
							} else {
								self->locationCache.insert(KeyRangeRef{ begin, end },
								                           addCaches(iter->value(), cacheInterfaces));
							}
						}
						iter = self->locationCache.rangeContainingKeyBefore(end);
						if (iter->value() && !iter->value()->hasCaches) {
							Key beginCopy = iter->range().begin; // Copy because insertion invalidates iterator
							self->locationCache.insert(KeyRangeRef{ beginCopy, end },
							                           addCaches(iter->value(), cacheInterfaces));
						}
					}
				}
				wait(delay(2.0)); // we want to wait at least some small amount of time before
				// updating this list again
			} catch (Error& e) {
				wait(tr.onError(e));
			}
		}
	} catch (Error& e) {
		TraceEvent(SevError, "UpdateCachedRangesFailed").error(e);
		throw;
	}
}

// The reason for getting a pointer to DatabaseContext instead of a reference counted object is because reference
// counting will increment reference count for DatabaseContext which holds the future of this actor. This creates a
// cyclic reference and hence this actor and Database object will not be destroyed at all.
ACTOR Future<Void> monitorCacheList(DatabaseContext* self) {
	state Transaction tr;
	state std::map<UID, StorageServerInterface> cacheServerMap;
	state Future<Void> updateRanges = updateCachedRanges(self, &cacheServerMap);
	// if no caches are configured, we don't want to run this actor at all
	// so we just wait for the first trigger from a storage server
	wait(self->updateCache.onTrigger());
	try {
		loop {
			// Need to make sure that we eventually destroy tr. We can't rely on getting cancelled to do this because of
			// the cyclic reference to self.
			wait(refreshTransaction(self, &tr));
			try {
				RangeResult cacheList = wait(tr.getRange(storageCacheServerKeys, CLIENT_KNOBS->TOO_MANY));
				ASSERT(!cacheList.more);
				bool hasChanges = false;
				std::map<UID, StorageServerInterface> allCacheServers;
				for (auto kv : cacheList) {
					auto ssi = BinaryReader::fromStringRef<StorageServerInterface>(kv.value, IncludeVersion());
					allCacheServers.emplace(ssi.id(), ssi);
				}
				std::map<UID, StorageServerInterface> newCacheServers;
				std::map<UID, StorageServerInterface> deletedCacheServers;
				std::set_difference(allCacheServers.begin(),
				                    allCacheServers.end(),
				                    cacheServerMap.begin(),
				                    cacheServerMap.end(),
				                    std::insert_iterator<std::map<UID, StorageServerInterface>>(
				                        newCacheServers, newCacheServers.begin()));
				std::set_difference(cacheServerMap.begin(),
				                    cacheServerMap.end(),
				                    allCacheServers.begin(),
				                    allCacheServers.end(),
				                    std::insert_iterator<std::map<UID, StorageServerInterface>>(
				                        deletedCacheServers, deletedCacheServers.begin()));
				hasChanges = !(newCacheServers.empty() && deletedCacheServers.empty());
				if (hasChanges) {
					updateLocationCacheWithCaches(self, deletedCacheServers, newCacheServers);
				}
				cacheServerMap = std::move(allCacheServers);
				wait(delay(5.0));
			} catch (Error& e) {
				wait(tr.onError(e));
			}
		}
	} catch (Error& e) {
		TraceEvent(SevError, "MonitorCacheListFailed").error(e);
		throw;
	}
}

ACTOR static Future<Void> handleTssMismatches(DatabaseContext* cx) {
	state Reference<ReadYourWritesTransaction> tr;
	state KeyBackedMap<UID, UID> tssMapDB = KeyBackedMap<UID, UID>(tssMappingKeys.begin);
	state KeyBackedMap<Tuple, std::string> tssMismatchDB = KeyBackedMap<Tuple, std::string>(tssMismatchKeys.begin);
	loop {
		// <tssid, list of detailed mismatch data>
		state std::pair<UID, std::vector<DetailedTSSMismatch>> data = waitNext(cx->tssMismatchStream.getFuture());
		// find ss pair id so we can remove it from the mapping
		state UID tssPairID;
		bool found = false;
		for (const auto& it : cx->tssMapping) {
			if (it.second.id() == data.first) {
				tssPairID = it.first;
				found = true;
				break;
			}
		}
		if (found) {
			state bool quarantine = CLIENT_KNOBS->QUARANTINE_TSS_ON_MISMATCH;
			TraceEvent(SevWarnAlways, quarantine ? "TSS_QuarantineMismatch" : "TSS_KillMismatch")
			    .detail("TSSID", data.first.toString());
			TEST(quarantine); // Quarantining TSS because it got mismatch
			TEST(!quarantine); // Killing TSS because it got mismatch

			tr = makeReference<ReadYourWritesTransaction>(Database(Reference<DatabaseContext>::addRef(cx)));
			state int tries = 0;
			loop {
				try {
					tr->setOption(FDBTransactionOptions::PRIORITY_SYSTEM_IMMEDIATE);
					tr->setOption(FDBTransactionOptions::ACCESS_SYSTEM_KEYS);
					if (quarantine) {
						tr->set(tssQuarantineKeyFor(data.first), LiteralStringRef(""));
					} else {
						tr->clear(serverTagKeyFor(data.first));
					}
					tssMapDB.erase(tr, tssPairID);

					for (const DetailedTSSMismatch& d : data.second) {
						// <tssid, time, mismatchid> -> mismatch data
						tssMismatchDB.set(
						    tr,
						    Tuple().append(data.first.toString()).append(d.timestamp).append(d.mismatchId.toString()),
						    d.traceString);
					}

					wait(tr->commit());

					break;
				} catch (Error& e) {
					wait(tr->onError(e));
				}
				tries++;
				if (tries > 10) {
					// Give up, it'll get another mismatch or a human will investigate eventually
					TraceEvent("TSS_MismatchGaveUp").detail("TSSID", data.first.toString());
					break;
				}
			}
			// clear out txn so that the extra DatabaseContext ref gets decref'd and we can free cx
			tr = makeReference<ReadYourWritesTransaction>();
		} else {
			TEST(true); // Not handling TSS with mismatch because it's already gone
		}
	}
}

ACTOR static Future<HealthMetrics> getHealthMetricsActor(DatabaseContext* cx, bool detailed) {
	if (now() - cx->healthMetricsLastUpdated < CLIENT_KNOBS->AGGREGATE_HEALTH_METRICS_MAX_STALENESS) {
		if (detailed) {
			return cx->healthMetrics;
		} else {
			HealthMetrics result;
			result.update(cx->healthMetrics, false, false);
			return result;
		}
	}
	state bool sendDetailedRequest =
	    detailed && now() - cx->detailedHealthMetricsLastUpdated > CLIENT_KNOBS->DETAILED_HEALTH_METRICS_MAX_STALENESS;
	loop {
		choose {
			when(wait(cx->onProxiesChanged())) {}
			when(GetHealthMetricsReply rep = wait(basicLoadBalance(cx->getGrvProxies(UseProvisionalProxies::False),
			                                                       &GrvProxyInterface::getHealthMetrics,
			                                                       GetHealthMetricsRequest(sendDetailedRequest)))) {
				cx->healthMetrics.update(rep.healthMetrics, detailed, true);
				if (detailed) {
					cx->healthMetricsLastUpdated = now();
					cx->detailedHealthMetricsLastUpdated = now();
					return cx->healthMetrics;
				} else {
					cx->healthMetricsLastUpdated = now();
					HealthMetrics result;
					result.update(cx->healthMetrics, false, false);
					return result;
				}
			}
		}
	}
}

Future<HealthMetrics> DatabaseContext::getHealthMetrics(bool detailed = false) {
	return getHealthMetricsActor(this, detailed);
}

void DatabaseContext::registerSpecialKeySpaceModule(SpecialKeySpace::MODULE module,
                                                    SpecialKeySpace::IMPLTYPE type,
                                                    std::unique_ptr<SpecialKeyRangeReadImpl>&& impl) {
	specialKeySpace->registerKeyRange(module, type, impl->getKeyRange(), impl.get());
	specialKeySpaceModules.push_back(std::move(impl));
}

ACTOR Future<RangeResult> getWorkerInterfaces(Reference<IClusterConnectionRecord> clusterRecord);
ACTOR Future<Optional<Value>> getJSON(Database db);

struct WorkerInterfacesSpecialKeyImpl : SpecialKeyRangeReadImpl {
	Future<RangeResult> getRange(ReadYourWritesTransaction* ryw, KeyRangeRef kr) const override {
		if (ryw->getDatabase().getPtr() && ryw->getDatabase()->getConnectionRecord()) {
			Key prefix = Key(getKeyRange().begin);
			return map(getWorkerInterfaces(ryw->getDatabase()->getConnectionRecord()),
			           [prefix = prefix, kr = KeyRange(kr)](const RangeResult& in) {
				           RangeResult result;
				           for (const auto& [k_, v] : in) {
					           auto k = k_.withPrefix(prefix);
					           if (kr.contains(k))
						           result.push_back_deep(result.arena(), KeyValueRef(k, v));
				           }

				           std::sort(result.begin(), result.end(), KeyValueRef::OrderByKey{});
				           return result;
			           });
		} else {
			return RangeResult();
		}
	}

	explicit WorkerInterfacesSpecialKeyImpl(KeyRangeRef kr) : SpecialKeyRangeReadImpl(kr) {}
};

struct SingleSpecialKeyImpl : SpecialKeyRangeReadImpl {
	Future<RangeResult> getRange(ReadYourWritesTransaction* ryw, KeyRangeRef kr) const override {
		ASSERT(kr.contains(k));
		return map(f(ryw), [k = k](Optional<Value> v) {
			RangeResult result;
			if (v.present()) {
				result.push_back_deep(result.arena(), KeyValueRef(k, v.get()));
			}
			return result;
		});
	}

	SingleSpecialKeyImpl(KeyRef k, const std::function<Future<Optional<Value>>(ReadYourWritesTransaction*)>& f)
	  : SpecialKeyRangeReadImpl(singleKeyRange(k)), k(k), f(f) {}

private:
	Key k;
	std::function<Future<Optional<Value>>(ReadYourWritesTransaction*)> f;
};

class HealthMetricsRangeImpl : public SpecialKeyRangeAsyncImpl {
public:
	explicit HealthMetricsRangeImpl(KeyRangeRef kr);
	Future<RangeResult> getRange(ReadYourWritesTransaction* ryw, KeyRangeRef kr) const override;
};

static RangeResult healthMetricsToKVPairs(const HealthMetrics& metrics, KeyRangeRef kr) {
	RangeResult result;
	if (CLIENT_BUGGIFY)
		return result;
	if (kr.contains(LiteralStringRef("\xff\xff/metrics/health/aggregate")) && metrics.worstStorageDurabilityLag != 0) {
		json_spirit::mObject statsObj;
		statsObj["batch_limited"] = metrics.batchLimited;
		statsObj["tps_limit"] = metrics.tpsLimit;
		statsObj["worst_storage_durability_lag"] = metrics.worstStorageDurabilityLag;
		statsObj["limiting_storage_durability_lag"] = metrics.limitingStorageDurabilityLag;
		statsObj["worst_storage_queue"] = metrics.worstStorageQueue;
		statsObj["limiting_storage_queue"] = metrics.limitingStorageQueue;
		statsObj["worst_log_queue"] = metrics.worstTLogQueue;
		std::string statsString =
		    json_spirit::write_string(json_spirit::mValue(statsObj), json_spirit::Output_options::raw_utf8);
		ValueRef bytes(result.arena(), statsString);
		result.push_back(result.arena(), KeyValueRef(LiteralStringRef("\xff\xff/metrics/health/aggregate"), bytes));
	}
	// tlog stats
	{
		int phase = 0; // Avoid comparing twice per loop iteration
		for (const auto& [uid, logStats] : metrics.tLogQueue) {
			StringRef k{
				StringRef(uid.toString()).withPrefix(LiteralStringRef("\xff\xff/metrics/health/log/"), result.arena())
			};
			if (phase == 0 && k >= kr.begin) {
				phase = 1;
			}
			if (phase == 1) {
				if (k < kr.end) {
					json_spirit::mObject statsObj;
					statsObj["log_queue"] = logStats;
					std::string statsString =
					    json_spirit::write_string(json_spirit::mValue(statsObj), json_spirit::Output_options::raw_utf8);
					ValueRef bytes(result.arena(), statsString);
					result.push_back(result.arena(), KeyValueRef(k, bytes));
				} else {
					break;
				}
			}
		}
	}
	// Storage stats
	{
		int phase = 0; // Avoid comparing twice per loop iteration
		for (const auto& [uid, storageStats] : metrics.storageStats) {
			StringRef k{ StringRef(uid.toString())
				             .withPrefix(LiteralStringRef("\xff\xff/metrics/health/storage/"), result.arena()) };
			if (phase == 0 && k >= kr.begin) {
				phase = 1;
			}
			if (phase == 1) {
				if (k < kr.end) {
					json_spirit::mObject statsObj;
					statsObj["storage_durability_lag"] = storageStats.storageDurabilityLag;
					statsObj["storage_queue"] = storageStats.storageQueue;
					statsObj["cpu_usage"] = storageStats.cpuUsage;
					statsObj["disk_usage"] = storageStats.diskUsage;
					std::string statsString =
					    json_spirit::write_string(json_spirit::mValue(statsObj), json_spirit::Output_options::raw_utf8);
					ValueRef bytes(result.arena(), statsString);
					result.push_back(result.arena(), KeyValueRef(k, bytes));
				} else {
					break;
				}
			}
		}
	}
	return result;
}

ACTOR static Future<RangeResult> healthMetricsGetRangeActor(ReadYourWritesTransaction* ryw, KeyRangeRef kr) {
	HealthMetrics metrics = wait(ryw->getDatabase()->getHealthMetrics(
	    /*detailed ("per process")*/ kr.intersects(KeyRangeRef(LiteralStringRef("\xff\xff/metrics/health/storage/"),
	                                                           LiteralStringRef("\xff\xff/metrics/health/storage0"))) ||
	    kr.intersects(KeyRangeRef(LiteralStringRef("\xff\xff/metrics/health/log/"),
	                              LiteralStringRef("\xff\xff/metrics/health/log0")))));
	return healthMetricsToKVPairs(metrics, kr);
}

HealthMetricsRangeImpl::HealthMetricsRangeImpl(KeyRangeRef kr) : SpecialKeyRangeAsyncImpl(kr) {}

Future<RangeResult> HealthMetricsRangeImpl::getRange(ReadYourWritesTransaction* ryw, KeyRangeRef kr) const {
	return healthMetricsGetRangeActor(ryw, kr);
}

DatabaseContext::DatabaseContext(Reference<AsyncVar<Reference<IClusterConnectionRecord>>> connectionRecord,
                                 Reference<AsyncVar<ClientDBInfo>> clientInfo,
                                 Reference<AsyncVar<Optional<ClientLeaderRegInterface>> const> coordinator,
                                 Future<Void> clientInfoMonitor,
                                 TaskPriority taskID,
                                 LocalityData const& clientLocality,
                                 EnableLocalityLoadBalance enableLocalityLoadBalance,
                                 LockAware lockAware,
                                 IsInternal internal,
                                 int apiVersion,
                                 IsSwitchable switchable)
  : lockAware(lockAware), switchable(switchable), connectionRecord(connectionRecord), proxyProvisional(false),
    clientLocality(clientLocality), enableLocalityLoadBalance(enableLocalityLoadBalance), internal(internal),
    cc("TransactionMetrics"), transactionReadVersions("ReadVersions", cc),
    transactionReadVersionsThrottled("ReadVersionsThrottled", cc),
    transactionReadVersionsCompleted("ReadVersionsCompleted", cc),
    transactionReadVersionBatches("ReadVersionBatches", cc),
    transactionBatchReadVersions("BatchPriorityReadVersions", cc),
    transactionDefaultReadVersions("DefaultPriorityReadVersions", cc),
    transactionImmediateReadVersions("ImmediatePriorityReadVersions", cc),
    transactionBatchReadVersionsCompleted("BatchPriorityReadVersionsCompleted", cc),
    transactionDefaultReadVersionsCompleted("DefaultPriorityReadVersionsCompleted", cc),
    transactionImmediateReadVersionsCompleted("ImmediatePriorityReadVersionsCompleted", cc),
    transactionLogicalReads("LogicalUncachedReads", cc), transactionPhysicalReads("PhysicalReadRequests", cc),
    transactionPhysicalReadsCompleted("PhysicalReadRequestsCompleted", cc),
    transactionGetKeyRequests("GetKeyRequests", cc), transactionGetValueRequests("GetValueRequests", cc),
    transactionGetRangeRequests("GetRangeRequests", cc),
    transactionGetRangeAndFlatMapRequests("GetRangeAndFlatMapRequests", cc),
    transactionGetRangeStreamRequests("GetRangeStreamRequests", cc), transactionWatchRequests("WatchRequests", cc),
    transactionGetAddressesForKeyRequests("GetAddressesForKeyRequests", cc), transactionBytesRead("BytesRead", cc),
    transactionKeysRead("KeysRead", cc), transactionMetadataVersionReads("MetadataVersionReads", cc),
    transactionCommittedMutations("CommittedMutations", cc),
    transactionCommittedMutationBytes("CommittedMutationBytes", cc), transactionSetMutations("SetMutations", cc),
    transactionClearMutations("ClearMutations", cc), transactionAtomicMutations("AtomicMutations", cc),
    transactionsCommitStarted("CommitStarted", cc), transactionsCommitCompleted("CommitCompleted", cc),
    transactionKeyServerLocationRequests("KeyServerLocationRequests", cc),
    transactionKeyServerLocationRequestsCompleted("KeyServerLocationRequestsCompleted", cc),
    transactionStatusRequests("StatusRequests", cc), transactionsTooOld("TooOld", cc),
    transactionsFutureVersions("FutureVersions", cc), transactionsNotCommitted("NotCommitted", cc),
    transactionsMaybeCommitted("MaybeCommitted", cc), transactionsResourceConstrained("ResourceConstrained", cc),
    transactionsProcessBehind("ProcessBehind", cc), transactionsThrottled("Throttled", cc),
    transactionsExpensiveClearCostEstCount("ExpensiveClearCostEstCount", cc),
    transactionGrvFullBatches("NumGrvFullBatches", cc), transactionGrvTimedOutBatches("NumGrvTimedOutBatches", cc),
    latencies(1000), readLatencies(1000), commitLatencies(1000), GRVLatencies(1000), mutationsPerCommit(1000),
    bytesPerCommit(1000), outstandingWatches(0), transactionTracingSample(false), taskID(taskID),
    clientInfo(clientInfo), clientInfoMonitor(clientInfoMonitor), coordinator(coordinator), apiVersion(apiVersion),
    mvCacheInsertLocation(0), healthMetricsLastUpdated(0), detailedHealthMetricsLastUpdated(0),
    smoothMidShardSize(CLIENT_KNOBS->SHARD_STAT_SMOOTH_AMOUNT),
    specialKeySpace(std::make_unique<SpecialKeySpace>(specialKeys.begin, specialKeys.end, /* test */ false)),
    connectToDatabaseEventCacheHolder(format("ConnectToDatabase/%s", dbId.toString().c_str())) {
	dbId = deterministicRandom()->randomUniqueID();
	connected = (clientInfo->get().commitProxies.size() && clientInfo->get().grvProxies.size())
	                ? Void()
	                : clientInfo->onChange();

	metadataVersionCache.resize(CLIENT_KNOBS->METADATA_VERSION_CACHE_SIZE);
	maxOutstandingWatches = CLIENT_KNOBS->DEFAULT_MAX_OUTSTANDING_WATCHES;

	snapshotRywEnabled = apiVersionAtLeast(300) ? 1 : 0;

	logger = databaseLogger(this);
	locationCacheSize = g_network->isSimulated() ? CLIENT_KNOBS->LOCATION_CACHE_EVICTION_SIZE_SIM
	                                             : CLIENT_KNOBS->LOCATION_CACHE_EVICTION_SIZE;

	getValueSubmitted.init(LiteralStringRef("NativeAPI.GetValueSubmitted"));
	getValueCompleted.init(LiteralStringRef("NativeAPI.GetValueCompleted"));

	clientDBInfoMonitor = monitorClientDBInfoChange(this, clientInfo, &proxiesChangeTrigger);
	tssMismatchHandler = handleTssMismatches(this);
	clientStatusUpdater.actor = clientStatusUpdateActor(this);
	cacheListMonitor = monitorCacheList(this);

	smoothMidShardSize.reset(CLIENT_KNOBS->INIT_MID_SHARD_BYTES);

	if (apiVersionAtLeast(700)) {
		registerSpecialKeySpaceModule(SpecialKeySpace::MODULE::ERRORMSG,
		                              SpecialKeySpace::IMPLTYPE::READONLY,
		                              std::make_unique<SingleSpecialKeyImpl>(
		                                  SpecialKeySpace::getModuleRange(SpecialKeySpace::MODULE::ERRORMSG).begin,
		                                  [](ReadYourWritesTransaction* ryw) -> Future<Optional<Value>> {
			                                  if (ryw->getSpecialKeySpaceErrorMsg().present())
				                                  return Optional<Value>(ryw->getSpecialKeySpaceErrorMsg().get());
			                                  else
				                                  return Optional<Value>();
		                                  }));
		registerSpecialKeySpaceModule(
		    SpecialKeySpace::MODULE::MANAGEMENT,
		    SpecialKeySpace::IMPLTYPE::READWRITE,
		    std::make_unique<ManagementCommandsOptionsImpl>(
		        KeyRangeRef(LiteralStringRef("options/"), LiteralStringRef("options0"))
		            .withPrefix(SpecialKeySpace::getModuleRange(SpecialKeySpace::MODULE::MANAGEMENT).begin)));
		registerSpecialKeySpaceModule(
		    SpecialKeySpace::MODULE::MANAGEMENT,
		    SpecialKeySpace::IMPLTYPE::READWRITE,
		    std::make_unique<ExcludeServersRangeImpl>(SpecialKeySpace::getManamentApiCommandRange("exclude")));
		registerSpecialKeySpaceModule(
		    SpecialKeySpace::MODULE::MANAGEMENT,
		    SpecialKeySpace::IMPLTYPE::READWRITE,
		    std::make_unique<FailedServersRangeImpl>(SpecialKeySpace::getManamentApiCommandRange("failed")));
		registerSpecialKeySpaceModule(SpecialKeySpace::MODULE::MANAGEMENT,
		                              SpecialKeySpace::IMPLTYPE::READWRITE,
		                              std::make_unique<ExcludedLocalitiesRangeImpl>(
		                                  SpecialKeySpace::getManamentApiCommandRange("excludedlocality")));
		registerSpecialKeySpaceModule(
		    SpecialKeySpace::MODULE::MANAGEMENT,
		    SpecialKeySpace::IMPLTYPE::READWRITE,
		    std::make_unique<FailedLocalitiesRangeImpl>(SpecialKeySpace::getManamentApiCommandRange("failedlocality")));
		registerSpecialKeySpaceModule(
		    SpecialKeySpace::MODULE::MANAGEMENT,
		    SpecialKeySpace::IMPLTYPE::READONLY,
		    std::make_unique<ExclusionInProgressRangeImpl>(
		        KeyRangeRef(LiteralStringRef("in_progress_exclusion/"), LiteralStringRef("in_progress_exclusion0"))
		            .withPrefix(SpecialKeySpace::getModuleRange(SpecialKeySpace::MODULE::MANAGEMENT).begin)));
		registerSpecialKeySpaceModule(
		    SpecialKeySpace::MODULE::CONFIGURATION,
		    SpecialKeySpace::IMPLTYPE::READWRITE,
		    std::make_unique<ProcessClassRangeImpl>(
		        KeyRangeRef(LiteralStringRef("process/class_type/"), LiteralStringRef("process/class_type0"))
		            .withPrefix(SpecialKeySpace::getModuleRange(SpecialKeySpace::MODULE::CONFIGURATION).begin)));
		registerSpecialKeySpaceModule(
		    SpecialKeySpace::MODULE::CONFIGURATION,
		    SpecialKeySpace::IMPLTYPE::READONLY,
		    std::make_unique<ProcessClassSourceRangeImpl>(
		        KeyRangeRef(LiteralStringRef("process/class_source/"), LiteralStringRef("process/class_source0"))
		            .withPrefix(SpecialKeySpace::getModuleRange(SpecialKeySpace::MODULE::CONFIGURATION).begin)));
		registerSpecialKeySpaceModule(
		    SpecialKeySpace::MODULE::MANAGEMENT,
		    SpecialKeySpace::IMPLTYPE::READWRITE,
		    std::make_unique<LockDatabaseImpl>(
		        singleKeyRange(LiteralStringRef("db_locked"))
		            .withPrefix(SpecialKeySpace::getModuleRange(SpecialKeySpace::MODULE::MANAGEMENT).begin)));
		registerSpecialKeySpaceModule(
		    SpecialKeySpace::MODULE::MANAGEMENT,
		    SpecialKeySpace::IMPLTYPE::READWRITE,
		    std::make_unique<ConsistencyCheckImpl>(
		        singleKeyRange(LiteralStringRef("consistency_check_suspended"))
		            .withPrefix(SpecialKeySpace::getModuleRange(SpecialKeySpace::MODULE::MANAGEMENT).begin)));
		registerSpecialKeySpaceModule(
		    SpecialKeySpace::MODULE::GLOBALCONFIG,
		    SpecialKeySpace::IMPLTYPE::READWRITE,
		    std::make_unique<GlobalConfigImpl>(SpecialKeySpace::getModuleRange(SpecialKeySpace::MODULE::GLOBALCONFIG)));
		registerSpecialKeySpaceModule(
		    SpecialKeySpace::MODULE::TRACING,
		    SpecialKeySpace::IMPLTYPE::READWRITE,
		    std::make_unique<TracingOptionsImpl>(SpecialKeySpace::getModuleRange(SpecialKeySpace::MODULE::TRACING)));
		registerSpecialKeySpaceModule(
		    SpecialKeySpace::MODULE::CONFIGURATION,
		    SpecialKeySpace::IMPLTYPE::READWRITE,
		    std::make_unique<CoordinatorsImpl>(
		        KeyRangeRef(LiteralStringRef("coordinators/"), LiteralStringRef("coordinators0"))
		            .withPrefix(SpecialKeySpace::getModuleRange(SpecialKeySpace::MODULE::CONFIGURATION).begin)));
		registerSpecialKeySpaceModule(
		    SpecialKeySpace::MODULE::MANAGEMENT,
		    SpecialKeySpace::IMPLTYPE::READONLY,
		    std::make_unique<CoordinatorsAutoImpl>(
		        singleKeyRange(LiteralStringRef("auto_coordinators"))
		            .withPrefix(SpecialKeySpace::getModuleRange(SpecialKeySpace::MODULE::MANAGEMENT).begin)));
		registerSpecialKeySpaceModule(
		    SpecialKeySpace::MODULE::MANAGEMENT,
		    SpecialKeySpace::IMPLTYPE::READWRITE,
		    std::make_unique<AdvanceVersionImpl>(
		        singleKeyRange(LiteralStringRef("min_required_commit_version"))
		            .withPrefix(SpecialKeySpace::getModuleRange(SpecialKeySpace::MODULE::MANAGEMENT).begin)));
		registerSpecialKeySpaceModule(
		    SpecialKeySpace::MODULE::MANAGEMENT,
		    SpecialKeySpace::IMPLTYPE::READWRITE,
		    std::make_unique<ClientProfilingImpl>(
		        KeyRangeRef(LiteralStringRef("profiling/"), LiteralStringRef("profiling0"))
		            .withPrefix(SpecialKeySpace::getModuleRange(SpecialKeySpace::MODULE::MANAGEMENT).begin)));
		registerSpecialKeySpaceModule(
		    SpecialKeySpace::MODULE::MANAGEMENT,
		    SpecialKeySpace::IMPLTYPE::READWRITE,
		    std::make_unique<MaintenanceImpl>(
		        KeyRangeRef(LiteralStringRef("maintenance/"), LiteralStringRef("maintenance0"))
		            .withPrefix(SpecialKeySpace::getModuleRange(SpecialKeySpace::MODULE::MANAGEMENT).begin)));
		registerSpecialKeySpaceModule(
		    SpecialKeySpace::MODULE::MANAGEMENT,
		    SpecialKeySpace::IMPLTYPE::READWRITE,
		    std::make_unique<DataDistributionImpl>(
		        KeyRangeRef(LiteralStringRef("data_distribution/"), LiteralStringRef("data_distribution0"))
		            .withPrefix(SpecialKeySpace::getModuleRange(SpecialKeySpace::MODULE::MANAGEMENT).begin)));
		registerSpecialKeySpaceModule(
		    SpecialKeySpace::MODULE::ACTORLINEAGE,
		    SpecialKeySpace::IMPLTYPE::READONLY,
		    std::make_unique<ActorLineageImpl>(SpecialKeySpace::getModuleRange(SpecialKeySpace::MODULE::ACTORLINEAGE)));
		registerSpecialKeySpaceModule(SpecialKeySpace::MODULE::ACTOR_PROFILER_CONF,
		                              SpecialKeySpace::IMPLTYPE::READWRITE,
		                              std::make_unique<ActorProfilerConf>(SpecialKeySpace::getModuleRange(
		                                  SpecialKeySpace::MODULE::ACTOR_PROFILER_CONF)));
	}
	if (apiVersionAtLeast(630)) {
		registerSpecialKeySpaceModule(SpecialKeySpace::MODULE::TRANSACTION,
		                              SpecialKeySpace::IMPLTYPE::READONLY,
		                              std::make_unique<ConflictingKeysImpl>(conflictingKeysRange));
		registerSpecialKeySpaceModule(SpecialKeySpace::MODULE::TRANSACTION,
		                              SpecialKeySpace::IMPLTYPE::READONLY,
		                              std::make_unique<ReadConflictRangeImpl>(readConflictRangeKeysRange));
		registerSpecialKeySpaceModule(SpecialKeySpace::MODULE::TRANSACTION,
		                              SpecialKeySpace::IMPLTYPE::READONLY,
		                              std::make_unique<WriteConflictRangeImpl>(writeConflictRangeKeysRange));
		registerSpecialKeySpaceModule(SpecialKeySpace::MODULE::METRICS,
		                              SpecialKeySpace::IMPLTYPE::READONLY,
		                              std::make_unique<DDStatsRangeImpl>(ddStatsRange));
		registerSpecialKeySpaceModule(
		    SpecialKeySpace::MODULE::METRICS,
		    SpecialKeySpace::IMPLTYPE::READONLY,
		    std::make_unique<HealthMetricsRangeImpl>(KeyRangeRef(LiteralStringRef("\xff\xff/metrics/health/"),
		                                                         LiteralStringRef("\xff\xff/metrics/health0"))));
		registerSpecialKeySpaceModule(
		    SpecialKeySpace::MODULE::WORKERINTERFACE,
		    SpecialKeySpace::IMPLTYPE::READONLY,
		    std::make_unique<WorkerInterfacesSpecialKeyImpl>(KeyRangeRef(
		        LiteralStringRef("\xff\xff/worker_interfaces/"), LiteralStringRef("\xff\xff/worker_interfaces0"))));
		registerSpecialKeySpaceModule(
		    SpecialKeySpace::MODULE::STATUSJSON,
		    SpecialKeySpace::IMPLTYPE::READONLY,
		    std::make_unique<SingleSpecialKeyImpl>(LiteralStringRef("\xff\xff/status/json"),
		                                           [](ReadYourWritesTransaction* ryw) -> Future<Optional<Value>> {
			                                           if (ryw->getDatabase().getPtr() &&
			                                               ryw->getDatabase()->getConnectionRecord()) {
				                                           ++ryw->getDatabase()->transactionStatusRequests;
				                                           return getJSON(ryw->getDatabase());
			                                           } else {
				                                           return Optional<Value>();
			                                           }
		                                           }));
		registerSpecialKeySpaceModule(
		    SpecialKeySpace::MODULE::CLUSTERFILEPATH,
		    SpecialKeySpace::IMPLTYPE::READONLY,
		    std::make_unique<SingleSpecialKeyImpl>(
		        LiteralStringRef("\xff\xff/cluster_file_path"),
		        [](ReadYourWritesTransaction* ryw) -> Future<Optional<Value>> {
			        try {
				        if (ryw->getDatabase().getPtr() && ryw->getDatabase()->getConnectionRecord()) {
					        Optional<Value> output =
					            StringRef(ryw->getDatabase()->getConnectionRecord()->getLocation());
					        return output;
				        }
			        } catch (Error& e) {
				        return e;
			        }
			        return Optional<Value>();
		        }));

		registerSpecialKeySpaceModule(
		    SpecialKeySpace::MODULE::CONNECTIONSTRING,
		    SpecialKeySpace::IMPLTYPE::READONLY,
		    std::make_unique<SingleSpecialKeyImpl>(
		        LiteralStringRef("\xff\xff/connection_string"),
		        [](ReadYourWritesTransaction* ryw) -> Future<Optional<Value>> {
			        try {
				        if (ryw->getDatabase().getPtr() && ryw->getDatabase()->getConnectionRecord()) {
					        Reference<IClusterConnectionRecord> f = ryw->getDatabase()->getConnectionRecord();
					        Optional<Value> output = StringRef(f->getConnectionString().toString());
					        return output;
				        }
			        } catch (Error& e) {
				        return e;
			        }
			        return Optional<Value>();
		        }));
	}
	throttleExpirer = recurring([this]() { expireThrottles(); }, CLIENT_KNOBS->TAG_THROTTLE_EXPIRATION_INTERVAL);

	if (BUGGIFY) {
		DatabaseContext::debugUseTags = true;
	}
}

DatabaseContext::DatabaseContext(const Error& err)
  : deferredError(err), internal(IsInternal::False), cc("TransactionMetrics"),
    transactionReadVersions("ReadVersions", cc), transactionReadVersionsThrottled("ReadVersionsThrottled", cc),
    transactionReadVersionsCompleted("ReadVersionsCompleted", cc),
    transactionReadVersionBatches("ReadVersionBatches", cc),
    transactionBatchReadVersions("BatchPriorityReadVersions", cc),
    transactionDefaultReadVersions("DefaultPriorityReadVersions", cc),
    transactionImmediateReadVersions("ImmediatePriorityReadVersions", cc),
    transactionBatchReadVersionsCompleted("BatchPriorityReadVersionsCompleted", cc),
    transactionDefaultReadVersionsCompleted("DefaultPriorityReadVersionsCompleted", cc),
    transactionImmediateReadVersionsCompleted("ImmediatePriorityReadVersionsCompleted", cc),
    transactionLogicalReads("LogicalUncachedReads", cc), transactionPhysicalReads("PhysicalReadRequests", cc),
    transactionPhysicalReadsCompleted("PhysicalReadRequestsCompleted", cc),
    transactionGetKeyRequests("GetKeyRequests", cc), transactionGetValueRequests("GetValueRequests", cc),
    transactionGetRangeRequests("GetRangeRequests", cc),
    transactionGetRangeAndFlatMapRequests("GetRangeAndFlatMapRequests", cc),
    transactionGetRangeStreamRequests("GetRangeStreamRequests", cc), transactionWatchRequests("WatchRequests", cc),
    transactionGetAddressesForKeyRequests("GetAddressesForKeyRequests", cc), transactionBytesRead("BytesRead", cc),
    transactionKeysRead("KeysRead", cc), transactionMetadataVersionReads("MetadataVersionReads", cc),
    transactionCommittedMutations("CommittedMutations", cc),
    transactionCommittedMutationBytes("CommittedMutationBytes", cc), transactionSetMutations("SetMutations", cc),
    transactionClearMutations("ClearMutations", cc), transactionAtomicMutations("AtomicMutations", cc),
    transactionsCommitStarted("CommitStarted", cc), transactionsCommitCompleted("CommitCompleted", cc),
    transactionKeyServerLocationRequests("KeyServerLocationRequests", cc),
    transactionKeyServerLocationRequestsCompleted("KeyServerLocationRequestsCompleted", cc),
    transactionStatusRequests("StatusRequests", cc), transactionsTooOld("TooOld", cc),
    transactionsFutureVersions("FutureVersions", cc), transactionsNotCommitted("NotCommitted", cc),
    transactionsMaybeCommitted("MaybeCommitted", cc), transactionsResourceConstrained("ResourceConstrained", cc),
    transactionsProcessBehind("ProcessBehind", cc), transactionsThrottled("Throttled", cc),
    transactionsExpensiveClearCostEstCount("ExpensiveClearCostEstCount", cc),
    transactionGrvFullBatches("NumGrvFullBatches", cc), transactionGrvTimedOutBatches("NumGrvTimedOutBatches", cc),
    latencies(1000), readLatencies(1000), commitLatencies(1000), GRVLatencies(1000), mutationsPerCommit(1000),
    bytesPerCommit(1000), transactionTracingSample(false), smoothMidShardSize(CLIENT_KNOBS->SHARD_STAT_SMOOTH_AMOUNT),
    connectToDatabaseEventCacheHolder(format("ConnectToDatabase/%s", dbId.toString().c_str())) {}

// Static constructor used by server processes to create a DatabaseContext
// For internal (fdbserver) use only
Database DatabaseContext::create(Reference<AsyncVar<ClientDBInfo>> clientInfo,
                                 Future<Void> clientInfoMonitor,
                                 LocalityData clientLocality,
                                 EnableLocalityLoadBalance enableLocalityLoadBalance,
                                 TaskPriority taskID,
                                 LockAware lockAware,
                                 int apiVersion,
                                 IsSwitchable switchable) {
	return Database(new DatabaseContext(Reference<AsyncVar<Reference<IClusterConnectionRecord>>>(),
	                                    clientInfo,
	                                    makeReference<AsyncVar<Optional<ClientLeaderRegInterface>>>(),
	                                    clientInfoMonitor,
	                                    taskID,
	                                    clientLocality,
	                                    enableLocalityLoadBalance,
	                                    lockAware,
	                                    IsInternal::True,
	                                    apiVersion,
	                                    switchable));
}

DatabaseContext::~DatabaseContext() {
	cacheListMonitor.cancel();
	clientDBInfoMonitor.cancel();
	monitorTssInfoChange.cancel();
	tssMismatchHandler.cancel();
	for (auto it = server_interf.begin(); it != server_interf.end(); it = server_interf.erase(it))
		it->second->notifyContextDestroyed();
	ASSERT_ABORT(server_interf.empty());
	locationCache.insert(allKeys, Reference<LocationInfo>());
}

std::pair<KeyRange, Reference<LocationInfo>> DatabaseContext::getCachedLocation(const KeyRef& key, Reverse isBackward) {
	if (isBackward) {
		auto range = locationCache.rangeContainingKeyBefore(key);
		return std::make_pair(range->range(), range->value());
	} else {
		auto range = locationCache.rangeContaining(key);
		return std::make_pair(range->range(), range->value());
	}
}

bool DatabaseContext::getCachedLocations(const KeyRangeRef& range,
                                         std::vector<std::pair<KeyRange, Reference<LocationInfo>>>& result,
                                         int limit,
                                         Reverse reverse) {
	result.clear();

	auto begin = locationCache.rangeContaining(range.begin);
	auto end = locationCache.rangeContainingKeyBefore(range.end);

	loop {
		auto r = reverse ? end : begin;
		if (!r->value()) {
			TEST(result.size()); // had some but not all cached locations
			result.clear();
			return false;
		}
		result.emplace_back(r->range() & range, r->value());
		if (result.size() == limit || begin == end) {
			break;
		}

		if (reverse)
			--end;
		else
			++begin;
	}

	return true;
}

Reference<LocationInfo> DatabaseContext::setCachedLocation(const KeyRangeRef& keys,
                                                           const std::vector<StorageServerInterface>& servers) {
	std::vector<Reference<ReferencedInterface<StorageServerInterface>>> serverRefs;
	serverRefs.reserve(servers.size());
	for (const auto& interf : servers) {
		serverRefs.push_back(StorageServerInfo::getInterface(this, interf, clientLocality));
	}

	int maxEvictionAttempts = 100, attempts = 0;
	auto loc = makeReference<LocationInfo>(serverRefs);
	while (locationCache.size() > locationCacheSize && attempts < maxEvictionAttempts) {
		TEST(true); // NativeAPI storage server locationCache entry evicted
		attempts++;
		auto r = locationCache.randomRange();
		Key begin = r.begin(), end = r.end(); // insert invalidates r, so can't be passed a mere reference into it
		locationCache.insert(KeyRangeRef(begin, end), Reference<LocationInfo>());
	}
	locationCache.insert(keys, loc);
	return loc;
}

void DatabaseContext::invalidateCache(const KeyRef& key, Reverse isBackward) {
	if (isBackward) {
		locationCache.rangeContainingKeyBefore(key)->value() = Reference<LocationInfo>();
	} else {
		locationCache.rangeContaining(key)->value() = Reference<LocationInfo>();
	}
}

void DatabaseContext::invalidateCache(const KeyRangeRef& keys) {
	auto rs = locationCache.intersectingRanges(keys);
	Key begin = rs.begin().begin(),
	    end = rs.end().begin(); // insert invalidates rs, so can't be passed a mere reference into it
	locationCache.insert(KeyRangeRef(begin, end), Reference<LocationInfo>());
}

Future<Void> DatabaseContext::onProxiesChanged() const {
	return this->proxiesChangeTrigger.onTrigger();
}

bool DatabaseContext::sampleReadTags() const {
	double sampleRate = GlobalConfig::globalConfig().get(transactionTagSampleRate, CLIENT_KNOBS->READ_TAG_SAMPLE_RATE);
	return sampleRate > 0 && deterministicRandom()->random01() <= sampleRate;
}

bool DatabaseContext::sampleOnCost(uint64_t cost) const {
	double sampleCost =
	    GlobalConfig::globalConfig().get<double>(transactionTagSampleCost, CLIENT_KNOBS->COMMIT_SAMPLE_COST);
	if (sampleCost <= 0)
		return false;
	return deterministicRandom()->random01() <= (double)cost / sampleCost;
}

int64_t extractIntOption(Optional<StringRef> value, int64_t minValue, int64_t maxValue) {
	validateOptionValuePresent(value);
	if (value.get().size() != 8) {
		throw invalid_option_value();
	}

	int64_t passed = *((int64_t*)(value.get().begin()));
	if (passed > maxValue || passed < minValue) {
		throw invalid_option_value();
	}

	return passed;
}

uint64_t extractHexOption(StringRef value) {
	char* end;
	uint64_t id = strtoull(value.toString().c_str(), &end, 16);
	if (*end)
		throw invalid_option_value();
	return id;
}

void DatabaseContext::setOption(FDBDatabaseOptions::Option option, Optional<StringRef> value) {
	int defaultFor = FDBDatabaseOptions::optionInfo.getMustExist(option).defaultFor;
	if (defaultFor >= 0) {
		ASSERT(FDBTransactionOptions::optionInfo.find((FDBTransactionOptions::Option)defaultFor) !=
		       FDBTransactionOptions::optionInfo.end());
		transactionDefaults.addOption((FDBTransactionOptions::Option)defaultFor, value.castTo<Standalone<StringRef>>());
	} else {
		switch (option) {
		case FDBDatabaseOptions::LOCATION_CACHE_SIZE:
			locationCacheSize = (int)extractIntOption(value, 0, std::numeric_limits<int>::max());
			break;
		case FDBDatabaseOptions::MACHINE_ID:
			clientLocality =
			    LocalityData(clientLocality.processId(),
			                 value.present() ? Standalone<StringRef>(value.get()) : Optional<Standalone<StringRef>>(),
			                 clientLocality.machineId(),
			                 clientLocality.dcId());
			if (clientInfo->get().commitProxies.size())
				commitProxies = makeReference<CommitProxyInfo>(clientInfo->get().commitProxies, false);
			if (clientInfo->get().grvProxies.size())
				grvProxies = makeReference<GrvProxyInfo>(clientInfo->get().grvProxies, true);
			server_interf.clear();
			locationCache.insert(allKeys, Reference<LocationInfo>());
			break;
		case FDBDatabaseOptions::MAX_WATCHES:
			maxOutstandingWatches = (int)extractIntOption(value, 0, CLIENT_KNOBS->ABSOLUTE_MAX_WATCHES);
			break;
		case FDBDatabaseOptions::DATACENTER_ID:
			clientLocality =
			    LocalityData(clientLocality.processId(),
			                 clientLocality.zoneId(),
			                 clientLocality.machineId(),
			                 value.present() ? Standalone<StringRef>(value.get()) : Optional<Standalone<StringRef>>());
			if (clientInfo->get().commitProxies.size())
				commitProxies = makeReference<CommitProxyInfo>(clientInfo->get().commitProxies, false);
			if (clientInfo->get().grvProxies.size())
				grvProxies = makeReference<GrvProxyInfo>(clientInfo->get().grvProxies, true);
			server_interf.clear();
			locationCache.insert(allKeys, Reference<LocationInfo>());
			break;
		case FDBDatabaseOptions::SNAPSHOT_RYW_ENABLE:
			validateOptionValueNotPresent(value);
			snapshotRywEnabled++;
			break;
		case FDBDatabaseOptions::SNAPSHOT_RYW_DISABLE:
			validateOptionValueNotPresent(value);
			snapshotRywEnabled--;
			break;
		case FDBDatabaseOptions::USE_CONFIG_DATABASE:
			validateOptionValueNotPresent(value);
			useConfigDatabase = true;
			break;
		case FDBDatabaseOptions::TEST_CAUSAL_READ_RISKY:
			verifyCausalReadsProp = double(extractIntOption(value, 0, 100)) / 100.0;
			break;
		default:
			break;
		}
	}
}

void DatabaseContext::addWatch() {
	if (outstandingWatches >= maxOutstandingWatches)
		throw too_many_watches();

	++outstandingWatches;
}

void DatabaseContext::removeWatch() {
	--outstandingWatches;
	ASSERT(outstandingWatches >= 0);
}

Future<Void> DatabaseContext::onConnected() {
	return connected;
}

ACTOR static Future<Void> switchConnectionRecordImpl(Reference<IClusterConnectionRecord> connRecord,
                                                     DatabaseContext* self) {
	TEST(true); // Switch connection file
	TraceEvent("SwitchConnectionRecord")
	    .detail("ClusterFile", connRecord->toString())
	    .detail("ConnectionString", connRecord->getConnectionString().toString());

	// Reset state from former cluster.
	self->commitProxies.clear();
	self->grvProxies.clear();
	self->minAcceptableReadVersion = std::numeric_limits<Version>::max();
	self->invalidateCache(allKeys);

	self->ssVersionVectorCache.clear();

	auto clearedClientInfo = self->clientInfo->get();
	clearedClientInfo.commitProxies.clear();
	clearedClientInfo.grvProxies.clear();
	clearedClientInfo.id = deterministicRandom()->randomUniqueID();
	self->clientInfo->set(clearedClientInfo);
	self->connectionRecord->set(connRecord);

	state Database db(Reference<DatabaseContext>::addRef(self));
	state Transaction tr(db);
	loop {
		tr.setOption(FDBTransactionOptions::READ_LOCK_AWARE);
		try {
			TraceEvent("SwitchConnectionRecordAttemptingGRV").log();
			Version v = wait(tr.getReadVersion());
			TraceEvent("SwitchConnectionRecordGotRV")
			    .detail("ReadVersion", v)
			    .detail("MinAcceptableReadVersion", self->minAcceptableReadVersion);
			ASSERT(self->minAcceptableReadVersion != std::numeric_limits<Version>::max());
			self->connectionFileChangedTrigger.trigger();
			return Void();
		} catch (Error& e) {
			TraceEvent("SwitchConnectionRecordError").detail("Error", e.what());
			wait(tr.onError(e));
		}
	}
}

Reference<IClusterConnectionRecord> DatabaseContext::getConnectionRecord() {
	if (connectionRecord) {
		return connectionRecord->get();
	}
	return Reference<IClusterConnectionRecord>();
}

Future<Void> DatabaseContext::switchConnectionRecord(Reference<IClusterConnectionRecord> standby) {
	ASSERT(switchable);
	return switchConnectionRecordImpl(standby, this);
}

Future<Void> DatabaseContext::connectionFileChanged() {
	return connectionFileChangedTrigger.onTrigger();
}

void DatabaseContext::expireThrottles() {
	for (auto& priorityItr : throttledTags) {
		for (auto tagItr = priorityItr.second.begin(); tagItr != priorityItr.second.end();) {
			if (tagItr->second.expired()) {
				TEST(true); // Expiring client throttle
				tagItr = priorityItr.second.erase(tagItr);
			} else {
				++tagItr;
			}
		}
	}
}

extern IPAddress determinePublicIPAutomatically(ClusterConnectionString& ccs);

// Creates a database object that represents a connection to a cluster
// This constructor uses a preallocated DatabaseContext that may have been created
// on another thread
Database Database::createDatabase(Reference<IClusterConnectionRecord> connRecord,
                                  int apiVersion,
                                  IsInternal internal,
                                  LocalityData const& clientLocality,
                                  DatabaseContext* preallocatedDb) {
	if (!g_network)
		throw network_not_setup();

	ASSERT(TraceEvent::isNetworkThread());

	platform::ImageInfo imageInfo = platform::getImageInfo();

	if (connRecord) {
		if (networkOptions.traceDirectory.present() && !traceFileIsOpen()) {
			g_network->initMetrics();
			FlowTransport::transport().initMetrics();
			initTraceEventMetrics();

			auto publicIP = determinePublicIPAutomatically(connRecord->getConnectionString());
			selectTraceFormatter(networkOptions.traceFormat);
			selectTraceClockSource(networkOptions.traceClockSource);
			addUniversalTraceField("ClientDescription",
			                       format("%s-%s-%" PRIu64,
			                              networkOptions.primaryClient ? "primary" : "external",
			                              FDB_VT_VERSION,
			                              getTraceThreadId()));

			openTraceFile(NetworkAddress(publicIP, ::getpid()),
			              networkOptions.traceRollSize,
			              networkOptions.traceMaxLogsSize,
			              networkOptions.traceDirectory.get(),
			              "trace",
			              networkOptions.traceLogGroup,
			              networkOptions.traceFileIdentifier,
			              networkOptions.tracePartialFileSuffix);

			TraceEvent("ClientStart")
			    .detail("SourceVersion", getSourceVersion())
			    .detail("Version", FDB_VT_VERSION)
			    .detail("PackageName", FDB_VT_PACKAGE_NAME)
			    .detailf("ActualTime", "%lld", DEBUG_DETERMINISM ? 0 : time(nullptr))
			    .detail("ApiVersion", apiVersion)
			    .detail("ClientLibrary", imageInfo.fileName)
			    .detailf("ImageOffset", "%p", imageInfo.offset)
			    .detail("Primary", networkOptions.primaryClient)
			    .trackLatest("ClientStart");

			initializeSystemMonitorMachineState(SystemMonitorMachineState(IPAddress(publicIP)));

			systemMonitor();
			uncancellable(recurring(&systemMonitor, CLIENT_KNOBS->SYSTEM_MONITOR_INTERVAL, TaskPriority::FlushTrace));
		}
	}

	g_network->initTLS();

	auto clientInfo = makeReference<AsyncVar<ClientDBInfo>>();
	auto coordinator = makeReference<AsyncVar<Optional<ClientLeaderRegInterface>>>();
	auto connectionRecord = makeReference<AsyncVar<Reference<IClusterConnectionRecord>>>();
	connectionRecord->set(connRecord);
	Future<Void> clientInfoMonitor = monitorProxies(connectionRecord,
	                                                clientInfo,
	                                                coordinator,
	                                                networkOptions.supportedVersions,
	                                                StringRef(networkOptions.traceLogGroup));

	DatabaseContext* db;
	if (preallocatedDb) {
		db = new (preallocatedDb) DatabaseContext(connectionRecord,
		                                          clientInfo,
		                                          coordinator,
		                                          clientInfoMonitor,
		                                          TaskPriority::DefaultEndpoint,
		                                          clientLocality,
		                                          EnableLocalityLoadBalance::True,
		                                          LockAware::False,
		                                          internal,
		                                          apiVersion,
		                                          IsSwitchable::True);
	} else {
		db = new DatabaseContext(connectionRecord,
		                         clientInfo,
		                         coordinator,
		                         clientInfoMonitor,
		                         TaskPriority::DefaultEndpoint,
		                         clientLocality,
		                         EnableLocalityLoadBalance::True,
		                         LockAware::False,
		                         internal,
		                         apiVersion,
		                         IsSwitchable::True);
	}

	auto database = Database(db);
	GlobalConfig::create(
	    database, Reference<AsyncVar<ClientDBInfo> const>(clientInfo), std::addressof(clientInfo->get()));
	GlobalConfig::globalConfig().trigger(samplingFrequency, samplingProfilerUpdateFrequency);
	GlobalConfig::globalConfig().trigger(samplingWindow, samplingProfilerUpdateWindow);

	TraceEvent("ConnectToDatabase", database->dbId)
	    .detail("Version", FDB_VT_VERSION)
	    .detail("ClusterFile", connRecord ? connRecord->toString() : "None")
	    .detail("ConnectionString", connRecord ? connRecord->getConnectionString().toString() : "None")
	    .detail("ClientLibrary", imageInfo.fileName)
	    .detail("Primary", networkOptions.primaryClient)
	    .detail("Internal", internal)
	    .trackLatest(database->connectToDatabaseEventCacheHolder.trackingKey);

	return database;
}

Database Database::createDatabase(std::string connFileName,
                                  int apiVersion,
                                  IsInternal internal,
                                  LocalityData const& clientLocality) {
	Reference<IClusterConnectionRecord> rccr = Reference<IClusterConnectionRecord>(
	    new ClusterConnectionFile(ClusterConnectionFile::lookupClusterFileName(connFileName).first));
	return Database::createDatabase(rccr, apiVersion, internal, clientLocality);
}

Reference<WatchMetadata> DatabaseContext::getWatchMetadata(KeyRef key) const {
	const auto it = watchMap.find(key);
	if (it == watchMap.end())
		return Reference<WatchMetadata>();
	return it->second;
}

Key DatabaseContext::setWatchMetadata(Reference<WatchMetadata> metadata) {
	watchMap[metadata->parameters->key] = metadata;
	return metadata->parameters->key;
}

void DatabaseContext::deleteWatchMetadata(KeyRef key) {
	watchMap.erase(key);
}

void DatabaseContext::clearWatchMetadata() {
	watchMap.clear();
}

const UniqueOrderedOptionList<FDBTransactionOptions>& Database::getTransactionDefaults() const {
	ASSERT(db);
	return db->transactionDefaults;
}

void setNetworkOption(FDBNetworkOptions::Option option, Optional<StringRef> value) {
	std::regex identifierRegex("^[a-zA-Z0-9_]*$");
	switch (option) {
	// SOMEDAY: If the network is already started, should these five throw an error?
	case FDBNetworkOptions::TRACE_ENABLE:
		networkOptions.traceDirectory = value.present() ? value.get().toString() : "";
		break;
	case FDBNetworkOptions::TRACE_ROLL_SIZE:
		validateOptionValuePresent(value);
		networkOptions.traceRollSize = extractIntOption(value, 0, std::numeric_limits<int64_t>::max());
		break;
	case FDBNetworkOptions::TRACE_MAX_LOGS_SIZE:
		validateOptionValuePresent(value);
		networkOptions.traceMaxLogsSize = extractIntOption(value, 0, std::numeric_limits<int64_t>::max());
		break;
	case FDBNetworkOptions::TRACE_FORMAT:
		validateOptionValuePresent(value);
		networkOptions.traceFormat = value.get().toString();
		if (!validateTraceFormat(networkOptions.traceFormat)) {
			fprintf(stderr, "Unrecognized trace format: `%s'\n", networkOptions.traceFormat.c_str());
			throw invalid_option_value();
		}
		break;
	case FDBNetworkOptions::TRACE_FILE_IDENTIFIER:
		validateOptionValuePresent(value);
		networkOptions.traceFileIdentifier = value.get().toString();
		if (networkOptions.traceFileIdentifier.length() > CLIENT_KNOBS->TRACE_LOG_FILE_IDENTIFIER_MAX_LENGTH) {
			fprintf(stderr, "Trace file identifier provided is too long.\n");
			throw invalid_option_value();
		} else if (!std::regex_match(networkOptions.traceFileIdentifier, identifierRegex)) {
			fprintf(stderr, "Trace file identifier should only contain alphanumerics and underscores.\n");
			throw invalid_option_value();
		}
		break;

	case FDBNetworkOptions::TRACE_LOG_GROUP:
		if (value.present()) {
			if (traceFileIsOpen()) {
				setTraceLogGroup(value.get().toString());
			} else {
				networkOptions.traceLogGroup = value.get().toString();
			}
		}
		break;
	case FDBNetworkOptions::TRACE_CLOCK_SOURCE:
		validateOptionValuePresent(value);
		networkOptions.traceClockSource = value.get().toString();
		if (!validateTraceClockSource(networkOptions.traceClockSource)) {
			fprintf(stderr, "Unrecognized trace clock source: `%s'\n", networkOptions.traceClockSource.c_str());
			throw invalid_option_value();
		}
		break;
	case FDBNetworkOptions::TRACE_PARTIAL_FILE_SUFFIX:
		validateOptionValuePresent(value);
		networkOptions.tracePartialFileSuffix = value.get().toString();
		break;
	case FDBNetworkOptions::KNOB: {
		validateOptionValuePresent(value);

		std::string optionValue = value.get().toString();
		TraceEvent("SetKnob").detail("KnobString", optionValue);

		size_t eq = optionValue.find_first_of('=');
		if (eq == optionValue.npos) {
			TraceEvent(SevWarnAlways, "InvalidKnobString").detail("KnobString", optionValue);
			throw invalid_option_value();
		}

		std::string knobName = optionValue.substr(0, eq);
		std::string knobValueString = optionValue.substr(eq + 1);

		try {
			auto knobValue = IKnobCollection::parseKnobValue(knobName, knobValueString, IKnobCollection::Type::CLIENT);
			if (g_network) {
				IKnobCollection::getMutableGlobalKnobCollection().setKnob(knobName, knobValue);
			} else {
				networkOptions.knobs[knobName] = knobValue;
			}
		} catch (Error& e) {
			TraceEvent(SevWarnAlways, "UnrecognizedKnob").detail("Knob", knobName.c_str());
			fprintf(stderr, "FoundationDB client ignoring unrecognized knob option '%s'\n", knobName.c_str());
		}
		break;
	}
	case FDBNetworkOptions::TLS_PLUGIN:
		validateOptionValuePresent(value);
		break;
	case FDBNetworkOptions::TLS_CERT_PATH:
		validateOptionValuePresent(value);
		tlsConfig.setCertificatePath(value.get().toString());
		break;
	case FDBNetworkOptions::TLS_CERT_BYTES: {
		validateOptionValuePresent(value);
		tlsConfig.setCertificateBytes(value.get().toString());
		break;
	}
	case FDBNetworkOptions::TLS_CA_PATH: {
		validateOptionValuePresent(value);
		tlsConfig.setCAPath(value.get().toString());
		break;
	}
	case FDBNetworkOptions::TLS_CA_BYTES: {
		validateOptionValuePresent(value);
		tlsConfig.setCABytes(value.get().toString());
		break;
	}
	case FDBNetworkOptions::TLS_PASSWORD:
		validateOptionValuePresent(value);
		tlsConfig.setPassword(value.get().toString());
		break;
	case FDBNetworkOptions::TLS_KEY_PATH:
		validateOptionValuePresent(value);
		tlsConfig.setKeyPath(value.get().toString());
		break;
	case FDBNetworkOptions::TLS_KEY_BYTES: {
		validateOptionValuePresent(value);
		tlsConfig.setKeyBytes(value.get().toString());
		break;
	}
	case FDBNetworkOptions::TLS_VERIFY_PEERS:
		validateOptionValuePresent(value);
		tlsConfig.clearVerifyPeers();
		tlsConfig.addVerifyPeers(value.get().toString());
		break;
	case FDBNetworkOptions::CLIENT_BUGGIFY_ENABLE:
		enableBuggify(true, BuggifyType::Client);
		break;
	case FDBNetworkOptions::CLIENT_BUGGIFY_DISABLE:
		enableBuggify(false, BuggifyType::Client);
		break;
	case FDBNetworkOptions::CLIENT_BUGGIFY_SECTION_ACTIVATED_PROBABILITY:
		validateOptionValuePresent(value);
		clearBuggifySections(BuggifyType::Client);
		P_BUGGIFIED_SECTION_ACTIVATED[int(BuggifyType::Client)] = double(extractIntOption(value, 0, 100)) / 100.0;
		break;
	case FDBNetworkOptions::CLIENT_BUGGIFY_SECTION_FIRED_PROBABILITY:
		validateOptionValuePresent(value);
		P_BUGGIFIED_SECTION_FIRES[int(BuggifyType::Client)] = double(extractIntOption(value, 0, 100)) / 100.0;
		break;
	case FDBNetworkOptions::DISABLE_CLIENT_STATISTICS_LOGGING:
		validateOptionValueNotPresent(value);
		networkOptions.logClientInfo = false;
		break;
	case FDBNetworkOptions::SUPPORTED_CLIENT_VERSIONS: {
		// The multi-version API should be providing us these guarantees
		ASSERT(g_network);
		ASSERT(value.present());

		Standalone<VectorRef<ClientVersionRef>> supportedVersions;
		std::vector<StringRef> supportedVersionsStrings = value.get().splitAny(LiteralStringRef(";"));
		for (StringRef versionString : supportedVersionsStrings) {
#ifdef ADDRESS_SANITIZER
			__lsan_disable();
#endif
			// LSAN reports that we leak this allocation in client
			// tests, but I cannot seem to figure out why. AFAICT
			// it's not actually leaking. If it is a leak, it's only a few bytes.
			supportedVersions.push_back_deep(supportedVersions.arena(), ClientVersionRef(versionString));
#ifdef ADDRESS_SANITIZER
			__lsan_enable();
#endif
		}

		ASSERT(supportedVersions.size() > 0);
		networkOptions.supportedVersions->set(supportedVersions);

		break;
	}
	case FDBNetworkOptions::ENABLE_RUN_LOOP_PROFILING: // Same as ENABLE_SLOW_TASK_PROFILING
		validateOptionValueNotPresent(value);
		networkOptions.runLoopProfilingEnabled = true;
		break;
	case FDBNetworkOptions::DISTRIBUTED_CLIENT_TRACER: {
		validateOptionValuePresent(value);
		std::string tracer = value.get().toString();
		if (tracer == "none" || tracer == "disabled") {
			openTracer(TracerType::DISABLED);
		} else if (tracer == "logfile" || tracer == "file" || tracer == "log_file") {
			openTracer(TracerType::LOG_FILE);
		} else if (tracer == "network_lossy") {
			openTracer(TracerType::NETWORK_LOSSY);
		} else {
			fprintf(stderr, "ERROR: Unknown or unsupported tracer: `%s'", tracer.c_str());
			throw invalid_option_value();
		}
		break;
	}
	case FDBNetworkOptions::EXTERNAL_CLIENT:
		networkOptions.primaryClient = false;
		break;
	default:
		break;
	}
}

// update the network busyness on a 1s cadence
ACTOR Future<Void> monitorNetworkBusyness() {
	state double prevTime = now();
	loop {
		wait(delay(CLIENT_KNOBS->NETWORK_BUSYNESS_MONITOR_INTERVAL, TaskPriority::FlushTrace));
		double elapsed = now() - prevTime; // get elapsed time from last execution
		prevTime = now();
		struct NetworkMetrics::PriorityStats& tracker = g_network->networkInfo.metrics.starvationTrackerNetworkBusyness;

		if (tracker.active) { // update metrics
			tracker.duration += now() - tracker.windowedTimer;
			tracker.maxDuration = std::max(tracker.maxDuration, now() - tracker.timer);
			tracker.windowedTimer = now();
		}

		double busyFraction = std::min(elapsed, tracker.duration) / elapsed;

		// The burstiness score is an indicator of the maximum busyness spike over the measurement interval.
		// It scales linearly from 0 to 1 as the largest burst goes from the start to the saturation threshold.
		// This allows us to account for saturation that happens in smaller bursts than the measurement interval.
		//
		// Burstiness will not be calculated if the saturation threshold is smaller than the start threshold or
		// if either value is negative.
		double burstiness = 0;
		if (CLIENT_KNOBS->BUSYNESS_SPIKE_START_THRESHOLD >= 0 &&
		    CLIENT_KNOBS->BUSYNESS_SPIKE_SATURATED_THRESHOLD >= CLIENT_KNOBS->BUSYNESS_SPIKE_START_THRESHOLD) {
			burstiness = std::min(1.0,
			                      std::max(0.0, tracker.maxDuration - CLIENT_KNOBS->BUSYNESS_SPIKE_START_THRESHOLD) /
			                          std::max(1e-6,
			                                   CLIENT_KNOBS->BUSYNESS_SPIKE_SATURATED_THRESHOLD -
			                                       CLIENT_KNOBS->BUSYNESS_SPIKE_START_THRESHOLD));
		}

		g_network->networkInfo.metrics.networkBusyness = std::max(busyFraction, burstiness);

		tracker.duration = 0;
		tracker.maxDuration = 0;
	}
}

static void setupGlobalKnobs() {
	IKnobCollection::setGlobalKnobCollection(IKnobCollection::Type::CLIENT, Randomize::False, IsSimulated::False);
	for (const auto& [knobName, knobValue] : networkOptions.knobs) {
		IKnobCollection::getMutableGlobalKnobCollection().setKnob(knobName, knobValue);
	}
}

// Setup g_network and start monitoring for network busyness
void setupNetwork(uint64_t transportId, UseMetrics useMetrics) {
	if (g_network)
		throw network_already_setup();

	if (!networkOptions.logClientInfo.present())
		networkOptions.logClientInfo = true;

	setupGlobalKnobs();
	g_network = newNet2(tlsConfig, false, useMetrics || networkOptions.traceDirectory.present());
	g_network->addStopCallback(Net2FileSystem::stop);
	FlowTransport::createInstance(true, transportId, WLTOKEN_RESERVED_COUNT);
	Net2FileSystem::newFileSystem();

	uncancellable(monitorNetworkBusyness());
}

void runNetwork() {
	if (!g_network) {
		throw network_not_setup();
	}

	if (!g_network->checkRunnable()) {
		throw network_cannot_be_restarted();
	}

	if (networkOptions.traceDirectory.present() && networkOptions.runLoopProfilingEnabled) {
		setupRunLoopProfiler();
	}

	g_network->run();

	if (networkOptions.traceDirectory.present())
		systemMonitor();
}

void stopNetwork() {
	if (!g_network)
		throw network_not_setup();

	TraceEvent("ClientStopNetwork");
	g_network->stop();
	closeTraceFile();
}

void DatabaseContext::updateProxies() {
	if (proxiesLastChange == clientInfo->get().id)
		return;
	proxiesLastChange = clientInfo->get().id;
	commitProxies.clear();
	grvProxies.clear();
	ssVersionVectorCache.clear();
	bool commitProxyProvisional = false, grvProxyProvisional = false;
	if (clientInfo->get().commitProxies.size()) {
		commitProxies = makeReference<CommitProxyInfo>(clientInfo->get().commitProxies, false);
		commitProxyProvisional = clientInfo->get().commitProxies[0].provisional;
	}
	if (clientInfo->get().grvProxies.size()) {
		grvProxies = makeReference<GrvProxyInfo>(clientInfo->get().grvProxies, true);
		grvProxyProvisional = clientInfo->get().grvProxies[0].provisional;
	}
	if (clientInfo->get().commitProxies.size() && clientInfo->get().grvProxies.size()) {
		ASSERT(commitProxyProvisional == grvProxyProvisional);
		proxyProvisional = commitProxyProvisional;
	}
}

Reference<CommitProxyInfo> DatabaseContext::getCommitProxies(UseProvisionalProxies useProvisionalProxies) {
	updateProxies();
	if (proxyProvisional && !useProvisionalProxies) {
		return Reference<CommitProxyInfo>();
	}
	return commitProxies;
}

Reference<GrvProxyInfo> DatabaseContext::getGrvProxies(UseProvisionalProxies useProvisionalProxies) {
	updateProxies();
	if (proxyProvisional && !useProvisionalProxies) {
		return Reference<GrvProxyInfo>();
	}
	return grvProxies;
}

// Actor which will wait until the MultiInterface<CommitProxyInterface> returned by the DatabaseContext cx is not
// nullptr
ACTOR Future<Reference<CommitProxyInfo>> getCommitProxiesFuture(DatabaseContext* cx,
                                                                UseProvisionalProxies useProvisionalProxies) {
	loop {
		Reference<CommitProxyInfo> commitProxies = cx->getCommitProxies(useProvisionalProxies);
		if (commitProxies)
			return commitProxies;
		wait(cx->onProxiesChanged());
	}
}

// Returns a future which will not be set until the CommitProxyInfo of this DatabaseContext is not nullptr
Future<Reference<CommitProxyInfo>> DatabaseContext::getCommitProxiesFuture(
    UseProvisionalProxies useProvisionalProxies) {
	return ::getCommitProxiesFuture(this, useProvisionalProxies);
}

void GetRangeLimits::decrement(VectorRef<KeyValueRef> const& data) {
	if (rows != GetRangeLimits::ROW_LIMIT_UNLIMITED) {
		ASSERT(data.size() <= rows);
		rows -= data.size();
	}

	minRows = std::max(0, minRows - data.size());

	if (bytes != GetRangeLimits::BYTE_LIMIT_UNLIMITED)
		bytes = std::max(0, bytes - (int)data.expectedSize() - (8 - (int)sizeof(KeyValueRef)) * data.size());
}

void GetRangeLimits::decrement(KeyValueRef const& data) {
	minRows = std::max(0, minRows - 1);
	if (rows != GetRangeLimits::ROW_LIMIT_UNLIMITED)
		rows--;
	if (bytes != GetRangeLimits::BYTE_LIMIT_UNLIMITED)
		bytes = std::max(0, bytes - (int)8 - (int)data.expectedSize());
}

// True if either the row or byte limit has been reached
bool GetRangeLimits::isReached() {
	return rows == 0 || (bytes == 0 && minRows == 0);
}

// True if data would cause the row or byte limit to be reached
bool GetRangeLimits::reachedBy(VectorRef<KeyValueRef> const& data) {
	return (rows != GetRangeLimits::ROW_LIMIT_UNLIMITED && data.size() >= rows) ||
	       (bytes != GetRangeLimits::BYTE_LIMIT_UNLIMITED &&
	        (int)data.expectedSize() + (8 - (int)sizeof(KeyValueRef)) * data.size() >= bytes && data.size() >= minRows);
}

bool GetRangeLimits::hasByteLimit() {
	return bytes != GetRangeLimits::BYTE_LIMIT_UNLIMITED;
}

bool GetRangeLimits::hasRowLimit() {
	return rows != GetRangeLimits::ROW_LIMIT_UNLIMITED;
}

bool GetRangeLimits::hasSatisfiedMinRows() {
	return hasByteLimit() && minRows == 0;
}

AddressExclusion AddressExclusion::parse(StringRef const& key) {
	// Must not change: serialized to the database!
	auto parsedIp = IPAddress::parse(key.toString());
	if (parsedIp.present()) {
		return AddressExclusion(parsedIp.get());
	}

	// Not a whole machine, includes `port'.
	try {
		auto addr = NetworkAddress::parse(key.toString());
		if (addr.isTLS()) {
			TraceEvent(SevWarnAlways, "AddressExclusionParseError")
			    .detail("String", key)
			    .detail("Description", "Address inclusion string should not include `:tls' suffix.");
			return AddressExclusion();
		}
		return AddressExclusion(addr.ip, addr.port);
	} catch (Error&) {
		TraceEvent(SevWarnAlways, "AddressExclusionParseError").detail("String", key);
		return AddressExclusion();
	}
}

Future<Optional<Value>> getValue(Reference<TransactionState> const& trState,
                                 Key const& key,
                                 Future<Version> const& version,
                                 TransactionRecordLogInfo const& recordLogInfo);

Future<RangeResult> getRange(Reference<TransactionState> const& trState,
                             Future<Version> const& fVersion,
                             KeySelector const& begin,
                             KeySelector const& end,
                             GetRangeLimits const& limits,
                             Reverse const& reverse);

ACTOR Future<Optional<StorageServerInterface>> fetchServerInterface(Reference<TransactionState> trState,
                                                                    Future<Version> ver,
                                                                    UID id) {
	Optional<Value> val = wait(getValue(trState, serverListKeyFor(id), ver, TransactionRecordLogInfo::False));
	if (!val.present()) {
		// A storage server has been removed from serverList since we read keyServers
		return Optional<StorageServerInterface>();
	}

	return decodeServerListValue(val.get());
}

ACTOR Future<Optional<std::vector<StorageServerInterface>>>
transactionalGetServerInterfaces(Reference<TransactionState> trState, Future<Version> ver, std::vector<UID> ids) {
	state std::vector<Future<Optional<StorageServerInterface>>> serverListEntries;
	serverListEntries.reserve(ids.size());
	for (int s = 0; s < ids.size(); s++) {
		serverListEntries.push_back(fetchServerInterface(trState, ver, ids[s]));
	}

	std::vector<Optional<StorageServerInterface>> serverListValues = wait(getAll(serverListEntries));
	std::vector<StorageServerInterface> serverInterfaces;
	for (int s = 0; s < serverListValues.size(); s++) {
		if (!serverListValues[s].present()) {
			// A storage server has been removed from ServerList since we read keyServers
			return Optional<std::vector<StorageServerInterface>>();
		}
		serverInterfaces.push_back(serverListValues[s].get());
	}
	return serverInterfaces;
}

void updateTssMappings(Database cx, const GetKeyServerLocationsReply& reply) {
	// Since a ss -> tss mapping is included in resultsTssMapping iff that SS is in results and has a tss pair,
	// all SS in results that do not have a mapping present must not have a tss pair.
	std::unordered_map<UID, const StorageServerInterface*> ssiById;
	for (const auto& [_, shard] : reply.results) {
		for (auto& ssi : shard) {
			ssiById[ssi.id()] = &ssi;
		}
	}

	for (const auto& mapping : reply.resultsTssMapping) {
		auto ssi = ssiById.find(mapping.first);
		ASSERT(ssi != ssiById.end());
		cx->addTssMapping(*ssi->second, mapping.second);
		ssiById.erase(mapping.first);
	}

	// if SS didn't have a mapping above, it's still in the ssiById map, so remove its tss mapping
	for (const auto& it : ssiById) {
		cx->removeTssMapping(*it.second);
	}
}

void updateTagMappings(Database cx, const GetKeyServerLocationsReply& reply) {
	for (const auto& mapping : reply.resultsTagMapping) {
		cx->addSSIdTagMapping(mapping.first, mapping.second);
	}
}

// If isBackward == true, returns the shard containing the key before 'key' (an infinitely long, inexpressible key).
// Otherwise returns the shard containing key
ACTOR Future<std::pair<KeyRange, Reference<LocationInfo>>> getKeyLocation_internal(
    Database cx,
    Key key,
    SpanID spanID,
    Optional<UID> debugID,
    UseProvisionalProxies useProvisionalProxies,
    Reverse isBackward) {

	state Span span("NAPI:getKeyLocation"_loc, spanID);
	if (isBackward) {
		ASSERT(key != allKeys.begin && key <= allKeys.end);
	} else {
		ASSERT(key < allKeys.end);
	}

	if (debugID.present())
		g_traceBatch.addEvent("TransactionDebug", debugID.get().first(), "NativeAPI.getKeyLocation.Before");

	loop {
		++cx->transactionKeyServerLocationRequests;
		choose {
			when(wait(cx->onProxiesChanged())) {}
			when(GetKeyServerLocationsReply rep = wait(basicLoadBalance(
			         cx->getCommitProxies(useProvisionalProxies),
			         &CommitProxyInterface::getKeyServersLocations,
			         GetKeyServerLocationsRequest(span.context, key, Optional<KeyRef>(), 100, isBackward, key.arena()),
			         TaskPriority::DefaultPromiseEndpoint))) {
				++cx->transactionKeyServerLocationRequestsCompleted;
				if (debugID.present())
					g_traceBatch.addEvent("TransactionDebug", debugID.get().first(), "NativeAPI.getKeyLocation.After");
				ASSERT(rep.results.size() == 1);

				auto locationInfo = cx->setCachedLocation(rep.results[0].first, rep.results[0].second);
				updateTssMappings(cx, rep);
				updateTagMappings(cx, rep);
				return std::make_pair(KeyRange(rep.results[0].first, rep.arena), locationInfo);
			}
		}
	}
}

template <class F>
Future<std::pair<KeyRange, Reference<LocationInfo>>> getKeyLocation(Database const& cx,
                                                                    Key const& key,
                                                                    F StorageServerInterface::*member,
                                                                    SpanID spanID,
                                                                    Optional<UID> debugID,
                                                                    UseProvisionalProxies useProvisionalProxies,
                                                                    Reverse isBackward = Reverse::False) {
	// we first check whether this range is cached
	auto ssi = cx->getCachedLocation(key, isBackward);
	if (!ssi.second) {
		return getKeyLocation_internal(cx, key, spanID, debugID, useProvisionalProxies, isBackward);
	}

	for (int i = 0; i < ssi.second->size(); i++) {
		if (IFailureMonitor::failureMonitor().onlyEndpointFailed(ssi.second->get(i, member).getEndpoint())) {
			cx->invalidateCache(key);
			ssi.second.clear();
			return getKeyLocation_internal(cx, key, spanID, debugID, useProvisionalProxies, isBackward);
		}
	}

	return ssi;
}

template <class F>
Future<std::pair<KeyRange, Reference<LocationInfo>>> getKeyLocation(Reference<TransactionState> trState,
                                                                    Key const& key,
                                                                    F StorageServerInterface::*member,
                                                                    Reverse isBackward = Reverse::False) {
	return getKeyLocation(
	    trState->cx, key, member, trState->spanID, trState->debugID, trState->useProvisionalProxies, isBackward);
}

ACTOR Future<std::vector<std::pair<KeyRange, Reference<LocationInfo>>>> getKeyRangeLocations_internal(
    Database cx,
    KeyRange keys,
    int limit,
    Reverse reverse,
    SpanID spanID,
    Optional<UID> debugID,
    UseProvisionalProxies useProvisionalProxies) {
	state Span span("NAPI:getKeyRangeLocations"_loc, spanID);
	if (debugID.present())
		g_traceBatch.addEvent("TransactionDebug", debugID.get().first(), "NativeAPI.getKeyLocations.Before");

	loop {
		++cx->transactionKeyServerLocationRequests;
		choose {
			when(wait(cx->onProxiesChanged())) {}
			when(GetKeyServerLocationsReply _rep = wait(basicLoadBalance(
			         cx->getCommitProxies(useProvisionalProxies),
			         &CommitProxyInterface::getKeyServersLocations,
			         GetKeyServerLocationsRequest(span.context, keys.begin, keys.end, limit, reverse, keys.arena()),
			         TaskPriority::DefaultPromiseEndpoint))) {
				++cx->transactionKeyServerLocationRequestsCompleted;
				state GetKeyServerLocationsReply rep = _rep;
				if (debugID.present())
					g_traceBatch.addEvent("TransactionDebug", debugID.get().first(), "NativeAPI.getKeyLocations.After");
				ASSERT(rep.results.size());

				state std::vector<std::pair<KeyRange, Reference<LocationInfo>>> results;
				state int shard = 0;
				for (; shard < rep.results.size(); shard++) {
					// FIXME: these shards are being inserted into the map sequentially, it would be much more CPU
					// efficient to save the map pairs and insert them all at once.
					results.emplace_back(rep.results[shard].first & keys,
					                     cx->setCachedLocation(rep.results[shard].first, rep.results[shard].second));
					wait(yield());
				}
				updateTssMappings(cx, rep);
				updateTagMappings(cx, rep);

				return results;
			}
		}
	}
}

// Get the SS locations for each shard in the 'keys' key-range;
// Returned vector size is the number of shards in the input keys key-range.
// Returned vector element is <ShardRange, storage server location info> pairs, where
// ShardRange is the whole shard key-range, not a part of the given key range.
// Example: If query the function with  key range (b, d), the returned list of pairs could be something like:
// [([a, b1), locationInfo), ([b1, c), locationInfo), ([c, d1), locationInfo)].
template <class F>
Future<std::vector<std::pair<KeyRange, Reference<LocationInfo>>>> getKeyRangeLocations(
    Database const& cx,
    KeyRange const& keys,
    int limit,
    Reverse reverse,
    F StorageServerInterface::*member,
    SpanID const& spanID,
    Optional<UID> const& debugID,
    UseProvisionalProxies useProvisionalProxies) {

	ASSERT(!keys.empty());

	std::vector<std::pair<KeyRange, Reference<LocationInfo>>> locations;
	if (!cx->getCachedLocations(keys, locations, limit, reverse)) {
		return getKeyRangeLocations_internal(cx, keys, limit, reverse, spanID, debugID, useProvisionalProxies);
	}

	bool foundFailed = false;
	for (const auto& [range, locInfo] : locations) {
		bool onlyEndpointFailed = false;
		for (int i = 0; i < locInfo->size(); i++) {
			if (IFailureMonitor::failureMonitor().onlyEndpointFailed(locInfo->get(i, member).getEndpoint())) {
				onlyEndpointFailed = true;
				break;
			}
		}

		if (onlyEndpointFailed) {
			cx->invalidateCache(range.begin);
			foundFailed = true;
		}
	}

	if (foundFailed) {
		return getKeyRangeLocations_internal(cx, keys, limit, reverse, spanID, debugID, useProvisionalProxies);
	}

	return locations;
}

template <class F>
Future<std::vector<std::pair<KeyRange, Reference<LocationInfo>>>> getKeyRangeLocations(
    Reference<TransactionState> trState,
    KeyRange const& keys,
    int limit,
    Reverse reverse,
    F StorageServerInterface::*member) {
	return getKeyRangeLocations(
	    trState->cx, keys, limit, reverse, member, trState->spanID, trState->debugID, trState->useProvisionalProxies);
}

ACTOR Future<Void> warmRange_impl(Reference<TransactionState> trState, KeyRange keys) {
	state int totalRanges = 0;
	state int totalRequests = 0;
	loop {
		std::vector<std::pair<KeyRange, Reference<LocationInfo>>> locations =
		    wait(getKeyRangeLocations_internal(trState->cx,
		                                       keys,
		                                       CLIENT_KNOBS->WARM_RANGE_SHARD_LIMIT,
		                                       Reverse::False,
		                                       trState->spanID,
		                                       trState->debugID,
		                                       trState->useProvisionalProxies));
		totalRanges += CLIENT_KNOBS->WARM_RANGE_SHARD_LIMIT;
		totalRequests++;
		if (locations.size() == 0 || totalRanges >= trState->cx->locationCacheSize ||
		    locations[locations.size() - 1].first.end >= keys.end)
			break;

		keys = KeyRangeRef(locations[locations.size() - 1].first.end, keys.end);

		if (totalRequests % 20 == 0) {
			// To avoid blocking the proxies from starting other transactions, occasionally get a read version.
			state Transaction tr(trState->cx);
			loop {
				try {
					tr.setOption(FDBTransactionOptions::LOCK_AWARE);
					tr.setOption(FDBTransactionOptions::CAUSAL_READ_RISKY);
					wait(success(tr.getReadVersion()));
					break;
				} catch (Error& e) {
					wait(tr.onError(e));
				}
			}
		}
	}

	return Void();
}

SpanID generateSpanID(bool transactionTracingSample, SpanID parentContext = SpanID()) {
	uint64_t txnId = deterministicRandom()->randomUInt64();
	if (parentContext.isValid()) {
		if (parentContext.first() > 0) {
			txnId = parentContext.first();
		}
		uint64_t tokenId = parentContext.second() > 0 ? deterministicRandom()->randomUInt64() : 0;
		return SpanID(txnId, tokenId);
	} else if (transactionTracingSample) {
		uint64_t tokenId = deterministicRandom()->random01() <= FLOW_KNOBS->TRACING_SAMPLE_RATE
		                       ? deterministicRandom()->randomUInt64()
		                       : 0;
		return SpanID(txnId, tokenId);
	} else {
		return SpanID(txnId, 0);
	}
}

Reference<TransactionState> TransactionState::cloneAndReset(Reference<TransactionLogInfo> newTrLogInfo,
                                                            bool generateNewSpan) const {

	SpanID newSpanID = generateNewSpan ? generateSpanID(cx->transactionTracingSample) : spanID;
	Reference<TransactionState> newState = makeReference<TransactionState>(cx, cx->taskID, newSpanID, newTrLogInfo);

	if (!cx->apiVersionAtLeast(16)) {
		newState->options = options;
	}

	newState->numErrors = numErrors;
	newState->startTime = startTime;
	newState->committedVersion = committedVersion;
	newState->conflictingKeys = conflictingKeys;

	return newState;
}

Future<Void> Transaction::warmRange(KeyRange keys) {
	return warmRange_impl(trState, keys);
}

ACTOR Future<Optional<Value>> getValue(Reference<TransactionState> trState,
                                       Key key,
                                       Future<Version> version,
                                       TransactionRecordLogInfo recordLogInfo = TransactionRecordLogInfo::True) {
	state Version ver = wait(version);
	state Span span("NAPI:getValue"_loc, trState->spanID);
	span.addTag("key"_sr, key);
	trState->cx->validateVersion(ver);

	loop {
		state std::pair<KeyRange, Reference<LocationInfo>> ssi =
		    wait(getKeyLocation(trState, key, &StorageServerInterface::getValue));
		state Optional<UID> getValueID = Optional<UID>();
		state uint64_t startTime;
		state double startTimeD;
		state VersionVector ssLatestCommitVersions;
		trState->cx->getLatestCommitVersions(ssi.second, ver, trState, ssLatestCommitVersions);
		try {
			if (trState->debugID.present()) {
				getValueID = nondeterministicRandom()->randomUniqueID();

				g_traceBatch.addAttach("GetValueAttachID", trState->debugID.get().first(), getValueID.get().first());
				g_traceBatch.addEvent("GetValueDebug",
				                      getValueID.get().first(),
				                      "NativeAPI.getValue.Before"); //.detail("TaskID", g_network->getCurrentTask());
				/*TraceEvent("TransactionDebugGetValueInfo", getValueID.get())
				    .detail("Key", key)
				    .detail("ReqVersion", ver)
				    .detail("Servers", describe(ssi.second->get()));*/
			}

			++trState->cx->getValueSubmitted;
			startTime = timer_int();
			startTimeD = now();
			++trState->cx->transactionPhysicalReads;

			state GetValueReply reply;
			try {
				if (CLIENT_BUGGIFY_WITH_PROB(.01)) {
					throw deterministicRandom()->randomChoice(
					    std::vector<Error>{ transaction_too_old(), future_version() });
				}
				choose {
					when(wait(trState->cx->connectionFileChanged())) { throw transaction_too_old(); }
					when(GetValueReply _reply = wait(loadBalance(
					         trState->cx.getPtr(),
					         ssi.second,
					         &StorageServerInterface::getValue,
					         GetValueRequest(span.context,
					                         key,
					                         ver,
					                         trState->cx->sampleReadTags() ? trState->options.readTags
					                                                       : Optional<TagSet>(),
					                         getValueID,
					                         ssLatestCommitVersions),
					         TaskPriority::DefaultPromiseEndpoint,
					         AtMostOnce::False,
					         trState->cx->enableLocalityLoadBalance ? &trState->cx->queueModel : nullptr))) {
						reply = _reply;
					}
				}
				++trState->cx->transactionPhysicalReadsCompleted;
			} catch (Error&) {
				++trState->cx->transactionPhysicalReadsCompleted;
				throw;
			}

			double latency = now() - startTimeD;
			trState->cx->readLatencies.addSample(latency);
			if (trState->trLogInfo && recordLogInfo) {
				int valueSize = reply.value.present() ? reply.value.get().size() : 0;
				trState->trLogInfo->addLog(FdbClientLogEvents::EventGet(
				    startTimeD, trState->cx->clientLocality.dcId(), latency, valueSize, key));
			}
			trState->cx->getValueCompleted->latency = timer_int() - startTime;
			trState->cx->getValueCompleted->log();

			if (getValueID.present()) {
				g_traceBatch.addEvent("GetValueDebug",
				                      getValueID.get().first(),
				                      "NativeAPI.getValue.After"); //.detail("TaskID", g_network->getCurrentTask());
				/*TraceEvent("TransactionDebugGetValueDone", getValueID.get())
				    .detail("Key", key)
				    .detail("ReqVersion", ver)
				    .detail("ReplySize", reply.value.present() ? reply.value.get().size() : -1);*/
			}

			trState->cx->transactionBytesRead += reply.value.present() ? reply.value.get().size() : 0;
			++trState->cx->transactionKeysRead;
			return reply.value;
		} catch (Error& e) {
			trState->cx->getValueCompleted->latency = timer_int() - startTime;
			trState->cx->getValueCompleted->log();
			if (getValueID.present()) {
				g_traceBatch.addEvent("GetValueDebug",
				                      getValueID.get().first(),
				                      "NativeAPI.getValue.Error"); //.detail("TaskID", g_network->getCurrentTask());
				/*TraceEvent("TransactionDebugGetValueDone", getValueID.get())
				    .detail("Key", key)
				    .detail("ReqVersion", ver)
				    .detail("ReplySize", reply.value.present() ? reply.value.get().size() : -1);*/
			}
			if (e.code() == error_code_wrong_shard_server || e.code() == error_code_all_alternatives_failed ||
			    (e.code() == error_code_transaction_too_old && ver == latestVersion)) {
				trState->cx->invalidateCache(key);
				wait(delay(CLIENT_KNOBS->WRONG_SHARD_SERVER_DELAY, trState->taskID));
			} else {
				if (trState->trLogInfo && recordLogInfo)
					trState->trLogInfo->addLog(FdbClientLogEvents::EventGetError(
					    startTimeD, trState->cx->clientLocality.dcId(), static_cast<int>(e.code()), key));
				throw e;
			}
		}
	}
}

ACTOR Future<Key> getKey(Reference<TransactionState> trState, KeySelector k, Future<Version> version) {
	wait(success(version));

	state Optional<UID> getKeyID = Optional<UID>();
	state Span span("NAPI:getKey"_loc, trState->spanID);
	if (trState->debugID.present()) {
		getKeyID = nondeterministicRandom()->randomUniqueID();

		g_traceBatch.addAttach("GetKeyAttachID", trState->debugID.get().first(), getKeyID.get().first());
		g_traceBatch.addEvent(
		    "GetKeyDebug",
		    getKeyID.get().first(),
		    "NativeAPI.getKey.AfterVersion"); //.detail("StartKey",
		                                      // k.getKey()).detail("Offset",k.offset).detail("OrEqual",k.orEqual);
	}

	loop {
		if (k.getKey() == allKeys.end) {
			if (k.offset > 0)
				return allKeys.end;
			k.orEqual = false;
		} else if (k.getKey() == allKeys.begin && k.offset <= 0) {
			return Key();
		}

		Key locationKey(k.getKey(), k.arena());
		state std::pair<KeyRange, Reference<LocationInfo>> ssi =
		    wait(getKeyLocation(trState, locationKey, &StorageServerInterface::getKey, Reverse{ k.isBackward() }));

		state VersionVector ssLatestCommitVersions;
		trState->cx->getLatestCommitVersions(ssi.second, version.get(), trState, ssLatestCommitVersions);

		try {
			if (getKeyID.present())
				g_traceBatch.addEvent(
				    "GetKeyDebug",
				    getKeyID.get().first(),
				    "NativeAPI.getKey.Before"); //.detail("StartKey",
				                                // k.getKey()).detail("Offset",k.offset).detail("OrEqual",k.orEqual);
			++trState->cx->transactionPhysicalReads;

			GetKeyRequest req(span.context,
			                  k,
			                  version.get(),
			                  trState->cx->sampleReadTags() ? trState->options.readTags : Optional<TagSet>(),
			                  getKeyID,
			                  ssLatestCommitVersions);
			req.arena.dependsOn(k.arena());

			state GetKeyReply reply;
			try {
				choose {
					when(wait(trState->cx->connectionFileChanged())) { throw transaction_too_old(); }
					when(GetKeyReply _reply = wait(loadBalance(
					         trState->cx.getPtr(),
					         ssi.second,
					         &StorageServerInterface::getKey,
					         req,
					         TaskPriority::DefaultPromiseEndpoint,
					         AtMostOnce::False,
					         trState->cx->enableLocalityLoadBalance ? &trState->cx->queueModel : nullptr))) {
						reply = _reply;
					}
				}
				++trState->cx->transactionPhysicalReadsCompleted;
			} catch (Error&) {
				++trState->cx->transactionPhysicalReadsCompleted;
				throw;
			}
			if (getKeyID.present())
				g_traceBatch.addEvent("GetKeyDebug",
				                      getKeyID.get().first(),
				                      "NativeAPI.getKey.After"); //.detail("NextKey",reply.sel.key).detail("Offset",
				                                                 // reply.sel.offset).detail("OrEqual", k.orEqual);
			k = reply.sel;
			if (!k.offset && k.orEqual) {
				return k.getKey();
			}
		} catch (Error& e) {
			if (getKeyID.present())
				g_traceBatch.addEvent("GetKeyDebug", getKeyID.get().first(), "NativeAPI.getKey.Error");
			if (e.code() == error_code_wrong_shard_server || e.code() == error_code_all_alternatives_failed) {
				trState->cx->invalidateCache(k.getKey(), Reverse{ k.isBackward() });

				wait(delay(CLIENT_KNOBS->WRONG_SHARD_SERVER_DELAY, trState->taskID));
			} else {
				TraceEvent(SevInfo, "GetKeyError").error(e).detail("AtKey", k.getKey()).detail("Offset", k.offset);
				throw e;
			}
		}
	}
}

ACTOR Future<Version> waitForCommittedVersion(Database cx, Version version, SpanID spanContext) {
	state Span span("NAPI:waitForCommittedVersion"_loc, { spanContext });
	try {
		loop {
			choose {
				when(wait(cx->onProxiesChanged())) {}
				when(GetReadVersionReply v = wait(basicLoadBalance(
				         cx->getGrvProxies(UseProvisionalProxies::False),
				         &GrvProxyInterface::getConsistentReadVersion,
				         GetReadVersionRequest(
				             span.context, 0, TransactionPriority::IMMEDIATE, cx->ssVersionVectorCache.getMaxVersion()),
				         cx->taskID))) {
					cx->minAcceptableReadVersion = std::min(cx->minAcceptableReadVersion, v.version);
					if (v.midShardSize > 0)
						cx->smoothMidShardSize.setTotal(v.midShardSize);
					cx->ssVersionVectorCache.applyDelta(v.ssVersionVectorDelta);
					if (v.version >= version)
						return v.version;
					// SOMEDAY: Do the wait on the server side, possibly use less expensive source of committed version
					// (causal consistency is not needed for this purpose)
					wait(delay(CLIENT_KNOBS->FUTURE_VERSION_RETRY_DELAY, cx->taskID));
				}
			}
		}
	} catch (Error& e) {
		TraceEvent(SevError, "WaitForCommittedVersionError").error(e);
		throw;
	}
}

ACTOR Future<Version> getRawVersion(Reference<TransactionState> trState) {
	state Span span("NAPI:getRawVersion"_loc, { trState->spanID });
	loop {
		choose {
			when(wait(trState->cx->onProxiesChanged())) {}
			when(GetReadVersionReply v =
			         wait(basicLoadBalance(trState->cx->getGrvProxies(UseProvisionalProxies::False),
			                               &GrvProxyInterface::getConsistentReadVersion,
			                               GetReadVersionRequest(trState->spanID,
			                                                     0,
			                                                     TransactionPriority::IMMEDIATE,
			                                                     trState->cx->ssVersionVectorCache.getMaxVersion()),
			                               trState->cx->taskID))) {
				trState->cx->ssVersionVectorCache.applyDelta(v.ssVersionVectorDelta);
				return v.version;
			}
		}
	}
}

ACTOR Future<Void> readVersionBatcher(
    DatabaseContext* cx,
    FutureStream<std::pair<Promise<GetReadVersionReply>, Optional<UID>>> versionStream,
    uint32_t flags);

ACTOR Future<Version> watchValue(Database cx, Reference<const WatchParameters> parameters) {
	state Span span("NAPI:watchValue"_loc, parameters->spanID);
	state Version ver = parameters->version;
	cx->validateVersion(parameters->version);
	ASSERT(parameters->version != latestVersion);

	loop {
		state std::pair<KeyRange, Reference<LocationInfo>> ssi =
		    wait(getKeyLocation(cx,
		                        parameters->key,
		                        &StorageServerInterface::watchValue,
		                        parameters->spanID,
		                        parameters->debugID,
		                        parameters->useProvisionalProxies));

		try {
			state Optional<UID> watchValueID = Optional<UID>();
			if (parameters->debugID.present()) {
				watchValueID = nondeterministicRandom()->randomUniqueID();

				g_traceBatch.addAttach(
				    "WatchValueAttachID", parameters->debugID.get().first(), watchValueID.get().first());
				g_traceBatch.addEvent("WatchValueDebug",
				                      watchValueID.get().first(),
				                      "NativeAPI.watchValue.Before"); //.detail("TaskID", g_network->getCurrentTask());
			}
			state WatchValueReply resp;
			choose {
				when(WatchValueReply r = wait(
				         loadBalance(cx.getPtr(),
				                     ssi.second,
				                     &StorageServerInterface::watchValue,
				                     WatchValueRequest(span.context,
				                                       parameters->key,
				                                       parameters->value,
				                                       ver,
				                                       cx->sampleReadTags() ? parameters->tags : Optional<TagSet>(),
				                                       watchValueID),
				                     TaskPriority::DefaultPromiseEndpoint))) {
					resp = r;
				}
				when(wait(cx->connectionRecord ? cx->connectionRecord->onChange() : Never())) { wait(Never()); }
			}
			if (watchValueID.present()) {
				g_traceBatch.addEvent("WatchValueDebug", watchValueID.get().first(), "NativeAPI.watchValue.After");
			}

			// FIXME: wait for known committed version on the storage server before replying,
			// cannot do this until the storage server is notified on knownCommittedVersion changes from tlog (faster
			// than the current update loop)
			Version v = wait(waitForCommittedVersion(cx, resp.version, span.context));

			// False if there is a master failure between getting the response and getting the committed version,
			// Dependent on SERVER_KNOBS->MAX_VERSIONS_IN_FLIGHT
			if (v - resp.version < 50000000) {
				return resp.version;
			}
			ver = v;
		} catch (Error& e) {
			if (e.code() == error_code_wrong_shard_server || e.code() == error_code_all_alternatives_failed) {
				cx->invalidateCache(parameters->key);
				wait(delay(CLIENT_KNOBS->WRONG_SHARD_SERVER_DELAY, parameters->taskID));
			} else if (e.code() == error_code_watch_cancelled || e.code() == error_code_process_behind) {
				// clang-format off
				TEST(e.code() == error_code_watch_cancelled); // Too many watches on the storage server, poll for changes instead
				TEST(e.code() == error_code_process_behind); // The storage servers are all behind
				// clang-format on
				wait(delay(CLIENT_KNOBS->WATCH_POLLING_TIME, parameters->taskID));
			} else if (e.code() == error_code_timed_out) { // The storage server occasionally times out watches in case
				                                           // it was cancelled
				TEST(true); // A watch timed out
				wait(delay(CLIENT_KNOBS->FUTURE_VERSION_RETRY_DELAY, parameters->taskID));
			} else {
				state Error err = e;
				wait(delay(CLIENT_KNOBS->FUTURE_VERSION_RETRY_DELAY, parameters->taskID));
				throw err;
			}
		}
	}
}

ACTOR Future<Void> watchStorageServerResp(Key key, Database cx) {
	loop {
		try {
			state Reference<WatchMetadata> metadata = cx->getWatchMetadata(key);
			if (!metadata.isValid())
				return Void();

			Version watchVersion = wait(watchValue(cx, metadata->parameters));

			metadata = cx->getWatchMetadata(key);
			if (!metadata.isValid())
				return Void();

			// case 1: version_1 (SS) >= version_2 (map)
			if (watchVersion >= metadata->parameters->version) {
				cx->deleteWatchMetadata(key);
				if (metadata->watchPromise.canBeSet())
					metadata->watchPromise.send(watchVersion);
			}
			// ABA happens
			else {
				TEST(true); // ABA issue where the version returned from the server is less than the version in the map

				// case 2: version_1 < version_2 and future_count == 1
				if (metadata->watchPromise.getFutureReferenceCount() == 1) {
					cx->deleteWatchMetadata(key);
				}
			}
		} catch (Error& e) {
			if (e.code() == error_code_operation_cancelled) {
				throw e;
			}

			Reference<WatchMetadata> metadata = cx->getWatchMetadata(key);
			if (!metadata.isValid()) {
				return Void();
			} else if (metadata->watchPromise.getFutureReferenceCount() == 1) {
				cx->deleteWatchMetadata(key);
				return Void();
			} else if (e.code() == error_code_future_version) {
				continue;
			}
			cx->deleteWatchMetadata(key);
			metadata->watchPromise.sendError(e);
			throw e;
		}
	}
}

ACTOR Future<Void> sameVersionDiffValue(Database cx, Reference<WatchParameters> parameters) {
	state ReadYourWritesTransaction tr(cx);
	loop {
		try {
			tr.setOption(FDBTransactionOptions::READ_SYSTEM_KEYS);
			state Optional<Value> valSS = wait(tr.get(parameters->key));
			Reference<WatchMetadata> metadata = cx->getWatchMetadata(parameters->key.contents());

			// val_3 != val_1 (storage server value doesnt match value in map)
			if (metadata.isValid() && valSS != metadata->parameters->value) {
				cx->deleteWatchMetadata(parameters->key.contents());

				metadata->watchPromise.send(parameters->version);
				metadata->watchFutureSS.cancel();
			}

			// val_3 == val_2 (storage server value matches value passed into the function -> new watch)
			if (valSS == parameters->value) {
				metadata = makeReference<WatchMetadata>(parameters);
				Key key = cx->setWatchMetadata(metadata);

				metadata->watchFutureSS = watchStorageServerResp(key, cx);
			}

			// if val_3 != val_2
			if (valSS != parameters->value)
				return Void();

			// val_3 == val_2
			wait(success(metadata->watchPromise.getFuture()));

			return Void();
		} catch (Error& e) {
			wait(tr.onError(e));
		}
	}
}

Future<Void> getWatchFuture(Database cx, Reference<WatchParameters> parameters) {
	Reference<WatchMetadata> metadata = cx->getWatchMetadata(parameters->key.contents());

	// case 1: key not in map
	if (!metadata.isValid()) {
		metadata = makeReference<WatchMetadata>(parameters);
		Key key = cx->setWatchMetadata(metadata);

		metadata->watchFutureSS = watchStorageServerResp(key, cx);
		return success(metadata->watchPromise.getFuture());
	}
	// case 2: val_1 == val_2 (received watch with same value as key already in the map so just update)
	else if (metadata->parameters->value == parameters->value) {
		if (parameters->version > metadata->parameters->version) {
			metadata->parameters = parameters;
		}

		return success(metadata->watchPromise.getFuture());
	}
	// case 3: val_1 != val_2 && version_2 > version_1 (received watch with different value and a higher version so
	// recreate in SS)
	else if (parameters->version > metadata->parameters->version) {
		TEST(true); // Setting a watch that has a different value than the one in the map but a higher version (newer)
		cx->deleteWatchMetadata(parameters->key);

		metadata->watchPromise.send(parameters->version);
		metadata->watchFutureSS.cancel();

		metadata = makeReference<WatchMetadata>(parameters);
		Key key = cx->setWatchMetadata(metadata);

		metadata->watchFutureSS = watchStorageServerResp(key, cx);

		return success(metadata->watchPromise.getFuture());
	}
	// case 5: val_1 != val_2 && version_1 == version_2 (received watch with different value but same version)
	else if (metadata->parameters->version == parameters->version) {
		TEST(true); // Setting a watch which has a different value than the one in the map but the same version
		return sameVersionDiffValue(cx, parameters);
	}
	TEST(true); // Setting a watch which has a different value than the one in the map but a lower version (older)

	// case 4: val_1 != val_2 && version_2 < version_1
	return Void();
}

ACTOR Future<Void> watchValueMap(Future<Version> version,
                                 Key key,
                                 Optional<Value> value,
                                 Database cx,
                                 TagSet tags,
                                 SpanID spanID,
                                 TaskPriority taskID,
                                 Optional<UID> debugID,
                                 UseProvisionalProxies useProvisionalProxies) {
	state Version ver = wait(version);
	wait(getWatchFuture(
	    cx, makeReference<WatchParameters>(key, value, ver, tags, spanID, taskID, debugID, useProvisionalProxies)));
	return Void();
}

template <class GetKeyValuesFamilyRequest>
void transformRangeLimits(GetRangeLimits limits, Reverse reverse, GetKeyValuesFamilyRequest& req) {
	if (limits.bytes != 0) {
		if (!limits.hasRowLimit())
			req.limit = CLIENT_KNOBS->REPLY_BYTE_LIMIT; // Can't get more than this many rows anyway
		else
			req.limit = std::min(CLIENT_KNOBS->REPLY_BYTE_LIMIT, limits.rows);

		if (reverse)
			req.limit *= -1;

		if (!limits.hasByteLimit())
			req.limitBytes = CLIENT_KNOBS->REPLY_BYTE_LIMIT;
		else
			req.limitBytes = std::min(CLIENT_KNOBS->REPLY_BYTE_LIMIT, limits.bytes);
	} else {
		req.limitBytes = CLIENT_KNOBS->REPLY_BYTE_LIMIT;
		req.limit = reverse ? -limits.minRows : limits.minRows;
	}
}

template <class GetKeyValuesFamilyRequest>
RequestStream<GetKeyValuesFamilyRequest> StorageServerInterface::*getRangeRequestStream() {
	if constexpr (std::is_same<GetKeyValuesFamilyRequest, GetKeyValuesRequest>::value) {
		return &StorageServerInterface::getKeyValues;
	} else if (std::is_same<GetKeyValuesFamilyRequest, GetKeyValuesAndFlatMapRequest>::value) {
		return &StorageServerInterface::getKeyValuesAndFlatMap;
	} else {
		UNREACHABLE();
	}
}

ACTOR template <class GetKeyValuesFamilyRequest, class GetKeyValuesFamilyReply>
Future<RangeResult> getExactRange(Reference<TransactionState> trState,
                                  Version version,
                                  KeyRange keys,
                                  Key mapper,
                                  GetRangeLimits limits,
                                  Reverse reverse) {
	state RangeResult output;
	state Span span("NAPI:getExactRange"_loc, trState->spanID);

	// printf("getExactRange( '%s', '%s' )\n", keys.begin.toString().c_str(), keys.end.toString().c_str());
	loop {
		state std::vector<std::pair<KeyRange, Reference<LocationInfo>>> locations =
		    wait(getKeyRangeLocations(trState,
		                              keys,
		                              CLIENT_KNOBS->GET_RANGE_SHARD_LIMIT,
		                              reverse,
		                              getRangeRequestStream<GetKeyValuesFamilyRequest>()));
		ASSERT(locations.size());
		state int shard = 0;
		loop {
			const KeyRangeRef& range = locations[shard].first;

			GetKeyValuesFamilyRequest req;
			req.mapper = mapper;
			req.arena.dependsOn(mapper.arena());

			req.version = version;
			req.begin = firstGreaterOrEqual(range.begin);
			req.end = firstGreaterOrEqual(range.end);
			req.spanContext = span.context;
			trState->cx->getLatestCommitVersions(
			    locations[shard].second, req.version, trState, req.ssLatestCommitVersions);

			// keep shard's arena around in case of async tss comparison
			req.arena.dependsOn(locations[shard].first.arena());

			transformRangeLimits(limits, reverse, req);
			ASSERT(req.limitBytes > 0 && req.limit != 0 && req.limit < 0 == reverse);

			// FIXME: buggify byte limits on internal functions that use them, instead of globally
			req.tags = trState->cx->sampleReadTags() ? trState->options.readTags : Optional<TagSet>();
			req.debugID = trState->debugID;

			try {
				if (trState->debugID.present()) {
					g_traceBatch.addEvent(
					    "TransactionDebug", trState->debugID.get().first(), "NativeAPI.getExactRange.Before");
					/*TraceEvent("TransactionDebugGetExactRangeInfo", trState->debugID.get())
					    .detail("ReqBeginKey", req.begin.getKey())
					    .detail("ReqEndKey", req.end.getKey())
					    .detail("ReqLimit", req.limit)
					    .detail("ReqLimitBytes", req.limitBytes)
					    .detail("ReqVersion", req.version)
					    .detail("Reverse", reverse)
					    .detail("Servers", locations[shard].second->description());*/
				}
				++trState->cx->transactionPhysicalReads;
				state GetKeyValuesFamilyReply rep;
				try {
					choose {
						when(wait(trState->cx->connectionFileChanged())) { throw transaction_too_old(); }
						when(GetKeyValuesFamilyReply _rep = wait(loadBalance(
						         trState->cx.getPtr(),
						         locations[shard].second,
						         getRangeRequestStream<GetKeyValuesFamilyRequest>(),
						         req,
						         TaskPriority::DefaultPromiseEndpoint,
						         AtMostOnce::False,
						         trState->cx->enableLocalityLoadBalance ? &trState->cx->queueModel : nullptr))) {
							rep = _rep;
						}
					}
					++trState->cx->transactionPhysicalReadsCompleted;
				} catch (Error&) {
					++trState->cx->transactionPhysicalReadsCompleted;
					throw;
				}
				if (trState->debugID.present())
					g_traceBatch.addEvent(
					    "TransactionDebug", trState->debugID.get().first(), "NativeAPI.getExactRange.After");
				output.arena().dependsOn(rep.arena);
				output.append(output.arena(), rep.data.begin(), rep.data.size());

				if (limits.hasRowLimit() && rep.data.size() > limits.rows) {
					TraceEvent(SevError, "GetExactRangeTooManyRows")
					    .detail("RowLimit", limits.rows)
					    .detail("DeliveredRows", output.size());
					ASSERT(false);
				}
				limits.decrement(rep.data);

				if (limits.isReached()) {
					output.more = true;
					return output;
				}

				bool more = rep.more;
				// If the reply says there is more but we know that we finished the shard, then fix rep.more
				if (reverse && more && rep.data.size() > 0 &&
				    output[output.size() - 1].key == locations[shard].first.begin)
					more = false;

				if (more) {
					if (!rep.data.size()) {
						TraceEvent(SevError, "GetExactRangeError")
						    .detail("Reason", "More data indicated but no rows present")
						    .detail("LimitBytes", limits.bytes)
						    .detail("LimitRows", limits.rows)
						    .detail("OutputSize", output.size())
						    .detail("OutputBytes", output.expectedSize())
						    .detail("BlockSize", rep.data.size())
						    .detail("BlockBytes", rep.data.expectedSize());
						ASSERT(false);
					}
					TEST(true); // GetKeyValuesFamilyReply.more in getExactRange
					// Make next request to the same shard with a beginning key just after the last key returned
					if (reverse)
						locations[shard].first =
						    KeyRangeRef(locations[shard].first.begin, output[output.size() - 1].key);
					else
						locations[shard].first =
						    KeyRangeRef(keyAfter(output[output.size() - 1].key), locations[shard].first.end);
				}

				if (!more || locations[shard].first.empty()) {
					TEST(true); // getExactrange (!more || locations[shard].first.empty())
					if (shard == locations.size() - 1) {
						const KeyRangeRef& range = locations[shard].first;
						KeyRef begin = reverse ? keys.begin : range.end;
						KeyRef end = reverse ? range.begin : keys.end;

						if (begin >= end) {
							output.more = false;
							return output;
						}
						TEST(true); // Multiple requests of key locations

						keys = KeyRangeRef(begin, end);
						break;
					}

					++shard;
				}

				// Soft byte limit - return results early if the user specified a byte limit and we got results
				// This can prevent problems where the desired range spans many shards and would be too slow to
				// fetch entirely.
				if (limits.hasSatisfiedMinRows() && output.size() > 0) {
					output.more = true;
					return output;
				}

			} catch (Error& e) {
				if (e.code() == error_code_wrong_shard_server || e.code() == error_code_all_alternatives_failed) {
					const KeyRangeRef& range = locations[shard].first;

					if (reverse)
						keys = KeyRangeRef(keys.begin, range.end);
					else
						keys = KeyRangeRef(range.begin, keys.end);

					trState->cx->invalidateCache(keys);
					wait(delay(CLIENT_KNOBS->WRONG_SHARD_SERVER_DELAY, trState->taskID));
					break;
				} else {
					TraceEvent(SevInfo, "GetExactRangeError")
					    .error(e)
					    .detail("ShardBegin", locations[shard].first.begin)
					    .detail("ShardEnd", locations[shard].first.end);
					throw;
				}
			}
		}
	}
}

Future<Key> resolveKey(Reference<TransactionState> trState, KeySelector const& key, Version const& version) {
	if (key.isFirstGreaterOrEqual())
		return Future<Key>(key.getKey());

	if (key.isFirstGreaterThan())
		return Future<Key>(keyAfter(key.getKey()));

	return getKey(trState, key, version);
}

ACTOR template <class GetKeyValuesFamilyRequest, class GetKeyValuesFamilyReply>
Future<RangeResult> getRangeFallback(Reference<TransactionState> trState,
                                     Version version,
                                     KeySelector begin,
                                     KeySelector end,
                                     Key mapper,
                                     GetRangeLimits limits,
                                     Reverse reverse) {
	if (version == latestVersion) {
		state Transaction transaction(trState->cx);
		transaction.setOption(FDBTransactionOptions::CAUSAL_READ_RISKY);
		transaction.setOption(FDBTransactionOptions::LOCK_AWARE);
		transaction.setOption(FDBTransactionOptions::PRIORITY_SYSTEM_IMMEDIATE);
		Version ver = wait(transaction.getReadVersion());
		version = ver;
	}

	Future<Key> fb = resolveKey(trState, begin, version);
	state Future<Key> fe = resolveKey(trState, end, version);

	state Key b = wait(fb);
	state Key e = wait(fe);
	if (b >= e) {
		return RangeResult();
	}

	// if e is allKeys.end, we have read through the end of the database
	// if b is allKeys.begin, we have either read through the beginning of the database,
	// or allKeys.begin exists in the database and will be part of the conflict range anyways

	RangeResult _r = wait(getExactRange<GetKeyValuesFamilyRequest, GetKeyValuesFamilyReply>(
	    trState, version, KeyRangeRef(b, e), mapper, limits, reverse));
	RangeResult r = _r;

	if (b == allKeys.begin && ((reverse && !r.more) || !reverse))
		r.readToBegin = true;
	if (e == allKeys.end && ((!reverse && !r.more) || reverse))
		r.readThroughEnd = true;

	ASSERT(!limits.hasRowLimit() || r.size() <= limits.rows);

	// If we were limiting bytes and the returned range is twice the request (plus 10K) log a warning
	if (limits.hasByteLimit() &&
	    r.expectedSize() >
	        size_t(limits.bytes + CLIENT_KNOBS->SYSTEM_KEY_SIZE_LIMIT + CLIENT_KNOBS->VALUE_SIZE_LIMIT + 1) &&
	    limits.minRows == 0) {
		TraceEvent(SevWarnAlways, "GetRangeFallbackTooMuchData")
		    .detail("LimitBytes", limits.bytes)
		    .detail("DeliveredBytes", r.expectedSize())
		    .detail("LimitRows", limits.rows)
		    .detail("DeliveredRows", r.size());
	}

	return r;
}

// TODO: Client should add mapped keys to conflict ranges.
void getRangeFinished(Reference<TransactionState> trState,
                      double startTime,
                      KeySelector begin,
                      KeySelector end,
                      Snapshot snapshot,
                      Promise<std::pair<Key, Key>> conflictRange,
                      Reverse reverse,
                      RangeResult result) {
	int64_t bytes = 0;
	for (const KeyValueRef& kv : result) {
		bytes += kv.key.size() + kv.value.size();
	}

	trState->cx->transactionBytesRead += bytes;
	trState->cx->transactionKeysRead += result.size();

	if (trState->trLogInfo) {
		trState->trLogInfo->addLog(FdbClientLogEvents::EventGetRange(
		    startTime, trState->cx->clientLocality.dcId(), now() - startTime, bytes, begin.getKey(), end.getKey()));
	}

	if (!snapshot) {
		Key rangeBegin;
		Key rangeEnd;

		if (result.readToBegin) {
			rangeBegin = allKeys.begin;
		} else if (((!reverse || !result.more || begin.offset > 1) && begin.offset > 0) || result.size() == 0) {
			rangeBegin = Key(begin.getKey(), begin.arena());
		} else {
			rangeBegin = reverse ? result.end()[-1].key : result[0].key;
		}

		if (end.offset > begin.offset && end.getKey() < rangeBegin) {
			rangeBegin = Key(end.getKey(), end.arena());
		}

		if (result.readThroughEnd) {
			rangeEnd = allKeys.end;
		} else if (((reverse || !result.more || end.offset <= 0) && end.offset <= 1) || result.size() == 0) {
			rangeEnd = Key(end.getKey(), end.arena());
		} else {
			rangeEnd = keyAfter(reverse ? result[0].key : result.end()[-1].key);
		}

		if (begin.offset < end.offset && begin.getKey() > rangeEnd) {
			rangeEnd = Key(begin.getKey(), begin.arena());
		}

		conflictRange.send(std::make_pair(rangeBegin, rangeEnd));
	}
}

// GetKeyValuesFamilyRequest: GetKeyValuesRequest or GetKeyValuesAndFlatMapRequest
// GetKeyValuesFamilyReply: GetKeyValuesReply or GetKeyValuesAndFlatMapReply
// Sadly we need GetKeyValuesFamilyReply because cannot do something like: state
// REPLY_TYPE(GetKeyValuesFamilyRequest) rep;
ACTOR template <class GetKeyValuesFamilyRequest, class GetKeyValuesFamilyReply>
Future<RangeResult> getRange(Reference<TransactionState> trState,
                             Future<Version> fVersion,
                             KeySelector begin,
                             KeySelector end,
                             Key mapper,
                             GetRangeLimits limits,
                             Promise<std::pair<Key, Key>> conflictRange,
                             Snapshot snapshot,
                             Reverse reverse) {
	state GetRangeLimits originalLimits(limits);
	state KeySelector originalBegin = begin;
	state KeySelector originalEnd = end;
	state RangeResult output;
	state Span span("NAPI:getRange"_loc, trState->spanID);

	try {
		state Version version = wait(fVersion);
		trState->cx->validateVersion(version);

		state double startTime = now();
		state Version readVersion = version; // Needed for latestVersion requests; if more, make future requests at the
		                                     // version that the first one completed
		                                     // FIXME: Is this really right?  Weaken this and see if there is a problem;
		                                     // if so maybe there is a much subtler problem even with this.

		if (begin.getKey() == allKeys.begin && begin.offset < 1) {
			output.readToBegin = true;
			begin = KeySelector(firstGreaterOrEqual(begin.getKey()), begin.arena());
		}

		ASSERT(!limits.isReached());
		ASSERT((!limits.hasRowLimit() || limits.rows >= limits.minRows) && limits.minRows >= 0);

		loop {
			if (end.getKey() == allKeys.begin && (end.offset < 1 || end.isFirstGreaterOrEqual())) {
				getRangeFinished(
				    trState, startTime, originalBegin, originalEnd, snapshot, conflictRange, reverse, output);
				return output;
			}

			Key locationKey = reverse ? Key(end.getKey(), end.arena()) : Key(begin.getKey(), begin.arena());
			Reverse locationBackward{ reverse ? (end - 1).isBackward() : begin.isBackward() };
			state std::pair<KeyRange, Reference<LocationInfo>> beginServer = wait(getKeyLocation(
			    trState, locationKey, getRangeRequestStream<GetKeyValuesFamilyRequest>(), locationBackward));
			state KeyRange shard = beginServer.first;
			state bool modifiedSelectors = false;
			state GetKeyValuesFamilyRequest req;
			req.mapper = mapper;
			req.arena.dependsOn(mapper.arena());

			req.isFetchKeys = (trState->taskID == TaskPriority::FetchKeys);
			req.version = readVersion;

			trState->cx->getLatestCommitVersions(beginServer.second, req.version, trState, req.ssLatestCommitVersions);

			// In case of async tss comparison, also make req arena depend on begin, end, and/or shard's arena depending
			// on which  is used
			bool dependOnShard = false;
			if (reverse && (begin - 1).isDefinitelyLess(shard.begin) &&
			    (!begin.isFirstGreaterOrEqual() ||
			     begin.getKey() != shard.begin)) { // In this case we would be setting modifiedSelectors to true, but
				                                   // not modifying anything

				req.begin = firstGreaterOrEqual(shard.begin);
				modifiedSelectors = true;
				req.arena.dependsOn(shard.arena());
				dependOnShard = true;
			} else {
				req.begin = begin;
				req.arena.dependsOn(begin.arena());
			}

			if (!reverse && end.isDefinitelyGreater(shard.end)) {
				req.end = firstGreaterOrEqual(shard.end);
				modifiedSelectors = true;
				if (!dependOnShard) {
					req.arena.dependsOn(shard.arena());
				}
			} else {
				req.end = end;
				req.arena.dependsOn(end.arena());
			}

			transformRangeLimits(limits, reverse, req);
			ASSERT(req.limitBytes > 0 && req.limit != 0 && req.limit < 0 == reverse);

			req.tags = trState->cx->sampleReadTags() ? trState->options.readTags : Optional<TagSet>();
			req.debugID = trState->debugID;
			req.spanContext = span.context;
			try {
				if (trState->debugID.present()) {
					g_traceBatch.addEvent(
					    "TransactionDebug", trState->debugID.get().first(), "NativeAPI.getRange.Before");
					/*TraceEvent("TransactionDebugGetRangeInfo", trState->debugID.get())
					    .detail("ReqBeginKey", req.begin.getKey())
					    .detail("ReqEndKey", req.end.getKey())
					    .detail("OriginalBegin", originalBegin.toString())
					    .detail("OriginalEnd", originalEnd.toString())
					    .detail("Begin", begin.toString())
					    .detail("End", end.toString())
					    .detail("Shard", shard)
					    .detail("ReqLimit", req.limit)
					    .detail("ReqLimitBytes", req.limitBytes)
					    .detail("ReqVersion", req.version)
					    .detail("Reverse", reverse)
					    .detail("ModifiedSelectors", modifiedSelectors)
					    .detail("Servers", beginServer.second->description());*/
				}

				++trState->cx->transactionPhysicalReads;
				state GetKeyValuesFamilyReply rep;
				try {
					if (CLIENT_BUGGIFY_WITH_PROB(.01)) {
						throw deterministicRandom()->randomChoice(
						    std::vector<Error>{ transaction_too_old(), future_version() });
					}
					// state AnnotateActor annotation(currentLineage);
					GetKeyValuesFamilyReply _rep =
					    wait(loadBalance(trState->cx.getPtr(),
					                     beginServer.second,
					                     getRangeRequestStream<GetKeyValuesFamilyRequest>(),
					                     req,
					                     TaskPriority::DefaultPromiseEndpoint,
					                     AtMostOnce::False,
					                     trState->cx->enableLocalityLoadBalance ? &trState->cx->queueModel : nullptr));
					rep = _rep;
					++trState->cx->transactionPhysicalReadsCompleted;
				} catch (Error&) {
					++trState->cx->transactionPhysicalReadsCompleted;
					throw;
				}

				if (trState->debugID.present()) {
					g_traceBatch.addEvent("TransactionDebug",
					                      trState->debugID.get().first(),
					                      "NativeAPI.getRange.After"); //.detail("SizeOf", rep.data.size());
					/*TraceEvent("TransactionDebugGetRangeDone", trState->debugID.get())
					    .detail("ReqBeginKey", req.begin.getKey())
					    .detail("ReqEndKey", req.end.getKey())
					    .detail("RepIsMore", rep.more)
					    .detail("VersionReturned", rep.version)
					    .detail("RowsReturned", rep.data.size());*/
				}

				ASSERT(!rep.more || rep.data.size());
				ASSERT(!limits.hasRowLimit() || rep.data.size() <= limits.rows);

				limits.decrement(rep.data);

				if (reverse && begin.isLastLessOrEqual() && rep.data.size() &&
				    rep.data.end()[-1].key == begin.getKey()) {
					modifiedSelectors = false;
				}

				bool finished = limits.isReached() || (!modifiedSelectors && !rep.more) || limits.hasSatisfiedMinRows();
				bool readThrough = modifiedSelectors && !rep.more;

				// optimization: first request got all data--just return it
				if (finished && !output.size()) {
					bool readToBegin = output.readToBegin;
					bool readThroughEnd = output.readThroughEnd;

					output = RangeResult(RangeResultRef(rep.data, modifiedSelectors || limits.isReached() || rep.more),
					                     rep.arena);
					output.readToBegin = readToBegin;
					output.readThroughEnd = readThroughEnd;

					if (BUGGIFY && limits.hasByteLimit() && output.size() > std::max(1, originalLimits.minRows)) {
						// Copy instead of resizing because TSS maybe be using output's arena for comparison. This only
						// happens in simulation so it's fine
						RangeResult copy;
						int newSize =
						    deterministicRandom()->randomInt(std::max(1, originalLimits.minRows), output.size());
						for (int i = 0; i < newSize; i++) {
							copy.push_back_deep(copy.arena(), output[i]);
						}
						output = copy;
						output.more = true;

						getRangeFinished(
						    trState, startTime, originalBegin, originalEnd, snapshot, conflictRange, reverse, output);
						return output;
					}

					if (readThrough) {
						output.arena().dependsOn(shard.arena());
						output.readThrough = reverse ? shard.begin : shard.end;
					}

					getRangeFinished(
					    trState, startTime, originalBegin, originalEnd, snapshot, conflictRange, reverse, output);
					return output;
				}

				output.arena().dependsOn(rep.arena);
				output.append(output.arena(), rep.data.begin(), rep.data.size());

				if (finished) {
					if (readThrough) {
						output.arena().dependsOn(shard.arena());
						output.readThrough = reverse ? shard.begin : shard.end;
					}
					output.more = modifiedSelectors || limits.isReached() || rep.more;

					getRangeFinished(
					    trState, startTime, originalBegin, originalEnd, snapshot, conflictRange, reverse, output);
					return output;
				}

				if (readVersion == latestVersion) {
					readVersion = rep.version; // see above comment
				}

				if (!rep.more) {
					ASSERT(modifiedSelectors);
					TEST(true); // !GetKeyValuesFamilyReply.more and modifiedSelectors in getRange

					if (!rep.data.size()) {
						// VERSION_VECTOR change version to readVersion in getRangeFallback
						RangeResult result = wait(getRangeFallback<GetKeyValuesFamilyRequest, GetKeyValuesFamilyReply>(
						    trState, readVersion, originalBegin, originalEnd, mapper, originalLimits, reverse));
						getRangeFinished(
						    trState, startTime, originalBegin, originalEnd, snapshot, conflictRange, reverse, result);
						return result;
					}

					if (reverse)
						end = firstGreaterOrEqual(shard.begin);
					else
						begin = firstGreaterOrEqual(shard.end);
				} else {
					TEST(true); // GetKeyValuesFamilyReply.more in getRange
					if (reverse)
						end = firstGreaterOrEqual(output[output.size() - 1].key);
					else
						begin = firstGreaterThan(output[output.size() - 1].key);
				}

			} catch (Error& e) {
				if (trState->debugID.present()) {
					g_traceBatch.addEvent(
					    "TransactionDebug", trState->debugID.get().first(), "NativeAPI.getRange.Error");
					TraceEvent("TransactionDebugError", trState->debugID.get()).error(e);
				}
				if (e.code() == error_code_wrong_shard_server || e.code() == error_code_all_alternatives_failed ||
				    (e.code() == error_code_transaction_too_old && readVersion == latestVersion)) {
					trState->cx->invalidateCache(reverse ? end.getKey() : begin.getKey(),
					                             Reverse{ reverse ? (end - 1).isBackward() : begin.isBackward() });

					if (e.code() == error_code_wrong_shard_server) {
						RangeResult result = wait(getRangeFallback<GetKeyValuesFamilyRequest, GetKeyValuesFamilyReply>(
						    trState, version, originalBegin, originalEnd, mapper, originalLimits, reverse));
						getRangeFinished(
						    trState, startTime, originalBegin, originalEnd, snapshot, conflictRange, reverse, result);
						return result;
					}

					wait(delay(CLIENT_KNOBS->WRONG_SHARD_SERVER_DELAY, trState->taskID));
				} else {
					if (trState->trLogInfo)
						trState->trLogInfo->addLog(
						    FdbClientLogEvents::EventGetRangeError(startTime,
						                                           trState->cx->clientLocality.dcId(),
						                                           static_cast<int>(e.code()),
						                                           begin.getKey(),
						                                           end.getKey()));

					throw e;
				}
			}
		}
	} catch (Error& e) {
		if (conflictRange.canBeSet()) {
			conflictRange.send(std::make_pair(Key(), Key()));
		}

		throw;
	}
}

template <class StreamReply>
struct TSSDuplicateStreamData {
	PromiseStream<StreamReply> stream;
	Promise<Void> tssComparisonDone;

	// empty constructor for optional?
	TSSDuplicateStreamData() {}

	TSSDuplicateStreamData(PromiseStream<StreamReply> stream) : stream(stream) {}

	bool done() { return tssComparisonDone.getFuture().isReady(); }

	void setDone() {
		if (tssComparisonDone.canBeSet()) {
			tssComparisonDone.send(Void());
		}
	}

	~TSSDuplicateStreamData() {}
};

// Error tracking here is weird, and latency doesn't really mean the same thing here as it does with normal tss
// comparisons, so this is pretty much just counting mismatches
ACTOR template <class Request>
static Future<Void> tssStreamComparison(Request request,
                                        TSSDuplicateStreamData<REPLYSTREAM_TYPE(Request)> streamData,
                                        ReplyPromiseStream<REPLYSTREAM_TYPE(Request)> tssReplyStream,
                                        TSSEndpointData tssData) {
	state bool ssEndOfStream = false;
	state bool tssEndOfStream = false;
	state Optional<REPLYSTREAM_TYPE(Request)> ssReply = Optional<REPLYSTREAM_TYPE(Request)>();
	state Optional<REPLYSTREAM_TYPE(Request)> tssReply = Optional<REPLYSTREAM_TYPE(Request)>();

	loop {
		// reset replies
		ssReply = Optional<REPLYSTREAM_TYPE(Request)>();
		tssReply = Optional<REPLYSTREAM_TYPE(Request)>();

		state double startTime = now();
		// wait for ss response
		try {
			REPLYSTREAM_TYPE(Request) _ssReply = waitNext(streamData.stream.getFuture());
			ssReply = _ssReply;
		} catch (Error& e) {
			if (e.code() == error_code_actor_cancelled) {
				streamData.setDone();
				throw;
			}
			if (e.code() == error_code_end_of_stream) {
				// ss response will be set to empty, to compare to the SS response if it wasn't empty and cause a
				// mismatch
				ssEndOfStream = true;
			} else {
				tssData.metrics->ssError(e.code());
			}
			TEST(e.code() != error_code_end_of_stream); // SS got error in TSS stream comparison
		}

		state double sleepTime = std::max(startTime + FLOW_KNOBS->LOAD_BALANCE_TSS_TIMEOUT - now(), 0.0);
		// wait for tss response
		try {
			choose {
				when(REPLYSTREAM_TYPE(Request) _tssReply = waitNext(tssReplyStream.getFuture())) {
					tssReply = _tssReply;
				}
				when(wait(delay(sleepTime))) {
					++tssData.metrics->tssTimeouts;
					TEST(true); // Got TSS timeout in stream comparison
				}
			}
		} catch (Error& e) {
			if (e.code() == error_code_actor_cancelled) {
				streamData.setDone();
				throw;
			}
			if (e.code() == error_code_end_of_stream) {
				// tss response will be set to empty, to compare to the SS response if it wasn't empty and cause a
				// mismatch
				tssEndOfStream = true;
			} else {
				tssData.metrics->tssError(e.code());
			}
			TEST(e.code() != error_code_end_of_stream); // TSS got error in TSS stream comparison
		}

		if (!ssEndOfStream || !tssEndOfStream) {
			++tssData.metrics->streamComparisons;
		}

		// if both are successful, compare
		if (ssReply.present() && tssReply.present()) {
			// compare results
			// FIXME: this code is pretty much identical to LoadBalance.h
			// TODO could add team check logic in if we added synchronous way to turn this into a fixed getRange request
			// and send it to the whole team and compare? I think it's fine to skip that for streaming though
			TEST(ssEndOfStream != tssEndOfStream); // SS or TSS stream finished early!

			// skip tss comparison if both are end of stream
			if ((!ssEndOfStream || !tssEndOfStream) && !TSS_doCompare(ssReply.get(), tssReply.get())) {
				TEST(true); // TSS mismatch in stream comparison
				TraceEvent mismatchEvent(
				    (g_network->isSimulated() && g_simulator.tssMode == ISimulator::TSSMode::EnabledDropMutations)
				        ? SevWarnAlways
				        : SevError,
				    TSS_mismatchTraceName(request));
				mismatchEvent.setMaxEventLength(FLOW_KNOBS->TSS_LARGE_TRACE_SIZE);
				mismatchEvent.detail("TSSID", tssData.tssId);

				if (tssData.metrics->shouldRecordDetailedMismatch()) {
					TSS_traceMismatch(mismatchEvent, request, ssReply.get(), tssReply.get());

					TEST(FLOW_KNOBS
					         ->LOAD_BALANCE_TSS_MISMATCH_TRACE_FULL); // Tracing Full TSS Mismatch in stream comparison
					TEST(!FLOW_KNOBS->LOAD_BALANCE_TSS_MISMATCH_TRACE_FULL); // Tracing Partial TSS Mismatch in stream
					                                                         // comparison and storing the rest in FDB

					if (!FLOW_KNOBS->LOAD_BALANCE_TSS_MISMATCH_TRACE_FULL) {
						mismatchEvent.disable();
						UID mismatchUID = deterministicRandom()->randomUniqueID();
						tssData.metrics->recordDetailedMismatchData(mismatchUID, mismatchEvent.getFields().toString());

						// record a summarized trace event instead
						TraceEvent summaryEvent((g_network->isSimulated() &&
						                         g_simulator.tssMode == ISimulator::TSSMode::EnabledDropMutations)
						                            ? SevWarnAlways
						                            : SevError,
						                        TSS_mismatchTraceName(request));
						summaryEvent.detail("TSSID", tssData.tssId).detail("MismatchId", mismatchUID);
					}
				} else {
					// don't record trace event
					mismatchEvent.disable();
				}
				streamData.setDone();
				return Void();
			}
		}
		if (!ssReply.present() || !tssReply.present() || ssEndOfStream || tssEndOfStream) {
			// if both streams don't still have more data, stop comparison
			streamData.setDone();
			return Void();
		}
	}
}

// Currently only used for GetKeyValuesStream but could easily be plugged for other stream types
// User of the stream has to forward the SS's responses to the returned promise stream, if it is set
template <class Request>
Optional<TSSDuplicateStreamData<REPLYSTREAM_TYPE(Request)>>
maybeDuplicateTSSStreamFragment(Request& req, QueueModel* model, RequestStream<Request> const* ssStream) {
	if (model) {
		Optional<TSSEndpointData> tssData = model->getTssData(ssStream->getEndpoint().token.first());

		if (tssData.present()) {
			TEST(true); // duplicating stream to TSS
			resetReply(req);
			// FIXME: optimize to avoid creating new netNotifiedQueueWithAcknowledgements for each stream duplication
			RequestStream<Request> tssRequestStream(tssData.get().endpoint);
			ReplyPromiseStream<REPLYSTREAM_TYPE(Request)> tssReplyStream = tssRequestStream.getReplyStream(req);
			PromiseStream<REPLYSTREAM_TYPE(Request)> ssDuplicateReplyStream;
			TSSDuplicateStreamData<REPLYSTREAM_TYPE(Request)> streamData(ssDuplicateReplyStream);
			model->addActor.send(tssStreamComparison(req, streamData, tssReplyStream, tssData.get()));
			return Optional<TSSDuplicateStreamData<REPLYSTREAM_TYPE(Request)>>(streamData);
		}
	}
	return Optional<TSSDuplicateStreamData<REPLYSTREAM_TYPE(Request)>>();
}

// Streams all of the KV pairs in a target key range into a ParallelStream fragment
ACTOR Future<Void> getRangeStreamFragment(Reference<TransactionState> trState,
                                          ParallelStream<RangeResult>::Fragment* results,
                                          Version version,
                                          KeyRange keys,
                                          GetRangeLimits limits,
                                          Snapshot snapshot,
                                          Reverse reverse,
                                          SpanID spanContext) {
	loop {
		state std::vector<std::pair<KeyRange, Reference<LocationInfo>>> locations = wait(getKeyRangeLocations(
		    trState, keys, CLIENT_KNOBS->GET_RANGE_SHARD_LIMIT, reverse, &StorageServerInterface::getKeyValuesStream));
		ASSERT(locations.size());
		state int shard = 0;
		loop {
			const KeyRange& range = locations[shard].first;

			state Optional<TSSDuplicateStreamData<GetKeyValuesStreamReply>> tssDuplicateStream;
			state GetKeyValuesStreamRequest req;
			req.version = version;
			req.begin = firstGreaterOrEqual(range.begin);
			req.end = firstGreaterOrEqual(range.end);
			req.spanContext = spanContext;
			req.limit = reverse ? -CLIENT_KNOBS->REPLY_BYTE_LIMIT : CLIENT_KNOBS->REPLY_BYTE_LIMIT;
			req.limitBytes = std::numeric_limits<int>::max();
			trState->cx->getLatestCommitVersions(
			    locations[shard].second, req.version, trState, req.ssLatestCommitVersions);

			// keep shard's arena around in case of async tss comparison
			req.arena.dependsOn(range.arena());

			ASSERT(req.limitBytes > 0 && req.limit != 0 && req.limit < 0 == reverse);

			// FIXME: buggify byte limits on internal functions that use them, instead of globally
			req.tags = trState->cx->sampleReadTags() ? trState->options.readTags : Optional<TagSet>();
			req.debugID = trState->debugID;

			try {
				if (trState->debugID.present()) {
					g_traceBatch.addEvent(
					    "TransactionDebug", trState->debugID.get().first(), "NativeAPI.RangeStream.Before");
				}
				++trState->cx->transactionPhysicalReads;
				state GetKeyValuesStreamReply rep;

				if (locations[shard].second->size() == 0) {
					wait(trState->cx->connectionFileChanged());
					results->sendError(transaction_too_old());
					return Void();
				}

				state int useIdx = -1;

				loop {
					// FIXME: create a load balance function for this code so future users of reply streams do not have
					// to duplicate this code
					int count = 0;
					for (int i = 0; i < locations[shard].second->size(); i++) {
						if (!IFailureMonitor::failureMonitor()
						         .getState(locations[shard]
						                       .second->get(i, &StorageServerInterface::getKeyValuesStream)
						                       .getEndpoint())
						         .failed) {
							if (deterministicRandom()->random01() <= 1.0 / ++count) {
								useIdx = i;
							}
						}
					}

					if (useIdx >= 0) {
						break;
					}

					std::vector<Future<Void>> ok(locations[shard].second->size());
					for (int i = 0; i < ok.size(); i++) {
						ok[i] = IFailureMonitor::failureMonitor().onStateEqual(
						    locations[shard].second->get(i, &StorageServerInterface::getKeyValuesStream).getEndpoint(),
						    FailureStatus(false));
					}

					// Making this SevWarn means a lot of clutter
					if (now() - g_network->networkInfo.newestAlternativesFailure > 1 ||
					    deterministicRandom()->random01() < 0.01) {
						TraceEvent("AllAlternativesFailed")
						    .detail("Alternatives", locations[shard].second->description());
					}

					wait(allAlternativesFailedDelay(quorum(ok, 1)));
				}

				state ReplyPromiseStream<GetKeyValuesStreamReply> replyStream =
				    locations[shard]
				        .second->get(useIdx, &StorageServerInterface::getKeyValuesStream)
				        .getReplyStream(req);

				tssDuplicateStream = maybeDuplicateTSSStreamFragment(
				    req,
				    trState->cx->enableLocalityLoadBalance ? &trState->cx->queueModel : nullptr,
				    &locations[shard].second->get(useIdx, &StorageServerInterface::getKeyValuesStream));

				state bool breakAgain = false;
				loop {
					wait(results->onEmpty());
					try {
						choose {
							when(wait(trState->cx->connectionFileChanged())) {
								results->sendError(transaction_too_old());
								if (tssDuplicateStream.present() && !tssDuplicateStream.get().done()) {
									tssDuplicateStream.get().stream.sendError(transaction_too_old());
								}
								return Void();
							}

							when(GetKeyValuesStreamReply _rep = waitNext(replyStream.getFuture())) { rep = _rep; }
						}
						++trState->cx->transactionPhysicalReadsCompleted;
					} catch (Error& e) {
						++trState->cx->transactionPhysicalReadsCompleted;
						if (e.code() == error_code_broken_promise) {
							if (tssDuplicateStream.present() && !tssDuplicateStream.get().done()) {
								tssDuplicateStream.get().stream.sendError(connection_failed());
							}
							throw connection_failed();
						}
						if (e.code() != error_code_end_of_stream) {
							if (tssDuplicateStream.present() && !tssDuplicateStream.get().done()) {
								tssDuplicateStream.get().stream.sendError(e);
							}
							throw;
						}
						rep = GetKeyValuesStreamReply();
					}
					if (trState->debugID.present())
						g_traceBatch.addEvent(
						    "TransactionDebug", trState->debugID.get().first(), "NativeAPI.getExactRange.After");
					RangeResult output(RangeResultRef(rep.data, rep.more), rep.arena);

					if (tssDuplicateStream.present() && !tssDuplicateStream.get().done()) {
						// shallow copy the reply with an arena depends, and send it to the duplicate stream for TSS
						GetKeyValuesStreamReply replyCopy;
						replyCopy.version = rep.version;
						replyCopy.more = rep.more;
						replyCopy.cached = rep.cached;
						replyCopy.arena.dependsOn(rep.arena);
						replyCopy.data.append(replyCopy.arena, rep.data.begin(), rep.data.size());
						tssDuplicateStream.get().stream.send(replyCopy);
					}

					int64_t bytes = 0;
					for (const KeyValueRef& kv : output) {
						bytes += kv.key.size() + kv.value.size();
					}

					trState->cx->transactionBytesRead += bytes;
					trState->cx->transactionKeysRead += output.size();

					// If the reply says there is more but we know that we finished the shard, then fix rep.more
					if (reverse && output.more && rep.data.size() > 0 &&
					    output[output.size() - 1].key == locations[shard].first.begin) {
						output.more = false;
					}

					if (output.more) {
						if (!rep.data.size()) {
							TraceEvent(SevError, "GetRangeStreamError")
							    .detail("Reason", "More data indicated but no rows present")
							    .detail("LimitBytes", limits.bytes)
							    .detail("LimitRows", limits.rows)
							    .detail("OutputSize", output.size())
							    .detail("OutputBytes", output.expectedSize())
							    .detail("BlockSize", rep.data.size())
							    .detail("BlockBytes", rep.data.expectedSize());
							ASSERT(false);
						}
						TEST(true); // GetKeyValuesStreamReply.more in getRangeStream
						// Make next request to the same shard with a beginning key just after the last key returned
						if (reverse)
							locations[shard].first =
							    KeyRangeRef(locations[shard].first.begin, output[output.size() - 1].key);
						else
							locations[shard].first =
							    KeyRangeRef(keyAfter(output[output.size() - 1].key), locations[shard].first.end);
					}

					if (locations[shard].first.empty()) {
						output.more = false;
					}

					if (!output.more) {
						const KeyRange& range = locations[shard].first;
						if (shard == locations.size() - 1) {
							KeyRef begin = reverse ? keys.begin : range.end;
							KeyRef end = reverse ? range.begin : keys.end;

							if (begin >= end) {
								if (range.begin == allKeys.begin) {
									output.readToBegin = true;
								}
								if (range.end == allKeys.end) {
									output.readThroughEnd = true;
								}
								output.arena().dependsOn(keys.arena());
								output.readThrough = reverse ? keys.begin : keys.end;
								results->send(std::move(output));
								results->finish();
								if (tssDuplicateStream.present() && !tssDuplicateStream.get().done()) {
									tssDuplicateStream.get().stream.sendError(end_of_stream());
								}
								return Void();
							}
							keys = KeyRangeRef(begin, end);
							breakAgain = true;
						} else {
							++shard;
						}
						output.arena().dependsOn(range.arena());
						output.readThrough = reverse ? range.begin : range.end;
						results->send(std::move(output));
						break;
					}

					ASSERT(output.size());
					if (keys.begin == allKeys.begin && !reverse) {
						output.readToBegin = true;
					}
					if (keys.end == allKeys.end && reverse) {
						output.readThroughEnd = true;
					}
					results->send(std::move(output));
				}
				if (breakAgain) {
					break;
				}
			} catch (Error& e) {
				// send errors to tss duplicate stream, including actor_cancelled
				if (tssDuplicateStream.present() && !tssDuplicateStream.get().done()) {
					tssDuplicateStream.get().stream.sendError(e);
				}
				if (e.code() == error_code_actor_cancelled) {
					throw;
				}
				if (e.code() == error_code_wrong_shard_server || e.code() == error_code_all_alternatives_failed ||
				    e.code() == error_code_connection_failed) {
					const KeyRangeRef& range = locations[shard].first;

					if (reverse)
						keys = KeyRangeRef(keys.begin, range.end);
					else
						keys = KeyRangeRef(range.begin, keys.end);

					trState->cx->invalidateCache(keys);
					wait(delay(CLIENT_KNOBS->WRONG_SHARD_SERVER_DELAY, trState->taskID));
					break;
				} else {
					results->sendError(e);
					return Void();
				}
			}
		}
	}
}

ACTOR Future<Standalone<VectorRef<KeyRef>>> getRangeSplitPoints(Reference<TransactionState> trState,
                                                                KeyRange keys,
                                                                int64_t chunkSize);

static KeyRange intersect(KeyRangeRef lhs, KeyRangeRef rhs) {
	return KeyRange(KeyRangeRef(std::max(lhs.begin, rhs.begin), std::min(lhs.end, rhs.end)));
}

// Divides the requested key range into 1MB fragments, create range streams for each fragment, and merges the results so
// the client get them in order
ACTOR Future<Void> getRangeStream(Reference<TransactionState> trState,
                                  PromiseStream<RangeResult> _results,
                                  Future<Version> fVersion,
                                  KeySelector begin,
                                  KeySelector end,
                                  GetRangeLimits limits,
                                  Promise<std::pair<Key, Key>> conflictRange,
                                  Snapshot snapshot,
                                  Reverse reverse) {
	state ParallelStream<RangeResult> results(_results, CLIENT_KNOBS->RANGESTREAM_BUFFERED_FRAGMENTS_LIMIT);

	// FIXME: better handling to disable row limits
	ASSERT(!limits.hasRowLimit());
	state Span span("NAPI:getRangeStream"_loc, trState->spanID);

	state Version version = wait(fVersion);
	trState->cx->validateVersion(version);

	Future<Key> fb = resolveKey(trState, begin, version);
	state Future<Key> fe = resolveKey(trState, end, version);

	state Key b = wait(fb);
	state Key e = wait(fe);

	if (!snapshot) {
		// FIXME: this conflict range is too large, and should be updated continously as results are returned
		conflictRange.send(std::make_pair(std::min(b, Key(begin.getKey(), begin.arena())),
		                                  std::max(e, Key(end.getKey(), end.arena()))));
	}

	if (b >= e) {
		wait(results.finish());
		return Void();
	}

	// if e is allKeys.end, we have read through the end of the database
	// if b is allKeys.begin, we have either read through the beginning of the database,
	// or allKeys.begin exists in the database and will be part of the conflict range anyways

	state std::vector<Future<Void>> outstandingRequests;
	while (b < e) {
		state std::pair<KeyRange, Reference<LocationInfo>> ssi =
		    wait(getKeyLocation(trState, reverse ? e : b, &StorageServerInterface::getKeyValuesStream, reverse));
		state KeyRange shardIntersection = intersect(ssi.first, KeyRangeRef(b, e));
		state Standalone<VectorRef<KeyRef>> splitPoints =
		    wait(getRangeSplitPoints(trState, shardIntersection, CLIENT_KNOBS->RANGESTREAM_FRAGMENT_SIZE));
		state std::vector<KeyRange> toSend;
		// state std::vector<Future<std::list<KeyRangeRef>::iterator>> outstandingRequests;

		if (!splitPoints.empty()) {
			toSend.push_back(KeyRange(KeyRangeRef(shardIntersection.begin, splitPoints.front()), splitPoints.arena()));
			for (int i = 0; i < splitPoints.size() - 1; ++i) {
				toSend.push_back(KeyRange(KeyRangeRef(splitPoints[i], splitPoints[i + 1]), splitPoints.arena()));
			}
			toSend.push_back(KeyRange(KeyRangeRef(splitPoints.back(), shardIntersection.end), splitPoints.arena()));
		} else {
			toSend.push_back(KeyRange(KeyRangeRef(shardIntersection.begin, shardIntersection.end)));
		}

		state int idx = 0;
		state int useIdx = 0;
		for (; idx < toSend.size(); ++idx) {
			useIdx = reverse ? toSend.size() - idx - 1 : idx;
			if (toSend[useIdx].empty()) {
				continue;
			}
			ParallelStream<RangeResult>::Fragment* fragment = wait(results.createFragment());
			outstandingRequests.push_back(getRangeStreamFragment(
			    trState, fragment, version, toSend[useIdx], limits, snapshot, reverse, span.context));
		}
		if (reverse) {
			e = shardIntersection.begin;
		} else {
			b = shardIntersection.end;
		}
	}
	wait(waitForAll(outstandingRequests) && results.finish());
	return Void();
}

Future<RangeResult> getRange(Reference<TransactionState> const& trState,
                             Future<Version> const& fVersion,
                             KeySelector const& begin,
                             KeySelector const& end,
                             GetRangeLimits const& limits,
                             Reverse const& reverse) {
	return getRange<GetKeyValuesRequest, GetKeyValuesReply>(
	    trState, fVersion, begin, end, ""_sr, limits, Promise<std::pair<Key, Key>>(), Snapshot::True, reverse);
}

bool DatabaseContext::debugUseTags = false;
const std::vector<std::string> DatabaseContext::debugTransactionTagChoices = { "a", "b", "c", "d", "e", "f", "g",
	                                                                           "h", "i", "j", "k", "l", "m", "n",
	                                                                           "o", "p", "q", "r", "s", "t" };

void debugAddTags(Reference<TransactionState> trState) {
	int numTags = deterministicRandom()->randomInt(0, CLIENT_KNOBS->MAX_TAGS_PER_TRANSACTION + 1);
	for (int i = 0; i < numTags; ++i) {
		TransactionTag tag;
		if (deterministicRandom()->random01() < 0.7) {
			tag = TransactionTagRef(deterministicRandom()->randomChoice(DatabaseContext::debugTransactionTagChoices));
		} else {
			int length = deterministicRandom()->randomInt(1, CLIENT_KNOBS->MAX_TRANSACTION_TAG_LENGTH + 1);
			uint8_t* s = new (tag.arena()) uint8_t[length];
			for (int j = 0; j < length; ++j) {
				s[j] = (uint8_t)deterministicRandom()->randomInt(0, 256);
			}

			tag.contents() = TransactionTagRef(s, length);
		}

		if (deterministicRandom()->coinflip()) {
			trState->options.readTags.addTag(tag);
		}
		trState->options.tags.addTag(tag);
	}
}

Transaction::Transaction()
  : trState(makeReference<TransactionState>(TaskPriority::DefaultEndpoint, generateSpanID(false))) {}

Transaction::Transaction(Database const& cx)
  : trState(makeReference<TransactionState>(cx,
                                            cx->taskID,
                                            generateSpanID(cx->transactionTracingSample),
                                            createTrLogInfoProbabilistically(cx))),
    span(trState->spanID, "Transaction"_loc), backoff(CLIENT_KNOBS->DEFAULT_BACKOFF), tr(trState->spanID) {
	if (DatabaseContext::debugUseTags) {
		debugAddTags(trState);
	}
}

Transaction::~Transaction() {
	flushTrLogsIfEnabled();
	cancelWatches();
}

void Transaction::operator=(Transaction&& r) noexcept {
	flushTrLogsIfEnabled();
	tr = std::move(r.tr);
	readVersion = std::move(r.readVersion);
	trState = std::move(r.trState);
	metadataVersion = std::move(r.metadataVersion);
	extraConflictRanges = std::move(r.extraConflictRanges);
	commitResult = std::move(r.commitResult);
	committing = std::move(r.committing);
	backoff = r.backoff;
	watches = r.watches;
}

void Transaction::flushTrLogsIfEnabled() {
	if (trState && trState->trLogInfo && trState->trLogInfo->logsAdded && trState->trLogInfo->trLogWriter.getData()) {
		ASSERT(trState->trLogInfo->flushed == false);
		trState->cx->clientStatusUpdater.inStatusQ.push_back(
		    { trState->trLogInfo->identifier, std::move(trState->trLogInfo->trLogWriter) });
		trState->trLogInfo->flushed = true;
	}
}

VersionVector Transaction::getVersionVector() const {
	return trState->cx->ssVersionVectorCache;
}

void Transaction::setVersion(Version v) {
	trState->startTime = now();
	if (readVersion.isValid())
		throw read_version_already_set();
	if (v <= 0)
		throw version_invalid();

	readVersion = v;
	trState->readVersionObtainedFromGrvProxy = false;
}

Future<Optional<Value>> Transaction::get(const Key& key, Snapshot snapshot) {
	++trState->cx->transactionLogicalReads;
	++trState->cx->transactionGetValueRequests;
	// ASSERT (key < allKeys.end);

	// There are no keys in the database with size greater than KEY_SIZE_LIMIT
	if (key.size() >
	    (key.startsWith(systemKeys.begin) ? CLIENT_KNOBS->SYSTEM_KEY_SIZE_LIMIT : CLIENT_KNOBS->KEY_SIZE_LIMIT))
		return Optional<Value>();

	auto ver = getReadVersion();

	/*	if (!systemKeys.contains(key))
	        return Optional<Value>(Value()); */

	if (!snapshot)
		tr.transaction.read_conflict_ranges.push_back(tr.arena, singleKeyRange(key, tr.arena));

	if (key == metadataVersionKey) {
		++trState->cx->transactionMetadataVersionReads;
		if (!ver.isReady() || metadataVersion.isSet()) {
			return metadataVersion.getFuture();
		} else {
			if (ver.isError())
				return ver.getError();
			if (ver.get() == trState->cx->metadataVersionCache[trState->cx->mvCacheInsertLocation].first) {
				return trState->cx->metadataVersionCache[trState->cx->mvCacheInsertLocation].second;
			}

			Version v = ver.get();
			int hi = trState->cx->mvCacheInsertLocation;
			int lo = (trState->cx->mvCacheInsertLocation + 1) % trState->cx->metadataVersionCache.size();

			while (hi != lo) {
				int cu = hi > lo ? (hi + lo) / 2
				                 : ((hi + trState->cx->metadataVersionCache.size() + lo) / 2) %
				                       trState->cx->metadataVersionCache.size();
				if (v == trState->cx->metadataVersionCache[cu].first) {
					return trState->cx->metadataVersionCache[cu].second;
				}
				if (cu == lo) {
					break;
				}
				if (v < trState->cx->metadataVersionCache[cu].first) {
					hi = cu;
				} else {
					lo = (cu + 1) % trState->cx->metadataVersionCache.size();
				}
			}
		}
	}

	return getValue(trState, key, ver);
}

void Watch::setWatch(Future<Void> watchFuture) {
	this->watchFuture = watchFuture;

	// Cause the watch loop to go around and start waiting on watchFuture
	onSetWatchTrigger.send(Void());
}

// FIXME: This seems pretty horrible. Now a Database can't die until all of its watches do...
ACTOR Future<Void> watch(Reference<Watch> watch,
                         Database cx,
                         TagSet tags,
                         SpanID spanID,
                         TaskPriority taskID,
                         Optional<UID> debugID,
                         UseProvisionalProxies useProvisionalProxies) {
	try {
		choose {
			// RYOW write to value that is being watched (if applicable)
			// Errors
			when(wait(watch->onChangeTrigger.getFuture())) {}

			// NativeAPI finished commit and updated watchFuture
			when(wait(watch->onSetWatchTrigger.getFuture())) {

				loop {
					choose {
						// NativeAPI watchValue future finishes or errors
						when(wait(watch->watchFuture)) { break; }

						when(wait(cx->connectionFileChanged())) {
							TEST(true); // Recreated a watch after switch
							cx->clearWatchMetadata();
							watch->watchFuture = watchValueMap(cx->minAcceptableReadVersion,
							                                   watch->key,
							                                   watch->value,
							                                   cx,
							                                   tags,
							                                   spanID,
							                                   taskID,
							                                   debugID,
							                                   useProvisionalProxies);
						}
					}
				}
			}
		}
	} catch (Error& e) {
		cx->removeWatch();
		throw;
	}

	cx->removeWatch();
	return Void();
}

Future<Version> Transaction::getRawReadVersion() {
	return ::getRawVersion(trState);
}

Future<Void> Transaction::watch(Reference<Watch> watch) {
	++trState->cx->transactionWatchRequests;
	trState->cx->addWatch();
	watches.push_back(watch);
	return ::watch(watch,
	               trState->cx,
	               trState->options.readTags,
	               trState->spanID,
	               trState->taskID,
	               trState->debugID,
	               trState->useProvisionalProxies);
}

ACTOR Future<Standalone<VectorRef<const char*>>> getAddressesForKeyActor(Reference<TransactionState> trState,
                                                                         Future<Version> ver,
                                                                         Key key) {
	state std::vector<StorageServerInterface> ssi;

	// If key >= allKeys.end, then getRange will return a kv-pair with an empty value. This will result in our
	// serverInterfaces vector being empty, which will cause us to return an empty addresses list.
	state Key ksKey = keyServersKey(key);
	state RangeResult serverTagResult = wait(getRange(trState,
	                                                  ver,
	                                                  lastLessOrEqual(serverTagKeys.begin),
	                                                  firstGreaterThan(serverTagKeys.end),
	                                                  GetRangeLimits(CLIENT_KNOBS->TOO_MANY),
	                                                  Reverse::False));
	ASSERT(!serverTagResult.more && serverTagResult.size() < CLIENT_KNOBS->TOO_MANY);
	Future<RangeResult> futureServerUids =
	    getRange(trState, ver, lastLessOrEqual(ksKey), firstGreaterThan(ksKey), GetRangeLimits(1), Reverse::False);
	RangeResult serverUids = wait(futureServerUids);

	ASSERT(serverUids.size()); // every shard needs to have a team

	std::vector<UID> src;
	std::vector<UID> ignore; // 'ignore' is so named because it is the vector into which we decode the 'dest' servers in
	                         // the case where this key is being relocated. But 'src' is the canonical location until
	                         // the move is finished, because it could be cancelled at any time.
	decodeKeyServersValue(serverTagResult, serverUids[0].value, src, ignore);
	Optional<std::vector<StorageServerInterface>> serverInterfaces =
	    wait(transactionalGetServerInterfaces(trState, ver, src));

	ASSERT(serverInterfaces.present()); // since this is happening transactionally, /FF/keyServers and /FF/serverList
	                                    // need to be consistent with one another
	ssi = serverInterfaces.get();

	Standalone<VectorRef<const char*>> addresses;
	for (auto i : ssi) {
		std::string ipString = trState->options.includePort ? i.address().toString() : i.address().ip.toString();
		char* c_string = new (addresses.arena()) char[ipString.length() + 1];
		strcpy(c_string, ipString.c_str());
		addresses.push_back(addresses.arena(), c_string);
	}
	return addresses;
}

Future<Standalone<VectorRef<const char*>>> Transaction::getAddressesForKey(const Key& key) {
	++trState->cx->transactionLogicalReads;
	++trState->cx->transactionGetAddressesForKeyRequests;
	auto ver = getReadVersion();

	return getAddressesForKeyActor(trState, ver, key);
}

ACTOR Future<Key> getKeyAndConflictRange(Reference<TransactionState> trState,
                                         KeySelector k,
                                         Future<Version> version,
                                         Promise<std::pair<Key, Key>> conflictRange) {
	try {
		Key rep = wait(getKey(trState, k, version));
		if (k.offset <= 0)
			conflictRange.send(std::make_pair(rep, k.orEqual ? keyAfter(k.getKey()) : Key(k.getKey(), k.arena())));
		else
			conflictRange.send(
			    std::make_pair(k.orEqual ? keyAfter(k.getKey()) : Key(k.getKey(), k.arena()), keyAfter(rep)));
		return rep;
	} catch (Error& e) {
		conflictRange.send(std::make_pair(Key(), Key()));
		throw;
	}
}

Future<Key> Transaction::getKey(const KeySelector& key, Snapshot snapshot) {
	++trState->cx->transactionLogicalReads;
	++trState->cx->transactionGetKeyRequests;
	if (snapshot)
		return ::getKey(trState, key, getReadVersion());

	Promise<std::pair<Key, Key>> conflictRange;
	extraConflictRanges.push_back(conflictRange.getFuture());
	return getKeyAndConflictRange(trState, key, getReadVersion(), conflictRange);
}

template <class GetKeyValuesFamilyRequest>
void increaseCounterForRequest(Database cx) {
	if constexpr (std::is_same<GetKeyValuesFamilyRequest, GetKeyValuesRequest>::value) {
		++cx->transactionGetRangeRequests;
	} else if (std::is_same<GetKeyValuesFamilyRequest, GetKeyValuesAndFlatMapRequest>::value) {
		++cx->transactionGetRangeAndFlatMapRequests;
	} else {
		UNREACHABLE();
	}
}

template <class GetKeyValuesFamilyRequest, class GetKeyValuesFamilyReply>
Future<RangeResult> Transaction::getRangeInternal(const KeySelector& begin,
                                                  const KeySelector& end,
                                                  const Key& mapper,
                                                  GetRangeLimits limits,
                                                  Snapshot snapshot,
                                                  Reverse reverse) {
	++trState->cx->transactionLogicalReads;
	increaseCounterForRequest<GetKeyValuesFamilyRequest>(trState->cx);

	if (limits.isReached())
		return RangeResult();

	if (!limits.isValid())
		return range_limits_invalid();

	ASSERT(limits.rows != 0);

	KeySelector b = begin;
	if (b.orEqual) {
		TEST(true); // Native begin orEqual==true
		b.removeOrEqual(b.arena());
	}

	KeySelector e = end;
	if (e.orEqual) {
		TEST(true); // Native end orEqual==true
		e.removeOrEqual(e.arena());
	}

	if (b.offset >= e.offset && b.getKey() >= e.getKey()) {
		TEST(true); // Native range inverted
		return RangeResult();
	}

	Promise<std::pair<Key, Key>> conflictRange;
	if (!snapshot) {
		extraConflictRanges.push_back(conflictRange.getFuture());
	}

	return ::getRange<GetKeyValuesFamilyRequest, GetKeyValuesFamilyReply>(
	    trState, getReadVersion(), b, e, mapper, limits, conflictRange, snapshot, reverse);
}

Future<RangeResult> Transaction::getRange(const KeySelector& begin,
                                          const KeySelector& end,
                                          GetRangeLimits limits,
                                          Snapshot snapshot,
                                          Reverse reverse) {
	return getRangeInternal<GetKeyValuesRequest, GetKeyValuesReply>(begin, end, ""_sr, limits, snapshot, reverse);
}

Future<RangeResult> Transaction::getRangeAndFlatMap(const KeySelector& begin,
                                                    const KeySelector& end,
                                                    const Key& mapper,
                                                    GetRangeLimits limits,
                                                    Snapshot snapshot,
                                                    Reverse reverse) {
	return getRangeInternal<GetKeyValuesAndFlatMapRequest, GetKeyValuesAndFlatMapReply>(
	    begin, end, mapper, limits, snapshot, reverse);
}

Future<RangeResult> Transaction::getRange(const KeySelector& begin,
                                          const KeySelector& end,
                                          int limit,
                                          Snapshot snapshot,
                                          Reverse reverse) {
	return getRange(begin, end, GetRangeLimits(limit), snapshot, reverse);
}

// A method for streaming data from the storage server that is more efficient than getRange when reading large amounts
// of data
Future<Void> Transaction::getRangeStream(const PromiseStream<RangeResult>& results,
                                         const KeySelector& begin,
                                         const KeySelector& end,
                                         GetRangeLimits limits,
                                         Snapshot snapshot,
                                         Reverse reverse) {
	++trState->cx->transactionLogicalReads;
	++trState->cx->transactionGetRangeStreamRequests;

	// FIXME: limits are not implemented yet, and this code has not be tested with reverse=true
	ASSERT(!limits.hasByteLimit() && !limits.hasRowLimit() && !reverse);

	KeySelector b = begin;
	if (b.orEqual) {
		TEST(true); // Native stream begin orEqual==true
		b.removeOrEqual(b.arena());
	}

	KeySelector e = end;
	if (e.orEqual) {
		TEST(true); // Native stream end orEqual==true
		e.removeOrEqual(e.arena());
	}

	if (b.offset >= e.offset && b.getKey() >= e.getKey()) {
		TEST(true); // Native stream range inverted
		results.sendError(end_of_stream());
		return Void();
	}

	Promise<std::pair<Key, Key>> conflictRange;
	if (!snapshot) {
		extraConflictRanges.push_back(conflictRange.getFuture());
	}

	return forwardErrors(
	    ::getRangeStream(trState, results, getReadVersion(), b, e, limits, conflictRange, snapshot, reverse), results);
}

Future<Void> Transaction::getRangeStream(const PromiseStream<RangeResult>& results,
                                         const KeySelector& begin,
                                         const KeySelector& end,
                                         int limit,
                                         Snapshot snapshot,
                                         Reverse reverse) {
	return getRangeStream(results, begin, end, GetRangeLimits(limit), snapshot, reverse);
}

void Transaction::addReadConflictRange(KeyRangeRef const& keys) {
	ASSERT(!keys.empty());

	// There aren't any keys in the database with size larger than KEY_SIZE_LIMIT, so if range contains large keys
	// we can translate it to an equivalent one with smaller keys
	KeyRef begin = keys.begin;
	KeyRef end = keys.end;

	if (begin.size() >
	    (begin.startsWith(systemKeys.begin) ? CLIENT_KNOBS->SYSTEM_KEY_SIZE_LIMIT : CLIENT_KNOBS->KEY_SIZE_LIMIT))
		begin = begin.substr(
		    0,
		    (begin.startsWith(systemKeys.begin) ? CLIENT_KNOBS->SYSTEM_KEY_SIZE_LIMIT : CLIENT_KNOBS->KEY_SIZE_LIMIT) +
		        1);
	if (end.size() >
	    (end.startsWith(systemKeys.begin) ? CLIENT_KNOBS->SYSTEM_KEY_SIZE_LIMIT : CLIENT_KNOBS->KEY_SIZE_LIMIT))
		end = end.substr(
		    0,
		    (end.startsWith(systemKeys.begin) ? CLIENT_KNOBS->SYSTEM_KEY_SIZE_LIMIT : CLIENT_KNOBS->KEY_SIZE_LIMIT) +
		        1);

	KeyRangeRef r = KeyRangeRef(begin, end);

	if (r.empty()) {
		return;
	}

	tr.transaction.read_conflict_ranges.push_back_deep(tr.arena, r);
}

void Transaction::makeSelfConflicting() {
	BinaryWriter wr(Unversioned());
	wr.serializeBytes(LiteralStringRef("\xFF/SC/"));
	wr << deterministicRandom()->randomUniqueID();
	auto r = singleKeyRange(wr.toValue(), tr.arena);
	tr.transaction.read_conflict_ranges.push_back(tr.arena, r);
	tr.transaction.write_conflict_ranges.push_back(tr.arena, r);
}

void Transaction::set(const KeyRef& key, const ValueRef& value, AddConflictRange addConflictRange) {
	++trState->cx->transactionSetMutations;
	if (key.size() >
	    (key.startsWith(systemKeys.begin) ? CLIENT_KNOBS->SYSTEM_KEY_SIZE_LIMIT : CLIENT_KNOBS->KEY_SIZE_LIMIT))
		throw key_too_large();
	if (value.size() > CLIENT_KNOBS->VALUE_SIZE_LIMIT)
		throw value_too_large();

	auto& req = tr;
	auto& t = req.transaction;
	auto r = singleKeyRange(key, req.arena);
	auto v = ValueRef(req.arena, value);
	t.mutations.emplace_back(req.arena, MutationRef::SetValue, r.begin, v);

	if (addConflictRange) {
		t.write_conflict_ranges.push_back(req.arena, r);
	}
}

void Transaction::atomicOp(const KeyRef& key,
                           const ValueRef& operand,
                           MutationRef::Type operationType,
                           AddConflictRange addConflictRange) {
	++trState->cx->transactionAtomicMutations;
	if (key.size() >
	    (key.startsWith(systemKeys.begin) ? CLIENT_KNOBS->SYSTEM_KEY_SIZE_LIMIT : CLIENT_KNOBS->KEY_SIZE_LIMIT))
		throw key_too_large();
	if (operand.size() > CLIENT_KNOBS->VALUE_SIZE_LIMIT)
		throw value_too_large();

	if (apiVersionAtLeast(510)) {
		if (operationType == MutationRef::Min)
			operationType = MutationRef::MinV2;
		else if (operationType == MutationRef::And)
			operationType = MutationRef::AndV2;
	}

	auto& req = tr;
	auto& t = req.transaction;
	auto r = singleKeyRange(key, req.arena);
	auto v = ValueRef(req.arena, operand);

	t.mutations.emplace_back(req.arena, operationType, r.begin, v);

	if (addConflictRange && operationType != MutationRef::SetVersionstampedKey)
		t.write_conflict_ranges.push_back(req.arena, r);

	TEST(true); // NativeAPI atomic operation
}

void Transaction::clear(const KeyRangeRef& range, AddConflictRange addConflictRange) {
	++trState->cx->transactionClearMutations;
	auto& req = tr;
	auto& t = req.transaction;

	KeyRef begin = range.begin;
	KeyRef end = range.end;

	// There aren't any keys in the database with size larger than KEY_SIZE_LIMIT, so if range contains large keys
	// we can translate it to an equivalent one with smaller keys
	if (begin.size() >
	    (begin.startsWith(systemKeys.begin) ? CLIENT_KNOBS->SYSTEM_KEY_SIZE_LIMIT : CLIENT_KNOBS->KEY_SIZE_LIMIT))
		begin = begin.substr(
		    0,
		    (begin.startsWith(systemKeys.begin) ? CLIENT_KNOBS->SYSTEM_KEY_SIZE_LIMIT : CLIENT_KNOBS->KEY_SIZE_LIMIT) +
		        1);
	if (end.size() >
	    (end.startsWith(systemKeys.begin) ? CLIENT_KNOBS->SYSTEM_KEY_SIZE_LIMIT : CLIENT_KNOBS->KEY_SIZE_LIMIT))
		end = end.substr(
		    0,
		    (end.startsWith(systemKeys.begin) ? CLIENT_KNOBS->SYSTEM_KEY_SIZE_LIMIT : CLIENT_KNOBS->KEY_SIZE_LIMIT) +
		        1);

	auto r = KeyRangeRef(req.arena, KeyRangeRef(begin, end));
	if (r.empty())
		return;

	t.mutations.emplace_back(req.arena, MutationRef::ClearRange, r.begin, r.end);

	if (addConflictRange)
		t.write_conflict_ranges.push_back(req.arena, r);
}
void Transaction::clear(const KeyRef& key, AddConflictRange addConflictRange) {
	++trState->cx->transactionClearMutations;
	// There aren't any keys in the database with size larger than KEY_SIZE_LIMIT
	if (key.size() >
	    (key.startsWith(systemKeys.begin) ? CLIENT_KNOBS->SYSTEM_KEY_SIZE_LIMIT : CLIENT_KNOBS->KEY_SIZE_LIMIT))
		return;

	auto& req = tr;
	auto& t = req.transaction;

	// efficient single key range clear range mutation, see singleKeyRange
	uint8_t* data = new (req.arena) uint8_t[key.size() + 1];
	memcpy(data, key.begin(), key.size());
	data[key.size()] = 0;
	t.mutations.emplace_back(
	    req.arena, MutationRef::ClearRange, KeyRef(data, key.size()), KeyRef(data, key.size() + 1));
	if (addConflictRange)
		t.write_conflict_ranges.emplace_back(req.arena, KeyRef(data, key.size()), KeyRef(data, key.size() + 1));
}
void Transaction::addWriteConflictRange(const KeyRangeRef& keys) {
	ASSERT(!keys.empty());
	auto& req = tr;
	auto& t = req.transaction;

	// There aren't any keys in the database with size larger than KEY_SIZE_LIMIT, so if range contains large keys
	// we can translate it to an equivalent one with smaller keys
	KeyRef begin = keys.begin;
	KeyRef end = keys.end;

	if (begin.size() >
	    (begin.startsWith(systemKeys.begin) ? CLIENT_KNOBS->SYSTEM_KEY_SIZE_LIMIT : CLIENT_KNOBS->KEY_SIZE_LIMIT))
		begin = begin.substr(
		    0,
		    (begin.startsWith(systemKeys.begin) ? CLIENT_KNOBS->SYSTEM_KEY_SIZE_LIMIT : CLIENT_KNOBS->KEY_SIZE_LIMIT) +
		        1);
	if (end.size() >
	    (end.startsWith(systemKeys.begin) ? CLIENT_KNOBS->SYSTEM_KEY_SIZE_LIMIT : CLIENT_KNOBS->KEY_SIZE_LIMIT))
		end = end.substr(
		    0,
		    (end.startsWith(systemKeys.begin) ? CLIENT_KNOBS->SYSTEM_KEY_SIZE_LIMIT : CLIENT_KNOBS->KEY_SIZE_LIMIT) +
		        1);

	KeyRangeRef r = KeyRangeRef(begin, end);

	if (r.empty()) {
		return;
	}

	t.write_conflict_ranges.push_back_deep(req.arena, r);
}

double Transaction::getBackoff(int errCode) {
	double returnedBackoff = backoff;

	if (errCode == error_code_tag_throttled) {
		auto priorityItr = trState->cx->throttledTags.find(trState->options.priority);
		for (auto& tag : trState->options.tags) {
			if (priorityItr != trState->cx->throttledTags.end()) {
				auto tagItr = priorityItr->second.find(tag);
				if (tagItr != priorityItr->second.end()) {
					TEST(true); // Returning throttle backoff
					returnedBackoff = std::max(
					    returnedBackoff,
					    std::min(CLIENT_KNOBS->TAG_THROTTLE_RECHECK_INTERVAL, tagItr->second.throttleDuration()));
					if (returnedBackoff == CLIENT_KNOBS->TAG_THROTTLE_RECHECK_INTERVAL) {
						break;
					}
				}
			}
		}
	}

	returnedBackoff *= deterministicRandom()->random01();

	// Set backoff for next time
	if (errCode == error_code_proxy_memory_limit_exceeded) {
		backoff = std::min(backoff * CLIENT_KNOBS->BACKOFF_GROWTH_RATE, CLIENT_KNOBS->RESOURCE_CONSTRAINED_MAX_BACKOFF);
	} else {
		backoff = std::min(backoff * CLIENT_KNOBS->BACKOFF_GROWTH_RATE, trState->options.maxBackoff);
	}

	return returnedBackoff;
}

TransactionOptions::TransactionOptions(Database const& cx) {
	reset(cx);
	if (BUGGIFY) {
		commitOnFirstProxy = true;
	}
}

void TransactionOptions::clear() {
	maxBackoff = CLIENT_KNOBS->DEFAULT_MAX_BACKOFF;
	getReadVersionFlags = 0;
	sizeLimit = CLIENT_KNOBS->TRANSACTION_SIZE_LIMIT;
	maxTransactionLoggingFieldLength = 0;
	checkWritesEnabled = false;
	causalWriteRisky = false;
	commitOnFirstProxy = false;
	debugDump = false;
	lockAware = false;
	readOnly = false;
	firstInBatch = false;
	includePort = false;
	reportConflictingKeys = false;
	tags = TagSet{};
	readTags = TagSet{};
	priority = TransactionPriority::DEFAULT;
	expensiveClearCostEstimation = false;
}

TransactionOptions::TransactionOptions() {
	clear();
}

void TransactionOptions::reset(Database const& cx) {
	clear();
	lockAware = cx->lockAware;
	if (cx->apiVersionAtLeast(630)) {
		includePort = true;
	}
}

void Transaction::resetImpl(bool generateNewSpan) {
	flushTrLogsIfEnabled();
	trState = trState->cloneAndReset(createTrLogInfoProbabilistically(trState->cx), generateNewSpan);
	tr = CommitTransactionRequest(trState->spanID);
	readVersion = Future<Version>();
	metadataVersion = Promise<Optional<Key>>();
	extraConflictRanges.clear();
	commitResult = Promise<Void>();
	committing = Future<Void>();
	cancelWatches();
}

void Transaction::reset() {
	resetImpl(false);
}

void Transaction::fullReset() {
	resetImpl(true);
	span = Span(trState->spanID, "Transaction"_loc);
	backoff = CLIENT_KNOBS->DEFAULT_BACKOFF;
}

int Transaction::apiVersionAtLeast(int minVersion) const {
	return trState->cx->apiVersionAtLeast(minVersion);
}

class MutationBlock {
public:
	bool mutated;
	bool cleared;
	ValueRef setValue;

	MutationBlock() : mutated(false) {}
	MutationBlock(bool _cleared) : mutated(true), cleared(_cleared) {}
	MutationBlock(ValueRef value) : mutated(true), cleared(false), setValue(value) {}
};

bool compareBegin(KeyRangeRef lhs, KeyRangeRef rhs) {
	return lhs.begin < rhs.begin;
}

// If there is any intersection between the two given sets of ranges, returns a range that
//   falls within the intersection
Optional<KeyRangeRef> intersects(VectorRef<KeyRangeRef> lhs, VectorRef<KeyRangeRef> rhs) {
	if (lhs.size() && rhs.size()) {
		std::sort(lhs.begin(), lhs.end(), compareBegin);
		std::sort(rhs.begin(), rhs.end(), compareBegin);

		int l = 0, r = 0;
		while (l < lhs.size() && r < rhs.size()) {
			if (lhs[l].end <= rhs[r].begin)
				l++;
			else if (rhs[r].end <= lhs[l].begin)
				r++;
			else
				return lhs[l] & rhs[r];
		}
	}

	return Optional<KeyRangeRef>();
}

ACTOR void checkWrites(Reference<TransactionState> trState,
                       Future<Void> committed,
                       Promise<Void> outCommitted,
                       CommitTransactionRequest req) {
	state Version version;
	try {
		wait(committed);
		// If the commit is successful, by definition the transaction still exists for now.  Grab the version, and don't
		// use it again.
		version = trState->committedVersion;
		outCommitted.send(Void());
	} catch (Error& e) {
		outCommitted.sendError(e);
		return;
	}

	wait(delay(deterministicRandom()->random01())); // delay between 0 and 1 seconds

	// Future<Optional<Version>> version, Database cx, CommitTransactionRequest req ) {
	state KeyRangeMap<MutationBlock> expectedValues;

	auto& mutations = req.transaction.mutations;
	state int mCount = mutations.size(); // debugging info for traceEvent

	for (int idx = 0; idx < mutations.size(); idx++) {
		if (mutations[idx].type == MutationRef::SetValue)
			expectedValues.insert(singleKeyRange(mutations[idx].param1), MutationBlock(mutations[idx].param2));
		else if (mutations[idx].type == MutationRef::ClearRange)
			expectedValues.insert(KeyRangeRef(mutations[idx].param1, mutations[idx].param2), MutationBlock(true));
	}

	try {
		state Transaction tr(trState->cx);
		tr.setVersion(version);
		state int checkedRanges = 0;
		state KeyRangeMap<MutationBlock>::Ranges ranges = expectedValues.ranges();
		state KeyRangeMap<MutationBlock>::iterator it = ranges.begin();
		for (; it != ranges.end(); ++it) {
			state MutationBlock m = it->value();
			if (m.mutated) {
				checkedRanges++;
				if (m.cleared) {
					RangeResult shouldBeEmpty = wait(tr.getRange(it->range(), 1));
					if (shouldBeEmpty.size()) {
						TraceEvent(SevError, "CheckWritesFailed")
						    .detail("Class", "Clear")
						    .detail("KeyBegin", it->range().begin)
						    .detail("KeyEnd", it->range().end);
						return;
					}
				} else {
					Optional<Value> val = wait(tr.get(it->range().begin));
					if (!val.present() || val.get() != m.setValue) {
						TraceEvent evt(SevError, "CheckWritesFailed");
						evt.detail("Class", "Set").detail("Key", it->range().begin).detail("Expected", m.setValue);
						if (!val.present())
							evt.detail("Actual", "_Value Missing_");
						else
							evt.detail("Actual", val.get());
						return;
					}
				}
			}
		}
		TraceEvent("CheckWritesSuccess")
		    .detail("Version", version)
		    .detail("MutationCount", mCount)
		    .detail("CheckedRanges", checkedRanges);
	} catch (Error& e) {
		bool ok = e.code() == error_code_transaction_too_old || e.code() == error_code_future_version;
		TraceEvent(ok ? SevWarn : SevError, "CheckWritesFailed").error(e);
		throw;
	}
}

ACTOR static Future<Void> commitDummyTransaction(Reference<TransactionState> trState, KeyRange range) {
	state Transaction tr(trState->cx);
	state int retries = 0;
	state Span span("NAPI:dummyTransaction"_loc, trState->spanID);
	tr.span.addParent(span.context);
	loop {
		try {
			TraceEvent("CommitDummyTransaction").detail("Key", range.begin).detail("Retries", retries);
			tr.trState->options = trState->options;
			tr.trState->taskID = trState->taskID;
			tr.setOption(FDBTransactionOptions::ACCESS_SYSTEM_KEYS);
			tr.setOption(FDBTransactionOptions::CAUSAL_WRITE_RISKY);
			tr.setOption(FDBTransactionOptions::LOCK_AWARE);
			tr.addReadConflictRange(range);
			tr.addWriteConflictRange(range);
			wait(tr.commit());
			return Void();
		} catch (Error& e) {
			TraceEvent("CommitDummyTransactionError")
			    .error(e, true)
			    .detail("Key", range.begin)
			    .detail("Retries", retries);
			wait(tr.onError(e));
		}
		++retries;
	}
}

void Transaction::cancelWatches(Error const& e) {
	for (int i = 0; i < watches.size(); ++i)
		if (!watches[i]->onChangeTrigger.isSet())
			watches[i]->onChangeTrigger.sendError(e);

	watches.clear();
}

void Transaction::setupWatches() {
	try {
		Future<Version> watchVersion = getCommittedVersion() > 0 ? getCommittedVersion() : getReadVersion();

		for (int i = 0; i < watches.size(); ++i)
			watches[i]->setWatch(watchValueMap(watchVersion,
			                                   watches[i]->key,
			                                   watches[i]->value,
			                                   trState->cx,
			                                   trState->options.readTags,
			                                   trState->spanID,
			                                   trState->taskID,
			                                   trState->debugID,
			                                   trState->useProvisionalProxies));

		watches.clear();
	} catch (Error&) {
		ASSERT(false); // The above code must NOT throw because commit has already occured.
		throw internal_error();
	}
}

ACTOR Future<Optional<ClientTrCommitCostEstimation>> estimateCommitCosts(Reference<TransactionState> trState,
                                                                         CommitTransactionRef const* transaction) {
	state ClientTrCommitCostEstimation trCommitCosts;
	state KeyRangeRef keyRange;
	state int i = 0;

	for (; i < transaction->mutations.size(); ++i) {
		auto* it = &transaction->mutations[i];

		if (it->type == MutationRef::Type::SetValue || it->isAtomicOp()) {
			trCommitCosts.opsCount++;
			trCommitCosts.writeCosts += getWriteOperationCost(it->expectedSize());
		} else if (it->type == MutationRef::Type::ClearRange) {
			trCommitCosts.opsCount++;
			keyRange = KeyRangeRef(it->param1, it->param2);
			if (trState->options.expensiveClearCostEstimation) {
				StorageMetrics m = wait(trState->cx->getStorageMetrics(keyRange, CLIENT_KNOBS->TOO_MANY));
				trCommitCosts.clearIdxCosts.emplace_back(i, getWriteOperationCost(m.bytes));
				trCommitCosts.writeCosts += getWriteOperationCost(m.bytes);
				++trCommitCosts.expensiveCostEstCount;
				++trState->cx->transactionsExpensiveClearCostEstCount;
			} else {
				std::vector<std::pair<KeyRange, Reference<LocationInfo>>> locations = wait(getKeyRangeLocations(
				    trState, keyRange, CLIENT_KNOBS->TOO_MANY, Reverse::False, &StorageServerInterface::getShardState));
				if (locations.empty()) {
					continue;
				}

				uint64_t bytes = 0;
				if (locations.size() == 1) {
					bytes = CLIENT_KNOBS->INCOMPLETE_SHARD_PLUS;
				} else { // small clear on the boundary will hit two shards but be much smaller than the shard size
					bytes = CLIENT_KNOBS->INCOMPLETE_SHARD_PLUS * 2 +
					        (locations.size() - 2) * (int64_t)trState->cx->smoothMidShardSize.smoothTotal();
				}

				trCommitCosts.clearIdxCosts.emplace_back(i, getWriteOperationCost(bytes));
				trCommitCosts.writeCosts += getWriteOperationCost(bytes);
			}
		}
	}

	// sample on written bytes
	if (!trState->cx->sampleOnCost(trCommitCosts.writeCosts))
		return Optional<ClientTrCommitCostEstimation>();

	// sample clear op: the expectation of #sampledOp is every COMMIT_SAMPLE_COST sample once
	// we also scale the cost of mutations whose cost is less than COMMIT_SAMPLE_COST as scaledCost =
	// min(COMMIT_SAMPLE_COST, cost) If we have 4 transactions: A - 100 1-cost mutations: E[sampled ops] = 1, E[sampled
	// cost] = 100 B - 1 100-cost mutation: E[sampled ops] = 1, E[sampled cost] = 100 C - 50 2-cost mutations: E[sampled
	// ops] = 1, E[sampled cost] = 100 D - 1 150-cost mutation and 150 1-cost mutations: E[sampled ops] = 3, E[sampled
	// cost] = 150cost * 1 + 150 * 100cost * 0.01 = 300
	ASSERT(trCommitCosts.writeCosts > 0);
	std::deque<std::pair<int, uint64_t>> newClearIdxCosts;
	for (const auto& [idx, cost] : trCommitCosts.clearIdxCosts) {
		if (trCommitCosts.writeCosts >= CLIENT_KNOBS->COMMIT_SAMPLE_COST) {
			double mul = trCommitCosts.writeCosts / std::max(1.0, (double)CLIENT_KNOBS->COMMIT_SAMPLE_COST);
			if (deterministicRandom()->random01() < cost * mul / trCommitCosts.writeCosts) {
				newClearIdxCosts.emplace_back(
				    idx, cost < CLIENT_KNOBS->COMMIT_SAMPLE_COST ? CLIENT_KNOBS->COMMIT_SAMPLE_COST : cost);
			}
		} else if (deterministicRandom()->random01() < (double)cost / trCommitCosts.writeCosts) {
			newClearIdxCosts.emplace_back(
			    idx, cost < CLIENT_KNOBS->COMMIT_SAMPLE_COST ? CLIENT_KNOBS->COMMIT_SAMPLE_COST : cost);
		}
	}

	trCommitCosts.clearIdxCosts.swap(newClearIdxCosts);
	return trCommitCosts;
}

ACTOR static Future<Void> tryCommit(Reference<TransactionState> trState,
                                    CommitTransactionRequest req,
                                    Future<Version> readVersion) {
	state TraceInterval interval("TransactionCommit");
	state double startTime = now();
	state Span span("NAPI:tryCommit"_loc, trState->spanID);
	state Optional<UID> debugID = trState->debugID;
	if (debugID.present()) {
		TraceEvent(interval.begin()).detail("Parent", debugID.get());
	}
	try {
		if (CLIENT_BUGGIFY) {
			throw deterministicRandom()->randomChoice(std::vector<Error>{
			    not_committed(), transaction_too_old(), proxy_memory_limit_exceeded(), commit_unknown_result() });
		}

		if (req.tagSet.present() && trState->options.priority < TransactionPriority::IMMEDIATE) {
			wait(store(req.transaction.read_snapshot, readVersion) &&
			     store(req.commitCostEstimation, estimateCommitCosts(trState, &req.transaction)));
		} else {
			wait(store(req.transaction.read_snapshot, readVersion));
		}

		startTime = now();
		state Optional<UID> commitID = Optional<UID>();

		if (debugID.present()) {
			commitID = nondeterministicRandom()->randomUniqueID();
			g_traceBatch.addAttach("CommitAttachID", debugID.get().first(), commitID.get().first());
			g_traceBatch.addEvent("CommitDebug", commitID.get().first(), "NativeAPI.commit.Before");
		}

		req.debugID = commitID;
		state Future<CommitID> reply;
		if (trState->options.commitOnFirstProxy) {
			if (trState->cx->clientInfo->get().firstCommitProxy.present()) {
				reply = throwErrorOr(brokenPromiseToMaybeDelivered(
				    trState->cx->clientInfo->get().firstCommitProxy.get().commit.tryGetReply(req)));
			} else {
				const std::vector<CommitProxyInterface>& proxies = trState->cx->clientInfo->get().commitProxies;
				reply = proxies.size() ? throwErrorOr(brokenPromiseToMaybeDelivered(proxies[0].commit.tryGetReply(req)))
				                       : Never();
			}
		} else {
			reply = basicLoadBalance(trState->cx->getCommitProxies(trState->useProvisionalProxies),
			                         &CommitProxyInterface::commit,
			                         req,
			                         TaskPriority::DefaultPromiseEndpoint,
			                         AtMostOnce::True);
		}

		choose {
			when(wait(trState->cx->onProxiesChanged())) {
				reply.cancel();
				throw request_maybe_delivered();
			}
			when(CommitID ci = wait(reply)) {
				Version v = ci.version;
				if (v != invalidVersion) {
					if (CLIENT_BUGGIFY) {
						throw commit_unknown_result();
					}
					if (debugID.present())
						TraceEvent(interval.end()).detail("CommittedVersion", v);
					trState->committedVersion = v;
					if (v > trState->cx->metadataVersionCache[trState->cx->mvCacheInsertLocation].first) {
						trState->cx->mvCacheInsertLocation =
						    (trState->cx->mvCacheInsertLocation + 1) % trState->cx->metadataVersionCache.size();
						trState->cx->metadataVersionCache[trState->cx->mvCacheInsertLocation] =
						    std::make_pair(v, ci.metadataVersion);
					}

					Standalone<StringRef> ret = makeString(10);
					placeVersionstamp(mutateString(ret), v, ci.txnBatchId);
					trState->versionstampPromise.send(ret);

					trState->numErrors = 0;
					++trState->cx->transactionsCommitCompleted;
					trState->cx->transactionCommittedMutations += req.transaction.mutations.size();
					trState->cx->transactionCommittedMutationBytes += req.transaction.mutations.expectedSize();

					if (commitID.present())
						g_traceBatch.addEvent("CommitDebug", commitID.get().first(), "NativeAPI.commit.After");

					double latency = now() - startTime;
					trState->cx->commitLatencies.addSample(latency);
					trState->cx->latencies.addSample(now() - trState->startTime);
					if (trState->trLogInfo)
						trState->trLogInfo->addLog(
						    FdbClientLogEvents::EventCommit_V2(startTime,
						                                       trState->cx->clientLocality.dcId(),
						                                       latency,
						                                       req.transaction.mutations.size(),
						                                       req.transaction.mutations.expectedSize(),
						                                       ci.version,
						                                       req));
					return Void();
				} else {
					// clear the RYW transaction which contains previous conflicting keys
					trState->conflictingKeys.reset();
					if (ci.conflictingKRIndices.present()) {
						trState->conflictingKeys =
						    std::make_shared<CoalescedKeyRangeMap<Value>>(conflictingKeysFalse, specialKeys.end);
						state Standalone<VectorRef<int>> conflictingKRIndices = ci.conflictingKRIndices.get();
						// drop duplicate indices and merge overlapped ranges
						// Note: addReadConflictRange in native transaction object does not merge overlapped ranges
						state std::unordered_set<int> mergedIds(conflictingKRIndices.begin(),
						                                        conflictingKRIndices.end());
						for (auto const& rCRIndex : mergedIds) {
							const KeyRangeRef kr = req.transaction.read_conflict_ranges[rCRIndex];
							const KeyRange krWithPrefix = KeyRangeRef(kr.begin.withPrefix(conflictingKeysRange.begin),
							                                          kr.end.withPrefix(conflictingKeysRange.begin));
							trState->conflictingKeys->insert(krWithPrefix, conflictingKeysTrue);
						}
					}

					if (debugID.present())
						TraceEvent(interval.end()).detail("Conflict", 1);

					if (commitID.present())
						g_traceBatch.addEvent("CommitDebug", commitID.get().first(), "NativeAPI.commit.After");

					throw not_committed();
				}
			}
		}
	} catch (Error& e) {
		if (e.code() == error_code_request_maybe_delivered || e.code() == error_code_commit_unknown_result) {
			// We don't know if the commit happened, and it might even still be in flight.

			if (!trState->options.causalWriteRisky) {
				// Make sure it's not still in flight, either by ensuring the master we submitted to is dead, or the
				// version we submitted with is dead, or by committing a conflicting transaction successfully
				// if ( cx->getCommitProxies()->masterGeneration <= originalMasterGeneration )

				// To ensure the original request is not in flight, we need a key range which intersects its read
				// conflict ranges We pick a key range which also intersects its write conflict ranges, since that
				// avoids potentially creating conflicts where there otherwise would be none We make the range as small
				// as possible (a single key range) to minimize conflicts The intersection will never be empty, because
				// if it were (since !causalWriteRisky) makeSelfConflicting would have been applied automatically to req
				KeyRangeRef selfConflictingRange =
				    intersects(req.transaction.write_conflict_ranges, req.transaction.read_conflict_ranges).get();

				TEST(true); // Waiting for dummy transaction to report commit_unknown_result

				wait(commitDummyTransaction(trState, singleKeyRange(selfConflictingRange.begin)));
			}

			// The user needs to be informed that we aren't sure whether the commit happened.  Standard retry loops
			// retry it anyway (relying on transaction idempotence) but a client might do something else.
			throw commit_unknown_result();
		} else {
			if (e.code() != error_code_transaction_too_old && e.code() != error_code_not_committed &&
			    e.code() != error_code_database_locked && e.code() != error_code_proxy_memory_limit_exceeded &&
			    e.code() != error_code_batch_transaction_throttled && e.code() != error_code_tag_throttled) {
				TraceEvent(SevError, "TryCommitError").error(e);
			}
			if (trState->trLogInfo)
				trState->trLogInfo->addLog(FdbClientLogEvents::EventCommitError(
				    startTime, trState->cx->clientLocality.dcId(), static_cast<int>(e.code()), req));
			throw;
		}
	}
}

Future<Void> Transaction::commitMutations() {
	try {
		// if this is a read-only transaction return immediately
		if (!tr.transaction.write_conflict_ranges.size() && !tr.transaction.mutations.size()) {
			trState->numErrors = 0;

			trState->committedVersion = invalidVersion;
			trState->versionstampPromise.sendError(no_commit_version());
			return Void();
		}

		++trState->cx->transactionsCommitStarted;

		if (trState->options.readOnly)
			return transaction_read_only();

		trState->cx->mutationsPerCommit.addSample(tr.transaction.mutations.size());
		trState->cx->bytesPerCommit.addSample(tr.transaction.mutations.expectedSize());
		if (trState->options.tags.size())
			tr.tagSet = trState->options.tags;

		size_t transactionSize = getSize();
		if (transactionSize > (uint64_t)FLOW_KNOBS->PACKET_WARNING) {
			TraceEvent(!g_network->isSimulated() ? SevWarnAlways : SevWarn, "LargeTransaction")
			    .suppressFor(1.0)
			    .detail("Size", transactionSize)
			    .detail("NumMutations", tr.transaction.mutations.size())
			    .detail("ReadConflictSize", tr.transaction.read_conflict_ranges.expectedSize())
			    .detail("WriteConflictSize", tr.transaction.write_conflict_ranges.expectedSize())
			    .detail("DebugIdentifier", trState->trLogInfo ? trState->trLogInfo->identifier : "");
		}

		if (!apiVersionAtLeast(300)) {
			transactionSize =
			    tr.transaction.mutations.expectedSize(); // Old API versions didn't account for conflict ranges when
			                                             // determining whether to throw transaction_too_large
		}

		if (transactionSize > trState->options.sizeLimit) {
			return transaction_too_large();
		}

		if (!readVersion.isValid())
			getReadVersion(
			    GetReadVersionRequest::FLAG_CAUSAL_READ_RISKY); // sets up readVersion field.  We had no reads, so no
			                                                    // need for (expensive) full causal consistency.

		bool isCheckingWrites = trState->options.checkWritesEnabled && deterministicRandom()->random01() < 0.01;
		for (int i = 0; i < extraConflictRanges.size(); i++)
			if (extraConflictRanges[i].isReady() &&
			    extraConflictRanges[i].get().first < extraConflictRanges[i].get().second)
				tr.transaction.read_conflict_ranges.emplace_back(
				    tr.arena, extraConflictRanges[i].get().first, extraConflictRanges[i].get().second);

		if (!trState->options.causalWriteRisky &&
		    !intersects(tr.transaction.write_conflict_ranges, tr.transaction.read_conflict_ranges).present())
			makeSelfConflicting();

		if (isCheckingWrites) {
			// add all writes into the read conflict range...
			tr.transaction.read_conflict_ranges.append(
			    tr.arena, tr.transaction.write_conflict_ranges.begin(), tr.transaction.write_conflict_ranges.size());
		}

		if (trState->options.debugDump) {
			UID u = nondeterministicRandom()->randomUniqueID();
			TraceEvent("TransactionDump", u).log();
			for (auto i = tr.transaction.mutations.begin(); i != tr.transaction.mutations.end(); ++i)
				TraceEvent("TransactionMutation", u)
				    .detail("T", i->type)
				    .detail("P1", i->param1)
				    .detail("P2", i->param2);
		}

		if (trState->options.lockAware) {
			tr.flags = tr.flags | CommitTransactionRequest::FLAG_IS_LOCK_AWARE;
		}
		if (trState->options.firstInBatch) {
			tr.flags = tr.flags | CommitTransactionRequest::FLAG_FIRST_IN_BATCH;
		}
		if (trState->options.reportConflictingKeys) {
			tr.transaction.report_conflicting_keys = true;
		}

		Future<Void> commitResult = tryCommit(trState, tr, readVersion);

		if (isCheckingWrites) {
			Promise<Void> committed;
			checkWrites(trState, commitResult, committed, tr);
			return committed.getFuture();
		}
		return commitResult;
	} catch (Error& e) {
		TraceEvent("ClientCommitError").error(e);
		return Future<Void>(e);
	} catch (...) {
		Error e(error_code_unknown_error);
		TraceEvent("ClientCommitError").error(e);
		return Future<Void>(e);
	}
}

ACTOR Future<Void> commitAndWatch(Transaction* self) {
	try {
		wait(self->commitMutations());

		self->getDatabase()->transactionTracingSample =
		    (self->getCommittedVersion() % 60000000) < (60000000 * FLOW_KNOBS->TRACING_SAMPLE_RATE);

		if (!self->watches.empty()) {
			self->setupWatches();
		}

		if (!self->apiVersionAtLeast(700)) {
			self->reset();
		}

		return Void();
	} catch (Error& e) {
		if (e.code() != error_code_actor_cancelled) {
			if (!self->watches.empty()) {
				self->cancelWatches(e);
			}

			self->trState->versionstampPromise.sendError(transaction_invalid_version());

			if (!self->apiVersionAtLeast(700)) {
				self->reset();
			}
		}

		throw;
	}
}

Future<Void> Transaction::commit() {
	ASSERT(!committing.isValid());
	committing = commitAndWatch(this);
	return committing;
}

void Transaction::setOption(FDBTransactionOptions::Option option, Optional<StringRef> value) {
	switch (option) {
	case FDBTransactionOptions::INITIALIZE_NEW_DATABASE:
		validateOptionValueNotPresent(value);
		if (readVersion.isValid())
			throw read_version_already_set();
		readVersion = Version(0);
		trState->options.causalWriteRisky = true;
		break;

	case FDBTransactionOptions::CAUSAL_READ_RISKY:
		validateOptionValueNotPresent(value);
		trState->options.getReadVersionFlags |= GetReadVersionRequest::FLAG_CAUSAL_READ_RISKY;
		break;

	case FDBTransactionOptions::PRIORITY_SYSTEM_IMMEDIATE:
		validateOptionValueNotPresent(value);
		trState->options.priority = TransactionPriority::IMMEDIATE;
		break;

	case FDBTransactionOptions::PRIORITY_BATCH:
		validateOptionValueNotPresent(value);
		trState->options.priority = TransactionPriority::BATCH;
		break;

	case FDBTransactionOptions::CAUSAL_WRITE_RISKY:
		validateOptionValueNotPresent(value);
		trState->options.causalWriteRisky = true;
		break;

	case FDBTransactionOptions::COMMIT_ON_FIRST_PROXY:
		validateOptionValueNotPresent(value);
		trState->options.commitOnFirstProxy = true;
		break;

	case FDBTransactionOptions::CHECK_WRITES_ENABLE:
		validateOptionValueNotPresent(value);
		trState->options.checkWritesEnabled = true;
		break;

	case FDBTransactionOptions::DEBUG_DUMP:
		validateOptionValueNotPresent(value);
		trState->options.debugDump = true;
		break;

	case FDBTransactionOptions::TRANSACTION_LOGGING_ENABLE:
		setOption(FDBTransactionOptions::DEBUG_TRANSACTION_IDENTIFIER, value);
		setOption(FDBTransactionOptions::LOG_TRANSACTION);
		break;

	case FDBTransactionOptions::DEBUG_TRANSACTION_IDENTIFIER:
		validateOptionValuePresent(value);

		if (value.get().size() > 100 || value.get().size() == 0) {
			throw invalid_option_value();
		}

		if (trState->trLogInfo) {
			if (trState->trLogInfo->identifier.empty()) {
				trState->trLogInfo->identifier = value.get().printable();
			} else if (trState->trLogInfo->identifier != value.get().printable()) {
				TraceEvent(SevWarn, "CannotChangeDebugTransactionIdentifier")
				    .detail("PreviousIdentifier", trState->trLogInfo->identifier)
				    .detail("NewIdentifier", value.get());
				throw client_invalid_operation();
			}
		} else {
			trState->trLogInfo =
			    makeReference<TransactionLogInfo>(value.get().printable(), TransactionLogInfo::DONT_LOG);
			trState->trLogInfo->maxFieldLength = trState->options.maxTransactionLoggingFieldLength;
		}
		if (trState->debugID.present()) {
			TraceEvent(SevInfo, "TransactionBeingTraced")
			    .detail("DebugTransactionID", trState->trLogInfo->identifier)
			    .detail("ServerTraceID", trState->debugID.get());
		}
		break;

	case FDBTransactionOptions::LOG_TRANSACTION:
		validateOptionValueNotPresent(value);
		if (trState->trLogInfo && !trState->trLogInfo->identifier.empty()) {
			trState->trLogInfo->logTo(TransactionLogInfo::TRACE_LOG);
		} else {
			TraceEvent(SevWarn, "DebugTransactionIdentifierNotSet")
			    .detail("Error", "Debug Transaction Identifier option must be set before logging the transaction");
			throw client_invalid_operation();
		}
		break;

	case FDBTransactionOptions::TRANSACTION_LOGGING_MAX_FIELD_LENGTH:
		validateOptionValuePresent(value);
		{
			int maxFieldLength = extractIntOption(value, -1, std::numeric_limits<int32_t>::max());
			if (maxFieldLength == 0) {
				throw invalid_option_value();
			}
			trState->options.maxTransactionLoggingFieldLength = maxFieldLength;
		}
		if (trState->trLogInfo) {
			trState->trLogInfo->maxFieldLength = trState->options.maxTransactionLoggingFieldLength;
		}
		break;

	case FDBTransactionOptions::SERVER_REQUEST_TRACING:
		validateOptionValueNotPresent(value);
		debugTransaction(deterministicRandom()->randomUniqueID());
		if (trState->trLogInfo && !trState->trLogInfo->identifier.empty()) {
			TraceEvent(SevInfo, "TransactionBeingTraced")
			    .detail("DebugTransactionID", trState->trLogInfo->identifier)
			    .detail("ServerTraceID", trState->debugID.get());
		}
		break;

	case FDBTransactionOptions::MAX_RETRY_DELAY:
		validateOptionValuePresent(value);
		trState->options.maxBackoff = extractIntOption(value, 0, std::numeric_limits<int32_t>::max()) / 1000.0;
		break;

	case FDBTransactionOptions::SIZE_LIMIT:
		validateOptionValuePresent(value);
		trState->options.sizeLimit = extractIntOption(value, 32, CLIENT_KNOBS->TRANSACTION_SIZE_LIMIT);
		break;

	case FDBTransactionOptions::LOCK_AWARE:
		validateOptionValueNotPresent(value);
		trState->options.lockAware = true;
		trState->options.readOnly = false;
		break;

	case FDBTransactionOptions::READ_LOCK_AWARE:
		validateOptionValueNotPresent(value);
		if (!trState->options.lockAware) {
			trState->options.lockAware = true;
			trState->options.readOnly = true;
		}
		break;

	case FDBTransactionOptions::FIRST_IN_BATCH:
		validateOptionValueNotPresent(value);
		trState->options.firstInBatch = true;
		break;

	case FDBTransactionOptions::USE_PROVISIONAL_PROXIES:
		validateOptionValueNotPresent(value);
		trState->options.getReadVersionFlags |= GetReadVersionRequest::FLAG_USE_PROVISIONAL_PROXIES;
		trState->useProvisionalProxies = UseProvisionalProxies::True;
		break;

	case FDBTransactionOptions::INCLUDE_PORT_IN_ADDRESS:
		validateOptionValueNotPresent(value);
		trState->options.includePort = true;
		break;

	case FDBTransactionOptions::TAG:
		validateOptionValuePresent(value);
		trState->options.tags.addTag(value.get());
		break;

	case FDBTransactionOptions::AUTO_THROTTLE_TAG:
		validateOptionValuePresent(value);
		trState->options.tags.addTag(value.get());
		trState->options.readTags.addTag(value.get());
		break;

	case FDBTransactionOptions::SPAN_PARENT:
		validateOptionValuePresent(value);
		if (value.get().size() != 16) {
			throw invalid_option_value();
		}
		span.addParent(BinaryReader::fromStringRef<UID>(value.get(), Unversioned()));
		break;

	case FDBTransactionOptions::REPORT_CONFLICTING_KEYS:
		validateOptionValueNotPresent(value);
		trState->options.reportConflictingKeys = true;
		break;

	case FDBTransactionOptions::EXPENSIVE_CLEAR_COST_ESTIMATION_ENABLE:
		validateOptionValueNotPresent(value);
		trState->options.expensiveClearCostEstimation = true;
		break;

	default:
		break;
	}
}

ACTOR Future<GetReadVersionReply> getConsistentReadVersion(SpanID parentSpan,
                                                           DatabaseContext* cx,
                                                           uint32_t transactionCount,
                                                           TransactionPriority priority,
                                                           uint32_t flags,
                                                           TransactionTagMap<uint32_t> tags,
                                                           Optional<UID> debugID) {
	state Span span("NAPI:getConsistentReadVersion"_loc, parentSpan);

	++cx->transactionReadVersionBatches;
	if (debugID.present())
		g_traceBatch.addEvent("TransactionDebug", debugID.get().first(), "NativeAPI.getConsistentReadVersion.Before");
	loop {
		try {
<<<<<<< HEAD
			state GetReadVersionRequest req(span.context,
			                                transactionCount,
			                                priority,
			                                cx->ssVersionVectorCache.getMaxVersion(),
			                                flags,
			                                tags,
			                                debugID);
=======
			state GetReadVersionRequest req(span.context, transactionCount, priority, flags, tags, debugID);
			state Future<Void> onProxiesChanged = cx->onProxiesChanged();
>>>>>>> 344a14b0

			choose {
				when(wait(onProxiesChanged)) { onProxiesChanged = cx->onProxiesChanged(); }
				when(GetReadVersionReply v =
				         wait(basicLoadBalance(cx->getGrvProxies(UseProvisionalProxies(
				                                   flags & GetReadVersionRequest::FLAG_USE_PROVISIONAL_PROXIES)),
				                               &GrvProxyInterface::getConsistentReadVersion,
				                               req,
				                               cx->taskID))) {
					if (tags.size() != 0) {
						auto& priorityThrottledTags = cx->throttledTags[priority];
						for (auto& tag : tags) {
							auto itr = v.tagThrottleInfo.find(tag.first);
							if (itr == v.tagThrottleInfo.end()) {
								TEST(true); // Removing client throttle
								priorityThrottledTags.erase(tag.first);
							} else {
								TEST(true); // Setting client throttle
								auto result = priorityThrottledTags.try_emplace(tag.first, itr->second);
								if (!result.second) {
									result.first->second.update(itr->second);
								}
							}
						}
					}

					if (debugID.present())
						g_traceBatch.addEvent(
						    "TransactionDebug", debugID.get().first(), "NativeAPI.getConsistentReadVersion.After");
					ASSERT(v.version > 0);
					cx->minAcceptableReadVersion = std::min(cx->minAcceptableReadVersion, v.version);
					cx->ssVersionVectorCache.applyDelta(v.ssVersionVectorDelta);
					return v;
				}
			}
		} catch (Error& e) {
			if (e.code() != error_code_broken_promise && e.code() != error_code_batch_transaction_throttled)
				TraceEvent(SevError, "GetConsistentReadVersionError").error(e);
			if (e.code() == error_code_batch_transaction_throttled && !cx->apiVersionAtLeast(630)) {
				wait(delayJittered(5.0));
			} else {
				throw;
			}
		}
	}
}

ACTOR Future<Void> readVersionBatcher(DatabaseContext* cx,
                                      FutureStream<DatabaseContext::VersionRequest> versionStream,
                                      TransactionPriority priority,
                                      uint32_t flags) {
	state std::vector<Promise<GetReadVersionReply>> requests;
	state PromiseStream<Future<Void>> addActor;
	state Future<Void> collection = actorCollection(addActor.getFuture());
	state Future<Void> timeout;
	state Optional<UID> debugID;
	state bool send_batch;
	state Reference<Histogram> batchSizeDist = Histogram::getHistogram(LiteralStringRef("GrvBatcher"),
	                                                                   LiteralStringRef("ClientGrvBatchSize"),
	                                                                   Histogram::Unit::countLinear,
	                                                                   0,
	                                                                   CLIENT_KNOBS->MAX_BATCH_SIZE * 2);
	state Reference<Histogram> batchIntervalDist =
	    Histogram::getHistogram(LiteralStringRef("GrvBatcher"),
	                            LiteralStringRef("ClientGrvBatchInterval"),
	                            Histogram::Unit::microseconds,
	                            0,
	                            CLIENT_KNOBS->GRV_BATCH_TIMEOUT * 1000000 * 2);
	state Reference<Histogram> grvReplyLatencyDist = Histogram::getHistogram(
	    LiteralStringRef("GrvBatcher"), LiteralStringRef("ClientGrvReplyLatency"), Histogram::Unit::microseconds);
	state double lastRequestTime = now();

	state TransactionTagMap<uint32_t> tags;

	// dynamic batching
	state PromiseStream<double> replyTimes;
	state PromiseStream<Error> _errorStream;
	state double batchTime = 0;
	state Span span("NAPI:readVersionBatcher"_loc);
	loop {
		send_batch = false;
		choose {
			when(DatabaseContext::VersionRequest req = waitNext(versionStream)) {
				if (req.debugID.present()) {
					if (!debugID.present()) {
						debugID = nondeterministicRandom()->randomUniqueID();
					}
					g_traceBatch.addAttach("TransactionAttachID", req.debugID.get().first(), debugID.get().first());
				}
				span.addParent(req.spanContext);
				requests.push_back(req.reply);
				for (auto tag : req.tags) {
					++tags[tag];
				}

				if (requests.size() == CLIENT_KNOBS->MAX_BATCH_SIZE) {
					send_batch = true;
					++cx->transactionGrvFullBatches;
				} else if (!timeout.isValid()) {
					timeout = delay(batchTime, TaskPriority::GetConsistentReadVersion);
				}
			}
			when(wait(timeout.isValid() ? timeout : Never())) {
				send_batch = true;
				++cx->transactionGrvTimedOutBatches;
			}
			// dynamic batching monitors reply latencies
			when(double reply_latency = waitNext(replyTimes.getFuture())) {
				double target_latency = reply_latency * 0.5;
				batchTime = std::min(0.1 * target_latency + 0.9 * batchTime, CLIENT_KNOBS->GRV_BATCH_TIMEOUT);
				grvReplyLatencyDist->sampleSeconds(reply_latency);
			}
			when(wait(collection)) {} // for errors
		}
		if (send_batch) {
			int count = requests.size();
			ASSERT(count);

			batchSizeDist->sampleRecordCounter(count);
			auto requestTime = now();
			batchIntervalDist->sampleSeconds(requestTime - lastRequestTime);
			lastRequestTime = requestTime;

			// dynamic batching
			Promise<GetReadVersionReply> GRVReply;
			requests.push_back(GRVReply);
			addActor.send(ready(timeReply(GRVReply.getFuture(), replyTimes)));

			Future<Void> batch = incrementalBroadcastWithError(
			    getConsistentReadVersion(span.context, cx, count, priority, flags, std::move(tags), std::move(debugID)),
			    std::move(requests),
			    CLIENT_KNOBS->BROADCAST_BATCH_SIZE);

			span = Span("NAPI:readVersionBatcher"_loc);
			tags.clear();
			debugID = Optional<UID>();
			requests.clear();
			addActor.send(batch);
			timeout = Future<Void>();
		}
	}
}

ACTOR Future<Version> extractReadVersion(Reference<TransactionState> trState,
                                         Location location,
                                         SpanID spanContext,
                                         Future<GetReadVersionReply> f,
                                         Promise<Optional<Value>> metadataVersion) {
	state Span span(spanContext, location, { trState->spanID });
	GetReadVersionReply rep = wait(f);
	double latency = now() - trState->startTime;
	trState->cx->GRVLatencies.addSample(latency);
	if (trState->trLogInfo)
		trState->trLogInfo->addLog(FdbClientLogEvents::EventGetVersion_V3(
		    trState->startTime, trState->cx->clientLocality.dcId(), latency, trState->options.priority, rep.version));
	if (rep.locked && !trState->options.lockAware)
		throw database_locked();

	++trState->cx->transactionReadVersionsCompleted;
	switch (trState->options.priority) {
	case TransactionPriority::IMMEDIATE:
		++trState->cx->transactionImmediateReadVersionsCompleted;
		break;
	case TransactionPriority::DEFAULT:
		++trState->cx->transactionDefaultReadVersionsCompleted;
		break;
	case TransactionPriority::BATCH:
		++trState->cx->transactionBatchReadVersionsCompleted;
		break;
	default:
		ASSERT(false);
	}

	if (trState->options.tags.size() != 0) {
		auto& priorityThrottledTags = trState->cx->throttledTags[trState->options.priority];
		for (auto& tag : trState->options.tags) {
			auto itr = priorityThrottledTags.find(tag);
			if (itr != priorityThrottledTags.end()) {
				if (itr->second.expired()) {
					priorityThrottledTags.erase(itr);
				} else if (itr->second.throttleDuration() > 0) {
					TEST(true); // throttling transaction after getting read version
					++trState->cx->transactionReadVersionsThrottled;
					throw tag_throttled();
				}
			}
		}

		for (auto& tag : trState->options.tags) {
			auto itr = priorityThrottledTags.find(tag);
			if (itr != priorityThrottledTags.end()) {
				itr->second.addReleased(1);
			}
		}
	}

	if (rep.version > trState->cx->metadataVersionCache[trState->cx->mvCacheInsertLocation].first) {
		trState->cx->mvCacheInsertLocation =
		    (trState->cx->mvCacheInsertLocation + 1) % trState->cx->metadataVersionCache.size();
		trState->cx->metadataVersionCache[trState->cx->mvCacheInsertLocation] =
		    std::make_pair(rep.version, rep.metadataVersion);
	}

	metadataVersion.send(rep.metadataVersion);
	trState->cx->ssVersionVectorCache.applyDelta(rep.ssVersionVectorDelta);
	return rep.version;
}

Future<Version> Transaction::getReadVersion(uint32_t flags) {
	if (!readVersion.isValid()) {
		++trState->cx->transactionReadVersions;
		flags |= trState->options.getReadVersionFlags;
		switch (trState->options.priority) {
		case TransactionPriority::IMMEDIATE:
			flags |= GetReadVersionRequest::PRIORITY_SYSTEM_IMMEDIATE;
			++trState->cx->transactionImmediateReadVersions;
			break;
		case TransactionPriority::DEFAULT:
			flags |= GetReadVersionRequest::PRIORITY_DEFAULT;
			++trState->cx->transactionDefaultReadVersions;
			break;
		case TransactionPriority::BATCH:
			flags |= GetReadVersionRequest::PRIORITY_BATCH;
			++trState->cx->transactionBatchReadVersions;
			break;
		default:
			ASSERT(false);
		}

		if (trState->options.tags.size() != 0) {
			double maxThrottleDelay = 0.0;
			bool canRecheck = false;

			auto& priorityThrottledTags = trState->cx->throttledTags[trState->options.priority];
			for (auto& tag : trState->options.tags) {
				auto itr = priorityThrottledTags.find(tag);
				if (itr != priorityThrottledTags.end()) {
					if (!itr->second.expired()) {
						maxThrottleDelay = std::max(maxThrottleDelay, itr->second.throttleDuration());
						canRecheck = itr->second.canRecheck();
					} else {
						priorityThrottledTags.erase(itr);
					}
				}
			}

			if (maxThrottleDelay > 0.0 && !canRecheck) { // TODO: allow delaying?
				TEST(true); // Throttling tag before GRV request
				++trState->cx->transactionReadVersionsThrottled;
				readVersion = tag_throttled();
				return readVersion;
			} else {
				TEST(maxThrottleDelay > 0.0); // Rechecking throttle
			}

			for (auto& tag : trState->options.tags) {
				auto itr = priorityThrottledTags.find(tag);
				if (itr != priorityThrottledTags.end()) {
					itr->second.updateChecked();
				}
			}
		}

		auto& batcher = trState->cx->versionBatcher[flags];
		if (!batcher.actor.isValid()) {
			batcher.actor =
			    readVersionBatcher(trState->cx.getPtr(), batcher.stream.getFuture(), trState->options.priority, flags);
		}

		Location location = "NAPI:getReadVersion"_loc;
		UID spanContext = generateSpanID(trState->cx->transactionTracingSample, trState->spanID);
		auto const req = DatabaseContext::VersionRequest(spanContext, trState->options.tags, trState->debugID);
		batcher.stream.send(req);
		trState->startTime = now();
		readVersion = extractReadVersion(trState, location, spanContext, req.reply.getFuture(), metadataVersion);
	}
	return readVersion;
}

Optional<Version> Transaction::getCachedReadVersion() const {
	if (readVersion.isValid() && readVersion.isReady() && !readVersion.isError()) {
		return readVersion.get();
	} else {
		return Optional<Version>();
	}
}

Future<Standalone<StringRef>> Transaction::getVersionstamp() {
	if (committing.isValid()) {
		return transaction_invalid_version();
	}
	return trState->versionstampPromise.getFuture();
}

// Gets the protocol version reported by a coordinator via the protocol info interface
ACTOR Future<ProtocolVersion> getCoordinatorProtocol(NetworkAddressList coordinatorAddresses) {
	RequestStream<ProtocolInfoRequest> requestStream{ Endpoint::wellKnown({ coordinatorAddresses },
		                                                                  WLTOKEN_PROTOCOL_INFO) };
	ProtocolInfoReply reply = wait(retryBrokenPromise(requestStream, ProtocolInfoRequest{}));

	return reply.version;
}

// Gets the protocol version reported by a coordinator in its connect packet
// If we are unable to get a version from the connect packet (e.g. because we lost connection with the peer), then this
// function will return with an unset result.
// If an expected version is given, this future won't return if the actual protocol version matches the expected version
ACTOR Future<Optional<ProtocolVersion>> getCoordinatorProtocolFromConnectPacket(
    NetworkAddress coordinatorAddress,
    Optional<ProtocolVersion> expectedVersion) {
	state Reference<AsyncVar<Optional<ProtocolVersion>> const> protocolVersion =
	    FlowTransport::transport().getPeerProtocolAsyncVar(coordinatorAddress);

	loop {
		if (protocolVersion->get().present() && protocolVersion->get() != expectedVersion) {
			return protocolVersion->get();
		}

		Future<Void> change = protocolVersion->onChange();
		if (!protocolVersion->get().present()) {
			// If we still don't have any connection info after a timeout, retry sending the protocol version request
			change = timeout(change, FLOW_KNOBS->CONNECTION_MONITOR_TIMEOUT, Void());
		}

		wait(change);

		if (!protocolVersion->get().present()) {
			return protocolVersion->get();
		}
	}
}

// Returns the protocol version reported by the given coordinator
// If an expected version is given, the future won't return until the protocol version is different than expected
ACTOR Future<ProtocolVersion> getClusterProtocolImpl(
    Reference<AsyncVar<Optional<ClientLeaderRegInterface>> const> coordinator,
    Optional<ProtocolVersion> expectedVersion) {
	state bool needToConnect = true;
	state Future<ProtocolVersion> protocolVersion = Never();

	loop {
		if (!coordinator->get().present()) {
			wait(coordinator->onChange());
		} else {
			Endpoint coordinatorEndpoint = coordinator->get().get().getLeader.getEndpoint();
			if (needToConnect) {
				// Even though we typically rely on the connect packet to get the protocol version, we need to send some
				// request in order to start a connection. This protocol version request serves that purpose.
				protocolVersion = getCoordinatorProtocol(coordinatorEndpoint.addresses);
				needToConnect = false;
			}
			choose {
				when(wait(coordinator->onChange())) { needToConnect = true; }

				when(ProtocolVersion pv = wait(protocolVersion)) {
					if (!expectedVersion.present() || expectedVersion.get() != pv) {
						return pv;
					}

					protocolVersion = Never();
				}

				// Older versions of FDB don't have an endpoint to return the protocol version, so we get this info from
				// the connect packet
				when(Optional<ProtocolVersion> pv = wait(getCoordinatorProtocolFromConnectPacket(
				         coordinatorEndpoint.getPrimaryAddress(), expectedVersion))) {
					if (pv.present()) {
						return pv.get();
					} else {
						needToConnect = true;
					}
				}
			}
		}
	}
}

// Returns the protocol version reported by the coordinator this client is currently connected to
// If an expected version is given, the future won't return until the protocol version is different than expected
// Note: this will never return if the server is running a protocol from FDB 5.0 or older
Future<ProtocolVersion> DatabaseContext::getClusterProtocol(Optional<ProtocolVersion> expectedVersion) {
	return getClusterProtocolImpl(coordinator, expectedVersion);
}

uint32_t Transaction::getSize() {
	auto s = tr.transaction.mutations.expectedSize() + tr.transaction.read_conflict_ranges.expectedSize() +
	         tr.transaction.write_conflict_ranges.expectedSize();
	return s;
}

Future<Void> Transaction::onError(Error const& e) {
	if (e.code() == error_code_success) {
		return client_invalid_operation();
	}
	if (e.code() == error_code_not_committed || e.code() == error_code_commit_unknown_result ||
	    e.code() == error_code_database_locked || e.code() == error_code_proxy_memory_limit_exceeded ||
	    e.code() == error_code_process_behind || e.code() == error_code_batch_transaction_throttled ||
	    e.code() == error_code_tag_throttled) {
		if (e.code() == error_code_not_committed)
			++trState->cx->transactionsNotCommitted;
		else if (e.code() == error_code_commit_unknown_result)
			++trState->cx->transactionsMaybeCommitted;
		else if (e.code() == error_code_proxy_memory_limit_exceeded)
			++trState->cx->transactionsResourceConstrained;
		else if (e.code() == error_code_process_behind)
			++trState->cx->transactionsProcessBehind;
		else if (e.code() == error_code_batch_transaction_throttled || e.code() == error_code_tag_throttled) {
			++trState->cx->transactionsThrottled;
		}

		double backoff = getBackoff(e.code());
		reset();
		return delay(backoff, trState->taskID);
	}
	if (e.code() == error_code_transaction_too_old || e.code() == error_code_future_version) {
		if (e.code() == error_code_transaction_too_old)
			++trState->cx->transactionsTooOld;
		else if (e.code() == error_code_future_version)
			++trState->cx->transactionsFutureVersions;

		double maxBackoff = trState->options.maxBackoff;
		reset();
		return delay(std::min(CLIENT_KNOBS->FUTURE_VERSION_RETRY_DELAY, maxBackoff), trState->taskID);
	}

	if (g_network->isSimulated() && ++trState->numErrors % 10 == 0)
		TraceEvent(SevWarnAlways, "TransactionTooManyRetries").detail("NumRetries", trState->numErrors);

	return e;
}
ACTOR Future<StorageMetrics> getStorageMetricsLargeKeyRange(Database cx, KeyRange keys);

ACTOR Future<StorageMetrics> doGetStorageMetrics(Database cx, KeyRange keys, Reference<LocationInfo> locationInfo) {
	loop {
		try {
			WaitMetricsRequest req(keys, StorageMetrics(), StorageMetrics());
			req.min.bytes = 0;
			req.max.bytes = -1;
			StorageMetrics m = wait(loadBalance(
			    locationInfo->locations(), &StorageServerInterface::waitMetrics, req, TaskPriority::DataDistribution));
			return m;
		} catch (Error& e) {
			if (e.code() != error_code_wrong_shard_server && e.code() != error_code_all_alternatives_failed) {
				TraceEvent(SevError, "WaitStorageMetricsError").error(e);
				throw;
			}
			wait(delay(CLIENT_KNOBS->WRONG_SHARD_SERVER_DELAY, TaskPriority::DataDistribution));
			cx->invalidateCache(keys);
			StorageMetrics m = wait(getStorageMetricsLargeKeyRange(cx, keys));
			return m;
		}
	}
}

ACTOR Future<StorageMetrics> getStorageMetricsLargeKeyRange(Database cx, KeyRange keys) {
	state Span span("NAPI:GetStorageMetricsLargeKeyRange"_loc);
	std::vector<std::pair<KeyRange, Reference<LocationInfo>>> locations =
	    wait(getKeyRangeLocations(cx,
	                              keys,
	                              std::numeric_limits<int>::max(),
	                              Reverse::False,
	                              &StorageServerInterface::waitMetrics,
	                              span.context,
	                              Optional<UID>(),
	                              UseProvisionalProxies::False));
	state int nLocs = locations.size();
	state std::vector<Future<StorageMetrics>> fx(nLocs);
	state StorageMetrics total;
	KeyRef partBegin, partEnd;
	for (int i = 0; i < nLocs; i++) {
		partBegin = (i == 0) ? keys.begin : locations[i].first.begin;
		partEnd = (i == nLocs - 1) ? keys.end : locations[i].first.end;
		fx[i] = doGetStorageMetrics(cx, KeyRangeRef(partBegin, partEnd), locations[i].second);
	}
	wait(waitForAll(fx));
	for (int i = 0; i < nLocs; i++) {
		total += fx[i].get();
	}
	return total;
}

ACTOR Future<Void> trackBoundedStorageMetrics(KeyRange keys,
                                              Reference<LocationInfo> location,
                                              StorageMetrics x,
                                              StorageMetrics halfError,
                                              PromiseStream<StorageMetrics> deltaStream) {
	try {
		loop {
			WaitMetricsRequest req(keys, x - halfError, x + halfError);
			StorageMetrics nextX = wait(loadBalance(location->locations(), &StorageServerInterface::waitMetrics, req));
			deltaStream.send(nextX - x);
			x = nextX;
		}
	} catch (Error& e) {
		deltaStream.sendError(e);
		throw e;
	}
}

ACTOR Future<StorageMetrics> waitStorageMetricsMultipleLocations(
    std::vector<std::pair<KeyRange, Reference<LocationInfo>>> locations,
    StorageMetrics min,
    StorageMetrics max,
    StorageMetrics permittedError) {
	state int nLocs = locations.size();
	state std::vector<Future<StorageMetrics>> fx(nLocs);
	state StorageMetrics total;
	state PromiseStream<StorageMetrics> deltas;
	state std::vector<Future<Void>> wx(fx.size());
	state StorageMetrics halfErrorPerMachine = permittedError * (0.5 / nLocs);
	state StorageMetrics maxPlus = max + halfErrorPerMachine * (nLocs - 1);
	state StorageMetrics minMinus = min - halfErrorPerMachine * (nLocs - 1);

	for (int i = 0; i < nLocs; i++) {
		WaitMetricsRequest req(locations[i].first, StorageMetrics(), StorageMetrics());
		req.min.bytes = 0;
		req.max.bytes = -1;
		fx[i] = loadBalance(locations[i].second->locations(),
		                    &StorageServerInterface::waitMetrics,
		                    req,
		                    TaskPriority::DataDistribution);
	}
	wait(waitForAll(fx));

	// invariant: true total is between (total-permittedError/2, total+permittedError/2)
	for (int i = 0; i < nLocs; i++)
		total += fx[i].get();

	if (!total.allLessOrEqual(maxPlus))
		return total;
	if (!minMinus.allLessOrEqual(total))
		return total;

	for (int i = 0; i < nLocs; i++)
		wx[i] = trackBoundedStorageMetrics(
		    locations[i].first, locations[i].second, fx[i].get(), halfErrorPerMachine, deltas);

	loop {
		StorageMetrics delta = waitNext(deltas.getFuture());
		total += delta;
		if (!total.allLessOrEqual(maxPlus))
			return total;
		if (!minMinus.allLessOrEqual(total))
			return total;
	}
}

ACTOR Future<StorageMetrics> extractMetrics(Future<std::pair<Optional<StorageMetrics>, int>> fMetrics) {
	std::pair<Optional<StorageMetrics>, int> x = wait(fMetrics);
	return x.first.get();
}

ACTOR Future<Standalone<VectorRef<ReadHotRangeWithMetrics>>> getReadHotRanges(Database cx, KeyRange keys) {
	state Span span("NAPI:GetReadHotRanges"_loc);
	loop {
		int64_t shardLimit = 100; // Shard limit here does not really matter since this function is currently only used
		                          // to find the read-hot sub ranges within a read-hot shard.
		std::vector<std::pair<KeyRange, Reference<LocationInfo>>> locations =
		    wait(getKeyRangeLocations(cx,
		                              keys,
		                              shardLimit,
		                              Reverse::False,
		                              &StorageServerInterface::getReadHotRanges,
		                              span.context,
		                              Optional<UID>(),
		                              UseProvisionalProxies::False));
		try {
			// TODO: how to handle this?
			// This function is called whenever a shard becomes read-hot. But somehow the shard was splitted across more
			// than one storage server after become read-hot and before this function is called, i.e. a race condition.
			// Should we abort and wait the newly splitted shards to be hot again?
			state int nLocs = locations.size();
			// if (nLocs > 1) {
			// 	TraceEvent("RHDDebug")
			// 	    .detail("NumSSIs", nLocs)
			// 	    .detail("KeysBegin", keys.begin.printable().c_str())
			// 	    .detail("KeysEnd", keys.end.printable().c_str());
			// }
			state std::vector<Future<ReadHotSubRangeReply>> fReplies(nLocs);
			KeyRef partBegin, partEnd;
			for (int i = 0; i < nLocs; i++) {
				partBegin = (i == 0) ? keys.begin : locations[i].first.begin;
				partEnd = (i == nLocs - 1) ? keys.end : locations[i].first.end;
				ReadHotSubRangeRequest req(KeyRangeRef(partBegin, partEnd));
				fReplies[i] = loadBalance(locations[i].second->locations(),
				                          &StorageServerInterface::getReadHotRanges,
				                          req,
				                          TaskPriority::DataDistribution);
			}

			wait(waitForAll(fReplies));

			if (nLocs == 1) {
				TEST(true); // Single-shard read hot range request
				return fReplies[0].get().readHotRanges;
			} else {
				TEST(true); // Multi-shard read hot range request
				Standalone<VectorRef<ReadHotRangeWithMetrics>> results;
				for (int i = 0; i < nLocs; i++) {
					results.append(results.arena(),
					               fReplies[i].get().readHotRanges.begin(),
					               fReplies[i].get().readHotRanges.size());
					results.arena().dependsOn(fReplies[i].get().readHotRanges.arena());
				}

				return results;
			}
		} catch (Error& e) {
			if (e.code() != error_code_wrong_shard_server && e.code() != error_code_all_alternatives_failed) {
				TraceEvent(SevError, "GetReadHotSubRangesError").error(e);
				throw;
			}
			cx->invalidateCache(keys);
			wait(delay(CLIENT_KNOBS->WRONG_SHARD_SERVER_DELAY, TaskPriority::DataDistribution));
		}
	}
}

ACTOR Future<std::pair<Optional<StorageMetrics>, int>> waitStorageMetrics(Database cx,
                                                                          KeyRange keys,
                                                                          StorageMetrics min,
                                                                          StorageMetrics max,
                                                                          StorageMetrics permittedError,
                                                                          int shardLimit,
                                                                          int expectedShardCount) {
	state Span span("NAPI:WaitStorageMetrics"_loc, generateSpanID(cx->transactionTracingSample));
	loop {
		std::vector<std::pair<KeyRange, Reference<LocationInfo>>> locations =
		    wait(getKeyRangeLocations(cx,
		                              keys,
		                              shardLimit,
		                              Reverse::False,
		                              &StorageServerInterface::waitMetrics,
		                              span.context,
		                              Optional<UID>(),
		                              UseProvisionalProxies::False));
		if (expectedShardCount >= 0 && locations.size() != expectedShardCount) {
			return std::make_pair(Optional<StorageMetrics>(), locations.size());
		}

		// SOMEDAY: Right now, if there are too many shards we delay and check again later. There may be a better
		// solution to this.
		if (locations.size() < shardLimit) {
			try {
				Future<StorageMetrics> fx;
				if (locations.size() > 1) {
					fx = waitStorageMetricsMultipleLocations(locations, min, max, permittedError);
				} else {
					WaitMetricsRequest req(keys, min, max);
					fx = loadBalance(locations[0].second->locations(),
					                 &StorageServerInterface::waitMetrics,
					                 req,
					                 TaskPriority::DataDistribution);
				}
				StorageMetrics x = wait(fx);
				return std::make_pair(x, -1);
			} catch (Error& e) {
				if (e.code() != error_code_wrong_shard_server && e.code() != error_code_all_alternatives_failed) {
					TraceEvent(SevError, "WaitStorageMetricsError").error(e);
					throw;
				}
				cx->invalidateCache(keys);
				wait(delay(CLIENT_KNOBS->WRONG_SHARD_SERVER_DELAY, TaskPriority::DataDistribution));
			}
		} else {
			TraceEvent(SevWarn, "WaitStorageMetricsPenalty")
			    .detail("Keys", keys)
			    .detail("Limit", CLIENT_KNOBS->STORAGE_METRICS_SHARD_LIMIT)
			    .detail("JitteredSecondsOfPenitence", CLIENT_KNOBS->STORAGE_METRICS_TOO_MANY_SHARDS_DELAY);
			wait(delayJittered(CLIENT_KNOBS->STORAGE_METRICS_TOO_MANY_SHARDS_DELAY, TaskPriority::DataDistribution));
			// make sure that the next getKeyRangeLocations() call will actually re-fetch the range
			cx->invalidateCache(keys);
		}
	}
}

Future<std::pair<Optional<StorageMetrics>, int>> DatabaseContext::waitStorageMetrics(
    KeyRange const& keys,
    StorageMetrics const& min,
    StorageMetrics const& max,
    StorageMetrics const& permittedError,
    int shardLimit,
    int expectedShardCount) {
	return ::waitStorageMetrics(Database(Reference<DatabaseContext>::addRef(this)),
	                            keys,
	                            min,
	                            max,
	                            permittedError,
	                            shardLimit,
	                            expectedShardCount);
}

Future<StorageMetrics> DatabaseContext::getStorageMetrics(KeyRange const& keys, int shardLimit) {
	if (shardLimit > 0) {
		StorageMetrics m;
		m.bytes = -1;
		return extractMetrics(::waitStorageMetrics(Database(Reference<DatabaseContext>::addRef(this)),
		                                           keys,
		                                           StorageMetrics(),
		                                           m,
		                                           StorageMetrics(),
		                                           shardLimit,
		                                           -1));
	} else {
		return ::getStorageMetricsLargeKeyRange(Database(Reference<DatabaseContext>::addRef(this)), keys);
	}
}

ACTOR Future<Standalone<VectorRef<DDMetricsRef>>> waitDataDistributionMetricsList(Database cx,
                                                                                  KeyRange keys,
                                                                                  int shardLimit) {
	loop {
		choose {
			when(wait(cx->onProxiesChanged())) {}
			when(ErrorOr<GetDDMetricsReply> rep =
			         wait(errorOr(basicLoadBalance(cx->getCommitProxies(UseProvisionalProxies::False),
			                                       &CommitProxyInterface::getDDMetrics,
			                                       GetDDMetricsRequest(keys, shardLimit))))) {
				if (rep.isError()) {
					throw rep.getError();
				}
				return rep.get().storageMetricsList;
			}
		}
	}
}

Future<Standalone<VectorRef<ReadHotRangeWithMetrics>>> DatabaseContext::getReadHotRanges(KeyRange const& keys) {
	return ::getReadHotRanges(Database(Reference<DatabaseContext>::addRef(this)), keys);
}

ACTOR Future<Standalone<VectorRef<KeyRef>>> getRangeSplitPoints(Reference<TransactionState> trState,
                                                                KeyRange keys,
                                                                int64_t chunkSize) {
	state Span span("NAPI:GetRangeSplitPoints"_loc, trState->spanID);
	loop {
		state std::vector<std::pair<KeyRange, Reference<LocationInfo>>> locations = wait(getKeyRangeLocations(
		    trState, keys, CLIENT_KNOBS->TOO_MANY, Reverse::False, &StorageServerInterface::getRangeSplitPoints));
		try {
			state int nLocs = locations.size();
			state std::vector<Future<SplitRangeReply>> fReplies(nLocs);
			KeyRef partBegin, partEnd;
			for (int i = 0; i < nLocs; i++) {
				partBegin = (i == 0) ? keys.begin : locations[i].first.begin;
				partEnd = (i == nLocs - 1) ? keys.end : locations[i].first.end;
				SplitRangeRequest req(KeyRangeRef(partBegin, partEnd), chunkSize);
				fReplies[i] = loadBalance(locations[i].second->locations(),
				                          &StorageServerInterface::getRangeSplitPoints,
				                          req,
				                          TaskPriority::DataDistribution);
			}

			wait(waitForAll(fReplies));
			Standalone<VectorRef<KeyRef>> results;

			results.push_back_deep(results.arena(), keys.begin);
			for (int i = 0; i < nLocs; i++) {
				if (i > 0) {
					results.push_back_deep(results.arena(), locations[i].first.begin); // Need this shard boundary
				}
				if (fReplies[i].get().splitPoints.size() > 0) {
					results.append(
					    results.arena(), fReplies[i].get().splitPoints.begin(), fReplies[i].get().splitPoints.size());
					results.arena().dependsOn(fReplies[i].get().splitPoints.arena());
				}
			}
			if (results.back() != keys.end) {
				results.push_back_deep(results.arena(), keys.end);
			}

			return results;
		} catch (Error& e) {
			if (e.code() != error_code_wrong_shard_server && e.code() != error_code_all_alternatives_failed) {
				TraceEvent(SevError, "GetRangeSplitPoints").error(e);
				throw;
			}
			trState->cx->invalidateCache(keys);
			wait(delay(CLIENT_KNOBS->WRONG_SHARD_SERVER_DELAY, TaskPriority::DataDistribution));
		}
	}
}

Future<Standalone<VectorRef<KeyRef>>> Transaction::getRangeSplitPoints(KeyRange const& keys, int64_t chunkSize) {
	return ::getRangeSplitPoints(trState, keys, chunkSize);
}

#define BG_REQUEST_DEBUG false

// the blob granule requests are a bit funky because they piggyback off the existing transaction to read from the system
// keyspace
ACTOR Future<Standalone<VectorRef<KeyRangeRef>>> getBlobGranuleRangesActor(Transaction* self, KeyRange keyRange) {
	// FIXME: use streaming range read
	state KeyRange currentRange = keyRange;
	state Standalone<VectorRef<KeyRangeRef>> results;
	if (BG_REQUEST_DEBUG) {
		printf("Getting Blob Granules for [%s - %s)\n",
		       keyRange.begin.printable().c_str(),
		       keyRange.end.printable().c_str());
	}
	self->setOption(FDBTransactionOptions::ACCESS_SYSTEM_KEYS);
	loop {
		state RangeResult blobGranuleMapping = wait(
		    krmGetRanges(self, blobGranuleMappingKeys.begin, currentRange, 1000, GetRangeLimits::BYTE_LIMIT_UNLIMITED));

		for (int i = 0; i < blobGranuleMapping.size() - 1; i++) {
			if (blobGranuleMapping[i].value.size()) {
				results.push_back(results.arena(),
				                  KeyRangeRef(blobGranuleMapping[i].key, blobGranuleMapping[i + 1].key));
			}
		}
		if (blobGranuleMapping.more) {
			currentRange = KeyRangeRef(blobGranuleMapping.back().key, currentRange.end);
		} else {
			return results;
		}
	}
}

Future<Standalone<VectorRef<KeyRangeRef>>> Transaction::getBlobGranuleRanges(const KeyRange& range) {
	return ::getBlobGranuleRangesActor(this, range);
}

// hack (for now) to get blob worker interface into load balance
struct BWLocationInfo : MultiInterface<ReferencedInterface<BlobWorkerInterface>> {
	using Locations = MultiInterface<ReferencedInterface<BlobWorkerInterface>>;
	explicit BWLocationInfo(const std::vector<Reference<ReferencedInterface<BlobWorkerInterface>>>& v) : Locations(v) {}
};

ACTOR Future<Standalone<VectorRef<BlobGranuleChunkRef>>> readBlobGranulesActor(
    Transaction* self,
    KeyRange range,
    Version begin,
    Optional<Version> read,
    Version* readVersionOut) { // read not present is "use transaction version"

	state RangeResult blobGranuleMapping;
	state Key granuleStartKey;
	state Key granuleEndKey;
	state KeyRange keyRange = range;
	state UID workerId;
	state int i;

	state Standalone<VectorRef<BlobGranuleChunkRef>> results;

	if (read.present()) {
		*readVersionOut = read.get();
	} else {
		Version _end = wait(self->getReadVersion());
		*readVersionOut = _end;
	}
	self->setOption(FDBTransactionOptions::ACCESS_SYSTEM_KEYS);

	// Right now just read whole blob range assignments from DB
	// FIXME: eventually we probably want to cache this and invalidate similarly to storage servers.
	// Cache misses could still read from the DB, or we could add it to the Transaction State Store and
	// have proxies serve it from memory.
	RangeResult _bgMapping =
	    wait(krmGetRanges(self, blobGranuleMappingKeys.begin, keyRange, 1000, GetRangeLimits::BYTE_LIMIT_UNLIMITED));
	blobGranuleMapping = _bgMapping;
	if (blobGranuleMapping.more) {
		if (BG_REQUEST_DEBUG) {
			fmt::print(
			    "BG Mapping for [{0} - %{1}) too large!\n", keyRange.begin.printable(), keyRange.end.printable());
		}
		throw unsupported_operation();
	}
	ASSERT(!blobGranuleMapping.more && blobGranuleMapping.size() < CLIENT_KNOBS->TOO_MANY);

	if (blobGranuleMapping.size() == 0) {
		if (BG_REQUEST_DEBUG) {
			printf("no blob worker assignments yet\n");
		}
		throw transaction_too_old();
	}

	if (BG_REQUEST_DEBUG) {
		fmt::print("Doing blob granule request @ {}\n", *readVersionOut);
		fmt::print("blob worker assignments:\n");
	}

	for (i = 0; i < blobGranuleMapping.size() - 1; i++) {
		granuleStartKey = blobGranuleMapping[i].key;
		granuleEndKey = blobGranuleMapping[i + 1].key;
		if (!blobGranuleMapping[i].value.size()) {
			if (BG_REQUEST_DEBUG) {
				printf("Key range [%s - %s) missing worker assignment!\n",
				       granuleStartKey.printable().c_str(),
				       granuleEndKey.printable().c_str());
				// TODO probably new exception type instead
			}
			throw transaction_too_old();
		}

		workerId = decodeBlobGranuleMappingValue(blobGranuleMapping[i].value);
		if (BG_REQUEST_DEBUG) {
			printf("  [%s - %s): %s\n",
			       granuleStartKey.printable().c_str(),
			       granuleEndKey.printable().c_str(),
			       workerId.toString().c_str());
		}

		if (!self->trState->cx->blobWorker_interf.count(workerId)) {
			Optional<Value> workerInterface = wait(self->get(blobWorkerListKeyFor(workerId)));
			if (!workerInterface.present()) {
				throw wrong_shard_server();
			}
			// FIXME: maybe just want to insert here if there are racing queries for the same worker or something?
			self->trState->cx->blobWorker_interf[workerId] = decodeBlobWorkerListValue(workerInterface.get());
			if (BG_REQUEST_DEBUG) {
				printf("    decoded worker interface for %s\n", workerId.toString().c_str());
			}
		}
	}

	// Make request for each granule
	for (i = 0; i < blobGranuleMapping.size() - 1; i++) {
		granuleStartKey = blobGranuleMapping[i].key;
		granuleEndKey = blobGranuleMapping[i + 1].key;
		// if this was a time travel and the request returned larger bounds, skip this chunk
		if (granuleEndKey <= keyRange.begin) {
			continue;
		}
		workerId = decodeBlobGranuleMappingValue(blobGranuleMapping[i].value);
		// prune first/last granules to requested range
		if (keyRange.begin > granuleStartKey) {
			granuleStartKey = keyRange.begin;
		}
		if (keyRange.end < granuleEndKey) {
			granuleEndKey = keyRange.end;
		}

		state BlobGranuleFileRequest req;
		req.keyRange = KeyRangeRef(StringRef(req.arena, granuleStartKey), StringRef(req.arena, granuleEndKey));
		req.beginVersion = begin;
		req.readVersion = *readVersionOut;

		std::vector<Reference<ReferencedInterface<BlobWorkerInterface>>> v;
		v.push_back(
		    makeReference<ReferencedInterface<BlobWorkerInterface>>(self->trState->cx->blobWorker_interf[workerId]));
		state Reference<MultiInterface<ReferencedInterface<BlobWorkerInterface>>> location =
		    makeReference<BWLocationInfo>(v);
		// use load balance with one option for now for retry and error handling
		BlobGranuleFileReply rep = wait(loadBalance(location,
		                                            &BlobWorkerInterface::blobGranuleFileRequest,
		                                            req,
		                                            TaskPriority::DefaultPromiseEndpoint,
		                                            AtMostOnce::False,
		                                            nullptr));

		if (BG_REQUEST_DEBUG) {
			fmt::print("Blob granule request for [{0} - {1}) @ {2} - {3} got reply from {4}:\n",
			           granuleStartKey.printable(),
			           granuleEndKey.printable(),
			           begin,
			           *readVersionOut,
			           workerId.toString());
		}
		results.arena().dependsOn(rep.arena);
		for (auto& chunk : rep.chunks) {
			if (BG_REQUEST_DEBUG) {
				fmt::print("[{0} - {1})\n", chunk.keyRange.begin.printable(), chunk.keyRange.end.printable());

				fmt::print("  SnapshotFile: {0}\n    \n  DeltaFiles:\n",
				           chunk.snapshotFile.present() ? chunk.snapshotFile.get().toString().c_str() : "<none>");
				for (auto& df : chunk.deltaFiles) {
					fmt::print("    {0}\n", df.toString());
				}
				fmt::print("  Deltas: ({0})", chunk.newDeltas.size());
				if (chunk.newDeltas.size() > 0) {
					fmt::print(" with version [{0} - {1}]",
					           chunk.newDeltas[0].version,
					           chunk.newDeltas[chunk.newDeltas.size() - 1].version);
				}
				fmt::print("  IncludedVersion: {0}\n\n\n", chunk.includedVersion);
			}

			results.push_back(results.arena(), chunk);
			keyRange = KeyRangeRef(std::min(chunk.keyRange.end, keyRange.end), keyRange.end);
		}
	}
	return results;
}

Future<Standalone<VectorRef<BlobGranuleChunkRef>>> Transaction::readBlobGranules(const KeyRange& range,
                                                                                 Version begin,
                                                                                 Optional<Version> readVersion,
                                                                                 Version* readVersionOut) {
	return readBlobGranulesActor(this, range, begin, readVersion, readVersionOut);
}

ACTOR Future<Void> setPerpetualStorageWiggle(Database cx, bool enable, LockAware lockAware) {
	state ReadYourWritesTransaction tr(cx);
	loop {
		try {
			tr.setOption(FDBTransactionOptions::ACCESS_SYSTEM_KEYS);
			if (lockAware) {
				tr.setOption(FDBTransactionOptions::LOCK_AWARE);
			}

			tr.set(perpetualStorageWiggleKey, enable ? "1"_sr : "0"_sr);
			wait(tr.commit());
			break;
		} catch (Error& e) {
			wait(tr.onError(e));
		}
	}
	return Void();
}

ACTOR Future<Standalone<VectorRef<KeyRef>>> splitStorageMetrics(Database cx,
                                                                KeyRange keys,
                                                                StorageMetrics limit,
                                                                StorageMetrics estimated) {
	state Span span("NAPI:SplitStorageMetrics"_loc);
	loop {
		state std::vector<std::pair<KeyRange, Reference<LocationInfo>>> locations =
		    wait(getKeyRangeLocations(cx,
		                              keys,
		                              CLIENT_KNOBS->STORAGE_METRICS_SHARD_LIMIT,
		                              Reverse::False,
		                              &StorageServerInterface::splitMetrics,
		                              span.context,
		                              Optional<UID>(),
		                              UseProvisionalProxies::False));
		state StorageMetrics used;
		state Standalone<VectorRef<KeyRef>> results;

		// SOMEDAY: Right now, if there are too many shards we delay and check again later. There may be a better
		// solution to this.
		if (locations.size() == CLIENT_KNOBS->STORAGE_METRICS_SHARD_LIMIT) {
			wait(delay(CLIENT_KNOBS->STORAGE_METRICS_TOO_MANY_SHARDS_DELAY, TaskPriority::DataDistribution));
			cx->invalidateCache(keys);
		} else {
			results.push_back_deep(results.arena(), keys.begin);
			try {
				//TraceEvent("SplitStorageMetrics").detail("Locations", locations.size());

				state int i = 0;
				for (; i < locations.size(); i++) {
					SplitMetricsRequest req(locations[i].first, limit, used, estimated, i == locations.size() - 1);
					SplitMetricsReply res = wait(loadBalance(locations[i].second->locations(),
					                                         &StorageServerInterface::splitMetrics,
					                                         req,
					                                         TaskPriority::DataDistribution));
					if (res.splits.size() &&
					    res.splits[0] <= results.back()) { // split points are out of order, possibly because of moving
						                                   // data, throw error to retry
						ASSERT_WE_THINK(
						    false); // FIXME: This seems impossible and doesn't seem to be covered by testing
						throw all_alternatives_failed();
					}
					if (res.splits.size()) {
						results.append(results.arena(), res.splits.begin(), res.splits.size());
						results.arena().dependsOn(res.splits.arena());
					}
					used = res.used;

					//TraceEvent("SplitStorageMetricsResult").detail("Used", used.bytes).detail("Location", i).detail("Size", res.splits.size());
				}

				if (used.allLessOrEqual(limit * CLIENT_KNOBS->STORAGE_METRICS_UNFAIR_SPLIT_LIMIT)) {
					results.resize(results.arena(), results.size() - 1);
				}

				results.push_back_deep(results.arena(), keys.end);
				return results;
			} catch (Error& e) {
				if (e.code() != error_code_wrong_shard_server && e.code() != error_code_all_alternatives_failed) {
					TraceEvent(SevError, "SplitStorageMetricsError").error(e);
					throw;
				}
				cx->invalidateCache(keys);
				wait(delay(CLIENT_KNOBS->WRONG_SHARD_SERVER_DELAY, TaskPriority::DataDistribution));
			}
		}
	}
}

Future<Standalone<VectorRef<KeyRef>>> DatabaseContext::splitStorageMetrics(KeyRange const& keys,
                                                                           StorageMetrics const& limit,
                                                                           StorageMetrics const& estimated) {
	return ::splitStorageMetrics(Database(Reference<DatabaseContext>::addRef(this)), keys, limit, estimated);
}

void Transaction::checkDeferredError() const {
	trState->cx->checkDeferredError();
}

Reference<TransactionLogInfo> Transaction::createTrLogInfoProbabilistically(const Database& cx) {
	if (!cx->isError()) {
		double clientSamplingProbability = GlobalConfig::globalConfig().get<double>(
		    fdbClientInfoTxnSampleRate, CLIENT_KNOBS->CSI_SAMPLING_PROBABILITY);
		if (((networkOptions.logClientInfo.present() && networkOptions.logClientInfo.get()) || BUGGIFY) &&
		    deterministicRandom()->random01() < clientSamplingProbability &&
		    (!g_network->isSimulated() || !g_simulator.speedUpSimulation)) {
			return makeReference<TransactionLogInfo>(TransactionLogInfo::DATABASE);
		}
	}

	return Reference<TransactionLogInfo>();
}

void Transaction::setTransactionID(uint64_t id) {
	ASSERT(getSize() == 0);
	trState->spanID = SpanID(id, trState->spanID.second());
}

void Transaction::setToken(uint64_t token) {
	ASSERT(getSize() == 0);
	trState->spanID = SpanID(trState->spanID.first(), token);
}

void enableClientInfoLogging() {
	ASSERT(networkOptions.logClientInfo.present() == false);
	networkOptions.logClientInfo = true;
	TraceEvent(SevInfo, "ClientInfoLoggingEnabled").log();
}

ACTOR Future<Void> snapCreate(Database cx, Standalone<StringRef> snapCmd, UID snapUID) {
	TraceEvent("SnapCreateEnter").detail("SnapCmd", snapCmd).detail("UID", snapUID);
	try {
		loop {
			choose {
				when(wait(cx->onProxiesChanged())) {}
				when(wait(basicLoadBalance(cx->getCommitProxies(UseProvisionalProxies::False),
				                           &CommitProxyInterface::proxySnapReq,
				                           ProxySnapRequest(snapCmd, snapUID, snapUID),
				                           cx->taskID,
				                           AtMostOnce::True))) {
					TraceEvent("SnapCreateExit").detail("SnapCmd", snapCmd).detail("UID", snapUID);
					return Void();
				}
			}
		}
	} catch (Error& e) {
		TraceEvent("SnapCreateError").detail("SnapCmd", snapCmd.toString()).detail("UID", snapUID).error(e);
		throw;
	}
}

ACTOR Future<bool> checkSafeExclusions(Database cx, std::vector<AddressExclusion> exclusions) {
	TraceEvent("ExclusionSafetyCheckBegin")
	    .detail("NumExclusion", exclusions.size())
	    .detail("Exclusions", describe(exclusions));
	state ExclusionSafetyCheckRequest req(exclusions);
	state bool ddCheck;
	try {
		loop {
			choose {
				when(wait(cx->onProxiesChanged())) {}
				when(ExclusionSafetyCheckReply _ddCheck =
				         wait(basicLoadBalance(cx->getCommitProxies(UseProvisionalProxies::False),
				                               &CommitProxyInterface::exclusionSafetyCheckReq,
				                               req,
				                               cx->taskID))) {
					ddCheck = _ddCheck.safe;
					break;
				}
			}
		}
	} catch (Error& e) {
		if (e.code() != error_code_actor_cancelled) {
			TraceEvent("ExclusionSafetyCheckError")
			    .detail("NumExclusion", exclusions.size())
			    .detail("Exclusions", describe(exclusions))
			    .error(e);
		}
		throw;
	}
	TraceEvent("ExclusionSafetyCheckCoordinators").log();
	wait(cx->getConnectionRecord()->resolveHostnames());
	state ClientCoordinators coordinatorList(cx->getConnectionRecord());
	state std::vector<Future<Optional<LeaderInfo>>> leaderServers;
	leaderServers.reserve(coordinatorList.clientLeaderServers.size());
	for (int i = 0; i < coordinatorList.clientLeaderServers.size(); i++) {
		leaderServers.push_back(retryBrokenPromise(coordinatorList.clientLeaderServers[i].getLeader,
		                                           GetLeaderRequest(coordinatorList.clusterKey, UID()),
		                                           TaskPriority::CoordinationReply));
	}
	// Wait for quorum so we don't dismiss live coordinators as unreachable by acting too fast
	choose {
		when(wait(smartQuorum(leaderServers, leaderServers.size() / 2 + 1, 1.0))) {}
		when(wait(delay(3.0))) {
			TraceEvent("ExclusionSafetyCheckNoCoordinatorQuorum").log();
			return false;
		}
	}
	int attemptCoordinatorExclude = 0;
	int coordinatorsUnavailable = 0;
	for (int i = 0; i < leaderServers.size(); i++) {
		NetworkAddress leaderAddress =
		    coordinatorList.clientLeaderServers[i].getLeader.getEndpoint().getPrimaryAddress();
		if (leaderServers[i].isReady()) {
			if ((std::count(
			         exclusions.begin(), exclusions.end(), AddressExclusion(leaderAddress.ip, leaderAddress.port)) ||
			     std::count(exclusions.begin(), exclusions.end(), AddressExclusion(leaderAddress.ip)))) {
				attemptCoordinatorExclude++;
			}
		} else {
			coordinatorsUnavailable++;
		}
	}
	int faultTolerance = (leaderServers.size() - 1) / 2 - coordinatorsUnavailable;
	bool coordinatorCheck = (attemptCoordinatorExclude <= faultTolerance);
	TraceEvent("ExclusionSafetyCheckFinish")
	    .detail("CoordinatorListSize", leaderServers.size())
	    .detail("NumExclusions", exclusions.size())
	    .detail("FaultTolerance", faultTolerance)
	    .detail("AttemptCoordinatorExclude", attemptCoordinatorExclude)
	    .detail("CoordinatorCheck", coordinatorCheck)
	    .detail("DataDistributorCheck", ddCheck);

	return (ddCheck && coordinatorCheck);
}

ACTOR Future<Void> addInterfaceActor(std::map<Key, std::pair<Value, ClientLeaderRegInterface>>* address_interface,
                                     Reference<FlowLock> connectLock,
                                     KeyValue kv) {
	wait(connectLock->take());
	state FlowLock::Releaser releaser(*connectLock);
	state ClientWorkerInterface workerInterf =
	    BinaryReader::fromStringRef<ClientWorkerInterface>(kv.value, IncludeVersion());
	state ClientLeaderRegInterface leaderInterf(workerInterf.address());
	choose {
		when(Optional<LeaderInfo> rep =
		         wait(brokenPromiseToNever(leaderInterf.getLeader.getReply(GetLeaderRequest())))) {
			StringRef ip_port =
			    kv.key.endsWith(LiteralStringRef(":tls")) ? kv.key.removeSuffix(LiteralStringRef(":tls")) : kv.key;
			(*address_interface)[ip_port] = std::make_pair(kv.value, leaderInterf);

			if (workerInterf.reboot.getEndpoint().addresses.secondaryAddress.present()) {
				Key full_ip_port2 =
				    StringRef(workerInterf.reboot.getEndpoint().addresses.secondaryAddress.get().toString());
				StringRef ip_port2 = full_ip_port2.endsWith(LiteralStringRef(":tls"))
				                         ? full_ip_port2.removeSuffix(LiteralStringRef(":tls"))
				                         : full_ip_port2;
				(*address_interface)[ip_port2] = std::make_pair(kv.value, leaderInterf);
			}
		}
		when(wait(delay(CLIENT_KNOBS->CLI_CONNECT_TIMEOUT))) {} // NOTE : change timeout time here if necessary
	}
	return Void();
}

ACTOR static Future<int64_t> rebootWorkerActor(DatabaseContext* cx, ValueRef addr, bool check, int duration) {
	// ignore negative value
	if (duration < 0)
		duration = 0;
	// fetch the addresses of all workers
	state std::map<Key, std::pair<Value, ClientLeaderRegInterface>> address_interface;
	if (!cx->getConnectionRecord())
		return 0;
	RangeResult kvs = wait(getWorkerInterfaces(cx->getConnectionRecord()));
	ASSERT(!kvs.more);
	// Note: reuse this knob from fdbcli, change it if necessary
	Reference<FlowLock> connectLock(new FlowLock(CLIENT_KNOBS->CLI_CONNECT_PARALLELISM));
	std::vector<Future<Void>> addInterfs;
	for (const auto& it : kvs) {
		addInterfs.push_back(addInterfaceActor(&address_interface, connectLock, it));
	}
	wait(waitForAll(addInterfs));
	if (!address_interface.count(addr))
		return 0;

	BinaryReader::fromStringRef<ClientWorkerInterface>(address_interface[addr].first, IncludeVersion())
	    .reboot.send(RebootRequest(false, check, duration));
	return 1;
}

Future<int64_t> DatabaseContext::rebootWorker(StringRef addr, bool check, int duration) {
	return rebootWorkerActor(this, addr, check, duration);
}

Future<Void> DatabaseContext::forceRecoveryWithDataLoss(StringRef dcId) {
	return forceRecovery(getConnectionRecord(), dcId);
}

ACTOR static Future<Void> createSnapshotActor(DatabaseContext* cx, UID snapUID, StringRef snapCmd) {
	wait(mgmtSnapCreate(cx->clone(), snapCmd, snapUID));
	return Void();
}

Future<Void> DatabaseContext::createSnapshot(StringRef uid, StringRef snapshot_command) {
	std::string uid_str = uid.toString();
	if (!std::all_of(uid_str.begin(), uid_str.end(), [](unsigned char c) { return std::isxdigit(c); }) ||
	    uid_str.size() != 32) {
		// only 32-length hex string is considered as a valid UID
		throw snap_invalid_uid_string();
	}
	return createSnapshotActor(this, UID::fromString(uid_str), snapshot_command);
}

ACTOR Future<Void> storageFeedVersionUpdater(StorageServerInterface interf, ChangeFeedStorageData* self) {
	state Promise<Void> destroyed = self->destroyed;
	loop {
		if (destroyed.isSet()) {
			return Void();
		}
		if (self->version.get() < self->desired.get()) {
			wait(delay(CLIENT_KNOBS->CHANGE_FEED_EMPTY_BATCH_TIME) || self->version.whenAtLeast(self->desired.get()));
			if (destroyed.isSet()) {
				return Void();
			}
			if (self->version.get() < self->desired.get()) {
				ChangeFeedVersionUpdateReply rep = wait(brokenPromiseToNever(
				    interf.changeFeedVersionUpdate.getReply(ChangeFeedVersionUpdateRequest(self->desired.get()))));
				if (rep.version > self->version.get()) {
					self->version.set(rep.version);
				}
			}
		} else {
			wait(self->desired.whenAtLeast(self->version.get() + 1));
		}
	}
}

Reference<ChangeFeedStorageData> DatabaseContext::getStorageData(StorageServerInterface interf) {
	auto it = changeFeedUpdaters.find(interf.id());
	if (it == changeFeedUpdaters.end()) {
		Reference<ChangeFeedStorageData> newStorageUpdater = makeReference<ChangeFeedStorageData>();
		newStorageUpdater->id = interf.id();
		newStorageUpdater->updater = storageFeedVersionUpdater(interf, newStorageUpdater.getPtr());
		changeFeedUpdaters[interf.id()] = newStorageUpdater;
		return newStorageUpdater;
	}
	return it->second;
}

Version ChangeFeedData::getVersion() {
	if (notAtLatest.get() == 0 && mutations.isEmpty()) {
		Version v = storageData[0]->version.get();
		for (int i = 1; i < storageData.size(); i++) {
			if (storageData[i]->version.get() < v) {
				v = storageData[i]->version.get();
			}
		}
		return std::max(v, lastReturnedVersion.get());
	}
	return lastReturnedVersion.get();
}

ACTOR Future<Void> changeFeedWhenAtLatest(ChangeFeedData* self, Version version) {
	state Future<Void> lastReturned = self->lastReturnedVersion.whenAtLeast(version);
	loop {
		if (self->notAtLatest.get() == 0) {
			std::vector<Future<Void>> allAtLeast;
			for (auto& it : self->storageData) {
				if (it->version.get() < version) {
					if (version > it->desired.get()) {
						it->desired.set(version);
					}
					allAtLeast.push_back(it->version.whenAtLeast(version));
				}
			}
			choose {
				when(wait(lastReturned)) { return Void(); }
				when(wait(waitForAll(allAtLeast))) {
					std::vector<Future<Void>> onEmpty;
					if (!self->mutations.isEmpty()) {
						onEmpty.push_back(self->mutations.onEmpty());
					}
					for (auto& it : self->streams) {
						if (!it.isEmpty()) {
							onEmpty.push_back(it.onEmpty());
						}
					}
					if (!onEmpty.size()) {
						return Void();
					}
					choose {
						when(wait(waitForAll(onEmpty))) {
							wait(delay(0));
							return Void();
						}
						when(wait(lastReturned)) { return Void(); }
						when(wait(self->refresh.getFuture())) {}
						when(wait(self->notAtLatest.onChange())) {}
					}
				}
				when(wait(self->refresh.getFuture())) {}
				when(wait(self->notAtLatest.onChange())) {}
			}
		} else {
			choose {
				when(wait(lastReturned)) { return Void(); }
				when(wait(self->notAtLatest.onChange())) {}
				when(wait(self->refresh.getFuture())) {}
			}
		}
	}
}

Future<Void> ChangeFeedData::whenAtLeast(Version version) {
	return changeFeedWhenAtLatest(this, version);
}

ACTOR Future<Void> singleChangeFeedStream(StorageServerInterface interf,
                                          PromiseStream<Standalone<MutationsAndVersionRef>> results,
                                          ReplyPromiseStream<ChangeFeedStreamReply> replyStream,
                                          Version end,
                                          Reference<ChangeFeedData> feedData,
                                          Reference<ChangeFeedStorageData> storageData) {
	state bool atLatestVersion = false;
	state Version nextVersion = 0;
	try {
		loop {
			if (nextVersion >= end) {
				results.sendError(end_of_stream());
				return Void();
			}
			choose {
				when(state ChangeFeedStreamReply rep = waitNext(replyStream.getFuture())) {
					state int resultLoc = 0;
					while (resultLoc < rep.mutations.size()) {
						wait(results.onEmpty());
						if (rep.mutations[resultLoc].version >= nextVersion) {
							results.send(rep.mutations[resultLoc]);
						} else {
							ASSERT(rep.mutations[resultLoc].mutations.empty());
						}
						resultLoc++;
					}
					nextVersion = rep.mutations.back().version + 1;

					if (!atLatestVersion && rep.atLatestVersion) {
						atLatestVersion = true;
						feedData->notAtLatest.set(feedData->notAtLatest.get() - 1);
					}
					if (rep.minStreamVersion > storageData->version.get()) {
						storageData->version.set(rep.minStreamVersion);
					}

					for (auto& it : feedData->storageData) {
						if (rep.mutations.back().version > it->desired.get()) {
							it->desired.set(rep.mutations.back().version);
						}
					}
				}
				when(wait(atLatestVersion && replyStream.isEmpty() && results.isEmpty()
				              ? storageData->version.whenAtLeast(nextVersion)
				              : Future<Void>(Never()))) {
					MutationsAndVersionRef empty;
					empty.version = storageData->version.get();
					results.send(empty);
					nextVersion = storageData->version.get() + 1;
				}
				when(wait(atLatestVersion && replyStream.isEmpty() && !results.isEmpty() ? results.onEmpty()
				                                                                         : Future<Void>(Never()))) {}
			}
		}
	} catch (Error& e) {
		if (e.code() == error_code_actor_cancelled) {
			throw;
		}
		results.sendError(e);
		return Void();
	}
}

ACTOR Future<Void> mergeChangeFeedStream(Reference<DatabaseContext> db,
                                         std::vector<std::pair<StorageServerInterface, KeyRange>> interfs,
                                         Reference<ChangeFeedData> results,
                                         Key rangeID,
                                         Version* begin,
                                         Version end) {
	state std::priority_queue<MutationAndVersionStream, std::vector<MutationAndVersionStream>> mutations;
	state std::vector<Future<Void>> fetchers(interfs.size());
	state std::vector<MutationAndVersionStream> streams(interfs.size());

	results->streams.clear();
	for (auto& it : interfs) {
		ChangeFeedStreamRequest req;
		req.rangeID = rangeID;
		req.begin = *begin;
		req.end = end;
		req.range = it.second;
		results->streams.push_back(it.first.changeFeedStream.getReplyStream(req));
	}

	for (auto& it : results->storageData) {
		if (it->debugGetReferenceCount() == 2) {
			db->changeFeedUpdaters.erase(it->id);
		}
	}
	results->storageData.clear();
	Promise<Void> refresh = results->refresh;
	results->refresh = Promise<Void>();
	for (int i = 0; i < interfs.size(); i++) {
		results->storageData.push_back(db->getStorageData(interfs[i].first));
	}
	results->notAtLatest.set(interfs.size());
	refresh.send(Void());

	for (int i = 0; i < interfs.size(); i++) {
		fetchers[i] = singleChangeFeedStream(
		    interfs[i].first, streams[i].results, results->streams[i], end, results, results->storageData[i]);
	}
	state int interfNum = 0;
	while (interfNum < interfs.size()) {
		try {
			Standalone<MutationsAndVersionRef> res = waitNext(streams[interfNum].results.getFuture());
			streams[interfNum].next = res;
			mutations.push(streams[interfNum]);
		} catch (Error& e) {
			if (e.code() != error_code_end_of_stream) {
				throw e;
			}
		}
		interfNum++;
	}
	state Version checkVersion = invalidVersion;
	state Standalone<VectorRef<MutationsAndVersionRef>> nextOut;
	while (mutations.size()) {
		state MutationAndVersionStream nextStream = mutations.top();
		mutations.pop();
		ASSERT(nextStream.next.version >= checkVersion);
		if (nextStream.next.version != checkVersion) {
			if (nextOut.size()) {
				*begin = checkVersion + 1;
				results->mutations.send(nextOut);
				results->lastReturnedVersion.set(nextOut.back().version);
				nextOut = Standalone<VectorRef<MutationsAndVersionRef>>();
			}
			checkVersion = nextStream.next.version;
		}
		if (nextOut.size() && nextStream.next.version == nextOut.back().version) {
			if (nextStream.next.mutations.size() &&
			    nextStream.next.mutations.front().param1 != lastEpochEndPrivateKey) {
				nextOut.back().mutations.append_deep(
				    nextOut.arena(), nextStream.next.mutations.begin(), nextStream.next.mutations.size());
			}
		} else {
			nextOut.push_back_deep(nextOut.arena(), nextStream.next);
		}
		try {
			Standalone<MutationsAndVersionRef> res = waitNext(nextStream.results.getFuture());
			nextStream.next = res;
			mutations.push(nextStream);
		} catch (Error& e) {
			if (e.code() != error_code_end_of_stream) {
				throw e;
			}
		}
	}
	if (nextOut.size()) {
		results->mutations.send(nextOut);
		results->lastReturnedVersion.set(nextOut.back().version);
	}
	throw end_of_stream();
}

ACTOR Future<KeyRange> getChangeFeedRange(Reference<DatabaseContext> db, Database cx, Key rangeID, Version begin = 0) {
	state Transaction tr(cx);
	state Key rangeIDKey = rangeID.withPrefix(changeFeedPrefix);

	auto cacheLoc = db->changeFeedCache.find(rangeID);
	if (cacheLoc != db->changeFeedCache.end()) {
		return cacheLoc->second;
	}

	loop {
		try {
			tr.setOption(FDBTransactionOptions::READ_SYSTEM_KEYS);
			Version readVer = wait(tr.getReadVersion());
			if (readVer < begin) {
				wait(delay(FLOW_KNOBS->PREVENT_FAST_SPIN_DELAY));
				tr.reset();
			} else {
				Optional<Value> val = wait(tr.get(rangeIDKey));
				if (!val.present()) {
					throw change_feed_not_registered();
				}
				if (db->changeFeedCache.size() > CLIENT_KNOBS->CHANGE_FEED_CACHE_SIZE) {
					db->changeFeedCache.clear();
				}
				KeyRange range = std::get<0>(decodeChangeFeedValue(val.get()));
				db->changeFeedCache[rangeID] = range;
				return range;
			}
		} catch (Error& e) {
			wait(tr.onError(e));
		}
	}
}

ACTOR Future<Void> getChangeFeedStreamActor(Reference<DatabaseContext> db,
                                            Reference<ChangeFeedData> results,
                                            Key rangeID,
                                            Version begin,
                                            Version end,
                                            KeyRange range) {
	state Database cx(db);
	state Span span("NAPI:GetChangeFeedStream"_loc);

	loop {
		state KeyRange keys;
		try {
			KeyRange fullRange = wait(getChangeFeedRange(db, cx, rangeID, begin));
			keys = fullRange & range;
			state std::vector<std::pair<KeyRange, Reference<LocationInfo>>> locations =
			    wait(getKeyRangeLocations(cx,
			                              keys,
			                              CLIENT_KNOBS->CHANGE_FEED_LOCATION_LIMIT,
			                              Reverse::False,
			                              &StorageServerInterface::changeFeedStream,
			                              span.context,
			                              Optional<UID>(),
			                              UseProvisionalProxies::False));

			if (locations.size() >= CLIENT_KNOBS->CHANGE_FEED_LOCATION_LIMIT) {
				ASSERT_WE_THINK(false);
				throw unknown_change_feed();
			}

			state std::vector<int> chosenLocations(locations.size());
			state int loc = 0;
			while (loc < locations.size()) {
				// FIXME: create a load balance function for this code so future users of reply streams do not have
				// to duplicate this code
				int count = 0;
				int useIdx = -1;
				for (int i = 0; i < locations[loc].second->size(); i++) {
					if (!IFailureMonitor::failureMonitor()
					         .getState(
					             locations[loc].second->get(i, &StorageServerInterface::changeFeedStream).getEndpoint())
					         .failed) {
						if (deterministicRandom()->random01() <= 1.0 / ++count) {
							useIdx = i;
						}
					}
				}

				if (useIdx >= 0) {
					chosenLocations[loc] = useIdx;
					loc++;
					continue;
				}

				std::vector<Future<Void>> ok(locations[loc].second->size());
				for (int i = 0; i < ok.size(); i++) {
					ok[i] = IFailureMonitor::failureMonitor().onStateEqual(
					    locations[loc].second->get(i, &StorageServerInterface::changeFeedStream).getEndpoint(),
					    FailureStatus(false));
				}

				// Making this SevWarn means a lot of clutter
				if (now() - g_network->networkInfo.newestAlternativesFailure > 1 ||
				    deterministicRandom()->random01() < 0.01) {
					TraceEvent("AllAlternativesFailed").detail("Alternatives", locations[0].second->description());
				}

				wait(allAlternativesFailedDelay(quorum(ok, 1)));
				loc = 0;
			}

			if (locations.size() > 1) {
				std::vector<std::pair<StorageServerInterface, KeyRange>> interfs;
				for (int i = 0; i < locations.size(); i++) {
					interfs.emplace_back(locations[i].second->getInterface(chosenLocations[i]),
					                     locations[i].first & range);
				}
				wait(mergeChangeFeedStream(db, interfs, results, rangeID, &begin, end) || cx->connectionFileChanged());
			} else {
				state ChangeFeedStreamRequest req;
				req.rangeID = rangeID;
				req.begin = begin;
				req.end = end;
				req.range = range;
				StorageServerInterface interf = locations[0].second->getInterface(chosenLocations[0]);
				state ReplyPromiseStream<ChangeFeedStreamReply> replyStream =
				    interf.changeFeedStream.getReplyStream(req);
				for (auto& it : results->storageData) {
					if (it->debugGetReferenceCount() == 2) {
						db->changeFeedUpdaters.erase(it->id);
					}
				}
				results->streams.clear();
				results->storageData.clear();
				results->storageData.push_back(db->getStorageData(interf));
				Promise<Void> refresh = results->refresh;
				results->refresh = Promise<Void>();
				results->notAtLatest.set(1);
				refresh.send(Void());
				state bool atLatest = false;
				loop {
					wait(results->mutations.onEmpty());
					choose {
						when(wait(cx->connectionFileChanged())) { break; }
						when(ChangeFeedStreamReply rep = waitNext(replyStream.getFuture())) {
							begin = rep.mutations.back().version + 1;
							results->mutations.send(
							    Standalone<VectorRef<MutationsAndVersionRef>>(rep.mutations, rep.arena));
							results->lastReturnedVersion.set(rep.mutations.back().version);
							if (!atLatest && rep.atLatestVersion) {
								atLatest = true;
								results->notAtLatest.set(0);
							}
							if (rep.minStreamVersion > results->storageData[0]->version.get()) {
								results->storageData[0]->version.set(rep.minStreamVersion);
							}
						}
					}
				}
			}
		} catch (Error& e) {
			if (e.code() == error_code_actor_cancelled) {
				for (auto& it : results->storageData) {
					if (it->debugGetReferenceCount() == 2) {
						db->changeFeedUpdaters.erase(it->id);
					}
				}
				results->streams.clear();
				results->storageData.clear();
				results->refresh.sendError(change_feed_cancelled());
				throw;
			}
			if (results->notAtLatest.get() == 0) {
				results->notAtLatest.set(1);
			}

			if (e.code() == error_code_wrong_shard_server || e.code() == error_code_all_alternatives_failed ||
			    e.code() == error_code_connection_failed || e.code() == error_code_unknown_change_feed ||
			    e.code() == error_code_broken_promise) {
				db->changeFeedCache.erase(rangeID);
				cx->invalidateCache(keys);
				wait(delay(CLIENT_KNOBS->WRONG_SHARD_SERVER_DELAY));
			} else {
				results->mutations.sendError(e);
				results->refresh.sendError(change_feed_cancelled());
				for (auto& it : results->storageData) {
					if (it->debugGetReferenceCount() == 2) {
						db->changeFeedUpdaters.erase(it->id);
					}
				}
				results->streams.clear();
				results->storageData.clear();
				return Void();
			}
		}
	}
}

Future<Void> DatabaseContext::getChangeFeedStream(Reference<ChangeFeedData> results,
                                                  Key rangeID,
                                                  Version begin,
                                                  Version end,
                                                  KeyRange range) {
	return getChangeFeedStreamActor(Reference<DatabaseContext>::addRef(this), results, rangeID, begin, end, range);
}

ACTOR Future<std::vector<OverlappingChangeFeedEntry>> singleLocationOverlappingChangeFeeds(
    Database cx,
    Reference<LocationInfo> location,
    KeyRangeRef range,
    Version minVersion) {
	state OverlappingChangeFeedsRequest req;
	req.range = range;
	req.minVersion = minVersion;

	OverlappingChangeFeedsReply rep = wait(loadBalance(cx.getPtr(),
	                                                   location,
	                                                   &StorageServerInterface::overlappingChangeFeeds,
	                                                   req,
	                                                   TaskPriority::DefaultPromiseEndpoint,
	                                                   AtMostOnce::False,
	                                                   cx->enableLocalityLoadBalance ? &cx->queueModel : nullptr));
	return rep.rangeIds;
}

bool compareChangeFeedResult(const OverlappingChangeFeedEntry& i, const OverlappingChangeFeedEntry& j) {
	return i.rangeId < j.rangeId;
}

ACTOR Future<std::vector<OverlappingChangeFeedEntry>> getOverlappingChangeFeedsActor(Reference<DatabaseContext> db,
                                                                                     KeyRangeRef range,
                                                                                     Version minVersion) {
	state Database cx(db);
	state Transaction tr(cx);
	state Span span("NAPI:GetOverlappingChangeFeeds"_loc);

	loop {
		try {
			state std::vector<std::pair<KeyRange, Reference<LocationInfo>>> locations =
			    wait(getKeyRangeLocations(cx,
			                              range,
			                              CLIENT_KNOBS->CHANGE_FEED_LOCATION_LIMIT,
			                              Reverse::False,
			                              &StorageServerInterface::overlappingChangeFeeds,
			                              span.context,
			                              Optional<UID>(),
			                              UseProvisionalProxies::False));

			if (locations.size() >= CLIENT_KNOBS->CHANGE_FEED_LOCATION_LIMIT) {
				TraceEvent(SevError, "OverlappingRangeTooLarge")
				    .detail("Range", range)
				    .detail("Limit", CLIENT_KNOBS->CHANGE_FEED_LOCATION_LIMIT);
				wait(delay(1.0));
				throw all_alternatives_failed();
			}

			state std::vector<Future<std::vector<OverlappingChangeFeedEntry>>> allOverlappingRequests;
			for (auto& it : locations) {
				allOverlappingRequests.push_back(
				    singleLocationOverlappingChangeFeeds(cx, it.second, it.first & range, minVersion));
			}
			wait(waitForAll(allOverlappingRequests));

			std::vector<OverlappingChangeFeedEntry> result;
			for (auto& it : allOverlappingRequests) {
				result.insert(result.end(), it.get().begin(), it.get().end());
			}
			std::sort(result.begin(), result.end(), compareChangeFeedResult);
			result.resize(std::unique(result.begin(), result.end()) - result.begin());
			return result;
		} catch (Error& e) {
			if (e.code() == error_code_wrong_shard_server || e.code() == error_code_all_alternatives_failed) {
				cx->invalidateCache(range);
				wait(delay(CLIENT_KNOBS->WRONG_SHARD_SERVER_DELAY));
			} else {
				throw e;
			}
		}
	}
}

Future<std::vector<OverlappingChangeFeedEntry>> DatabaseContext::getOverlappingChangeFeeds(KeyRangeRef range,
                                                                                           Version minVersion) {
	return getOverlappingChangeFeedsActor(Reference<DatabaseContext>::addRef(this), range, minVersion);
}

ACTOR static Future<Void> popChangeFeedBackup(Database cx, Key rangeID, Version version) {
	state Transaction tr(cx);
	loop {
		try {
			tr.setOption(FDBTransactionOptions::ACCESS_SYSTEM_KEYS);
			state Key rangeIDKey = rangeID.withPrefix(changeFeedPrefix);
			Optional<Value> val = wait(tr.get(rangeIDKey));
			if (val.present()) {
				KeyRange range;
				Version popVersion;
				ChangeFeedStatus status;
				std::tie(range, popVersion, status) = decodeChangeFeedValue(val.get());
				if (version > popVersion) {
					tr.set(rangeIDKey, changeFeedValue(range, version, status));
				}
			} else {
				throw change_feed_not_registered();
			}
			wait(tr.commit());
			return Void();
		} catch (Error& e) {
			wait(tr.onError(e));
		}
	}
}

ACTOR Future<Void> popChangeFeedMutationsActor(Reference<DatabaseContext> db, Key rangeID, Version version) {
	state Database cx(db);
	state Key rangeIDKey = rangeID.withPrefix(changeFeedPrefix);
	state Span span("NAPI:PopChangeFeedMutations"_loc);

	state KeyRange keys = wait(getChangeFeedRange(db, cx, rangeID));

	state std::vector<std::pair<KeyRange, Reference<LocationInfo>>> locations =
	    wait(getKeyRangeLocations(cx,
	                              keys,
	                              3,
	                              Reverse::False,
	                              &StorageServerInterface::changeFeedPop,
	                              span.context,
	                              Optional<UID>(),
	                              UseProvisionalProxies::False));

	if (locations.size() > 2) {
		wait(popChangeFeedBackup(cx, rangeID, version));
		return Void();
	}

	bool foundFailed = false;
	for (int i = 0; i < locations.size() && !foundFailed; i++) {
		for (int j = 0; j < locations[i].second->size() && !foundFailed; j++) {
			if (IFailureMonitor::failureMonitor()
			        .getState(locations[i].second->get(j, &StorageServerInterface::changeFeedPop).getEndpoint())
			        .isFailed()) {
				foundFailed = true;
			}
		}
	}

	if (foundFailed) {
		wait(popChangeFeedBackup(cx, rangeID, version));
		return Void();
	}

	try {
		// FIXME: lookup both the src and dest shards as of the pop version to ensure all locations are popped
		std::vector<Future<Void>> popRequests;
		for (int i = 0; i < locations.size(); i++) {
			for (int j = 0; j < locations[i].second->size(); j++) {
				popRequests.push_back(locations[i].second->getInterface(j).changeFeedPop.getReply(
				    ChangeFeedPopRequest(rangeID, version, locations[i].first)));
			}
		}
		choose {
			when(wait(waitForAll(popRequests))) {}
			when(wait(delay(CLIENT_KNOBS->CHANGE_FEED_POP_TIMEOUT))) {
				wait(popChangeFeedBackup(cx, rangeID, version));
			}
		}
	} catch (Error& e) {
		if (e.code() != error_code_unknown_change_feed && e.code() != error_code_wrong_shard_server &&
		    e.code() != error_code_all_alternatives_failed) {
			throw;
		}
		db->changeFeedCache.erase(rangeID);
		cx->invalidateCache(keys);
		wait(popChangeFeedBackup(cx, rangeID, version));
	}
	return Void();
}

Future<Void> DatabaseContext::popChangeFeedMutations(Key rangeID, Version version) {
	return popChangeFeedMutationsActor(Reference<DatabaseContext>::addRef(this), rangeID, version);
}

Reference<DatabaseContext::TransactionT> DatabaseContext::createTransaction() {
	return makeReference<ReadYourWritesTransaction>(Database(Reference<DatabaseContext>::addRef(this)));
}<|MERGE_RESOLUTION|>--- conflicted
+++ resolved
@@ -5798,7 +5798,6 @@
 		g_traceBatch.addEvent("TransactionDebug", debugID.get().first(), "NativeAPI.getConsistentReadVersion.Before");
 	loop {
 		try {
-<<<<<<< HEAD
 			state GetReadVersionRequest req(span.context,
 			                                transactionCount,
 			                                priority,
@@ -5806,10 +5805,7 @@
 			                                flags,
 			                                tags,
 			                                debugID);
-=======
-			state GetReadVersionRequest req(span.context, transactionCount, priority, flags, tags, debugID);
 			state Future<Void> onProxiesChanged = cx->onProxiesChanged();
->>>>>>> 344a14b0
 
 			choose {
 				when(wait(onProxiesChanged)) { onProxiesChanged = cx->onProxiesChanged(); }
